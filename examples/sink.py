--- conflicted
+++ resolved
@@ -56,14 +56,9 @@
 
 
 def main():
-<<<<<<< HEAD
-    if '--iocp' in sys.argv:
-        from asyncio.windows_events import ProactorEventLoop
-=======
     args = ARGS.parse_args()
     if args.iocp:
-        from tulip.windows_events import ProactorEventLoop
->>>>>>> cd5b36e1
+        from asyncio.windows_events import ProactorEventLoop
         loop = ProactorEventLoop()
         set_event_loop(loop)
     else:
