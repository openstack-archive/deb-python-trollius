--- conflicted
+++ resolved
@@ -181,34 +181,19 @@
         if nbytes is None:
             if self.get_header('transfer-encoding', '').lower() == 'chunked':
                 blocks = []
-<<<<<<< HEAD
-                while True:
-                    size_header = yield self.reader.readline()
-=======
                 size = -1
                 while size:
-                    size_header = yield from self.reader.readline()
->>>>>>> 7878a76e
+                    size_header = yield self.reader.readline()
                     if not size_header:
                         break
                     parts = size_header.split(b';')
                     size = int(parts[0], 16)
-<<<<<<< HEAD
-                    if not size:
-                        break
-                    block = yield self.reader.readexactly(size)
-                    assert len(block) == size, (len(block), size)
-                    blocks.append(block)
-                    crlf = yield self.reader.readline()
-                    assert crlf == b'\r\n'
-=======
                     if size:
-                        block = yield from self.reader.readexactly(size)
+                        block = yield self.reader.readexactly(size)
                         assert len(block) == size, (len(block), size)
                         blocks.append(block)
-                    crlf = yield from self.reader.readline()
+                    crlf = yield self.reader.readline()
                     assert crlf == b'\r\n', repr(crlf)
->>>>>>> 7878a76e
                 body = b''.join(blocks)
             else:
                 body = yield self.reader.read()
