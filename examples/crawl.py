#!/usr/bin/env python

"""A simple web crawler."""

from __future__ import print_function

# TODO:
# - More organized logging (with task ID or URL?).
# - Use logging module for Logger.
# - KeyboardInterrupt in HTML parsing may hang or report unretrieved error.
# - Support gzip encoding.
# - Close connection if HTTP/1.0 response.
# - Add timeouts.  (E.g. when switching networks, all seems to hang.)
# - Add arguments to specify TLS settings (e.g. cert/key files).
# - Skip reading large non-text/html files?
# - Use ETag and If-Modified-Since?
# - Handle out of file descriptors directly?  (How?)

import argparse
import trollius as asyncio
from trollius import From, Return
import asyncio.locks
import cgi
import logging
import re
import sys
import time
try:
    from httplib import BadStatusLine
    import urlparse
    from urllib import splitport as urllib_splitport
except ImportError:
    # Python 3
    from http.client import BadStatusLine
    from urllib import parse as urlparse
    from urllib.parse import splitport as urllib_splitport


ARGS = argparse.ArgumentParser(description="Web crawler")
ARGS.add_argument(
    '--iocp', action='store_true', dest='iocp',
    default=False, help='Use IOCP event loop (Windows only)')
ARGS.add_argument(
    '--select', action='store_true', dest='select',
    default=False, help='Use Select event loop instead of default')
ARGS.add_argument(
    'roots', nargs='*',
    default=[], help='Root URL (may be repeated)')
ARGS.add_argument(
    '--max_redirect', action='store', type=int, metavar='N',
    default=10, help='Limit redirection chains (for 301, 302 etc.)')
ARGS.add_argument(
    '--max_tries', action='store', type=int, metavar='N',
    default=4, help='Limit retries on network errors')
ARGS.add_argument(
    '--max_tasks', action='store', type=int, metavar='N',
    default=100, help='Limit concurrent connections')
ARGS.add_argument(
    '--max_pool', action='store', type=int, metavar='N',
    default=100, help='Limit connection pool size')
ARGS.add_argument(
    '--exclude', action='store', metavar='REGEX',
    help='Exclude matching URLs')
ARGS.add_argument(
    '--strict', action='store_true',
    default=True, help='Strict host matching (default)')
ARGS.add_argument(
    '--lenient', action='store_false', dest='strict',
    default=False, help='Lenient host matching')
ARGS.add_argument(
    '-v', '--verbose', action='count', dest='level',
    default=1, help='Verbose logging (repeat for more verbose)')
ARGS.add_argument(
    '-q', '--quiet', action='store_const', const=0, dest='level',
    default=1, help='Quiet logging (opposite of --verbose)')


ESCAPES = [('quot', '"'),
           ('gt', '>'),
           ('lt', '<'),
           ('amp', '&')  # Must be last.
           ]


def unescape(url):
    """Turn &amp; into &, and so on.

    This is the inverse of cgi.escape().
    """
    for name, char in ESCAPES:
        url = url.replace('&' + name + ';', char)
    return url


def fix_url(url):
    """Prefix a schema-less URL with http://."""
    if '://' not in url:
        url = 'http://' + url
    return url


class Logger:

    def __init__(self, level):
        self.level = level

    def _log(self, n, args):
        if self.level >= n:
            print(*args, file=sys.stderr)
            sys.stderr.flush()

    def log(self, n, *args):
        self._log(n, args)

    def __call__(self, n, *args):
        self._log(n, args)


class ConnectionPool:
    """A connection pool.

    To open a connection, use reserve().  To recycle it, use unreserve().

    The pool is mostly just a mapping from (host, port, ssl) tuples to
    lists of Connections.  The currently active connections are *not*
    in the data structure; get_connection() takes the connection out,
    and recycle_connection() puts it back in.  To recycle a
    connection, call conn.close(recycle=True).

    There are limits to both the overall pool and the per-key pool.
    """

    def __init__(self, log, max_pool=10, max_tasks=5):
        self.log = log
        self.max_pool = max_pool  # Overall limit.
        self.max_tasks = max_tasks  # Per-key limit.
        self.loop = asyncio.get_event_loop()
        self.connections = {}  # {(host, port, ssl): [Connection, ...], ...}
        self.queue = []  # [Connection, ...]

    def close(self):
        """Close all connections available for reuse."""
        for conns in self.connections.values():
            for conn in conns:
                conn.close()
        self.connections.clear()
        del self.queue[:]

    @asyncio.coroutine
    def get_connection(self, host, port, ssl):
        """Create or reuse a connection."""
        port = port or (443 if ssl else 80)
        try:
            ipaddrs = yield From(self.loop.getaddrinfo(host, port))
        except Exception as exc:
            self.log(0, 'Exception %r for (%r, %r)' % (exc, host, port))
            raise
        self.log(1, '* %s resolves to %s' %
                    (host, ', '.join(ip[4][0] for ip in ipaddrs)))

        # Look for a reusable connection.
        for _, _, _, _, addr in ipaddrs:
            h, p = addr[:2]
            key = h, p, ssl
            conn = None
            conns = self.connections.get(key)
            while conns:
                conn = conns.pop(0)
                self.queue.remove(conn)
                if not conns:
                    del self.connections[key]
                if conn.stale():
                    self.log(1, 'closing stale connection for', key)
                    conn.close()  # Just in case.
                else:
                    self.log(1, '* Reusing pooled connection', key,
                                'FD =', conn.fileno())
                    raise Return(conn)

        # Create a new connection.
        conn = Connection(self.log, self, host, port, ssl)
        yield From(conn.connect())
        self.log(1, '* New connection', conn.key, 'FD =', conn.fileno())
        raise Return(conn)

    def recycle_connection(self, conn):
        """Make a connection available for reuse.

        This also prunes the pool if it exceeds the size limits.
        """
        if conn.stale():
            conn.close()
            return

        key = conn.key
        conns = self.connections.setdefault(key, [])
        conns.append(conn)
        self.queue.append(conn)

        if len(conns) <= self.max_tasks and len(self.queue) <= self.max_pool:
            return

        # Prune the queue.

        # Close stale connections for this key first.
        stale = [conn for conn in conns if conn.stale()]
        if stale:
            for conn in stale:
                conns.remove(conn)
                self.queue.remove(conn)
                self.log(1, 'closing stale connection for', key)
                conn.close()
            if not conns:
                del self.connections[key]

        # Close oldest connection(s) for this key if limit reached.
        while len(conns) > self.max_tasks:
            conn = conns.pop(0)
            self.queue.remove(conn)
            self.log(1, 'closing oldest connection for', key)
            conn.close()

        if len(self.queue) <= self.max_pool:
            return

        # Close overall stale connections.
        stale = [conn for conn in self.queue if conn.stale()]
        if stale:
            for conn in stale:
                conns = self.connections.get(conn.key)
                conns.remove(conn)
                self.queue.remove(conn)
                self.log(1, 'closing stale connection for', key)
                conn.close()

        # Close oldest overall connection(s) if limit reached.
        while len(self.queue) > self.max_pool:
            conn = self.queue.pop(0)
            conns = self.connections.get(conn.key)
            c = conns.pop(0)
            assert conn == c, (conn.key, conn, c, conns)
            self.log(1, 'closing overall oldest connection for', conn.key)
            conn.close()


class Connection:

    def __init__(self, log, pool, host, port, ssl):
        self.log = log
        self.pool = pool
        self.host = host
        self.port = port
        self.ssl = ssl
        self.reader = None
        self.writer = None
        self.key = None

    def stale(self):
        return self.reader is None or self.reader.at_eof()

    def fileno(self):
        writer = self.writer
        if writer is not None:
            transport = writer.transport
            if transport is not None:
                sock = transport.get_extra_info('socket')
                if sock is not None:
                    return sock.fileno()
        return None

    @asyncio.coroutine
    def connect(self):
        self.reader, self.writer = yield From(asyncio.open_connection(
            self.host, self.port, ssl=self.ssl))
        peername = self.writer.get_extra_info('peername')
        if peername:
            self.host, self.port = peername[:2]
        else:
            self.log(1, 'NO PEERNAME???', self.host, self.port, self.ssl)
        self.key = self.host, self.port, self.ssl

    def close(self, recycle=False):
        if recycle and not self.stale():
            self.pool.recycle_connection(self)
        else:
            self.writer.close()
            self.pool = self.reader = self.writer = None


class Request:
    """HTTP request.

    Use connect() to open a connection; send_request() to send the
    request; get_response() to receive the response headers.
    """

    def __init__(self, log, url, pool):
        self.log = log
        self.url = url
        self.pool = pool
        self.parts = urlparse.urlparse(self.url)
        self.scheme = self.parts.scheme
        assert self.scheme in ('http', 'https'), repr(url)
        self.ssl = self.parts.scheme == 'https'
        self.netloc = self.parts.netloc
        self.hostname = self.parts.hostname
        self.port = self.parts.port or (443 if self.ssl else 80)
        self.path = (self.parts.path or '/')
        self.query = self.parts.query
        if self.query:
            self.full_path = '%s?%s' % (self.path, self.query)
        else:
            self.full_path = self.path
        self.http_version = 'HTTP/1.1'
        self.method = 'GET'
        self.headers = []
        self.conn = None

    @asyncio.coroutine
    def connect(self):
        """Open a connection to the server."""
        self.log(1, '* Connecting to %s:%s using %s for %s' %
                    (self.hostname, self.port,
                     'ssl' if self.ssl else 'tcp',
                     self.url))
        self.conn = yield From(self.pool.get_connection(self.hostname,
                                                        self.port, self.ssl))

    def close(self, recycle=False):
        """Close the connection, recycle if requested."""
        if self.conn is not None:
            if not recycle:
                self.log(1, 'closing connection for', self.conn.key)
            self.conn.close(recycle)
            self.conn = None

    @asyncio.coroutine
    def putline(self, line):
        """Write a line to the connection.

        Used for the request line and headers.
        """
        self.log(2, '>', line)
        self.conn.writer.write(line.encode('latin-1') + b'\r\n')

    @asyncio.coroutine
    def send_request(self):
        """Send the request."""
        request_line = '%s %s %s' % (self.method, self.full_path,
                                     self.http_version)
        yield From(self.putline(request_line))
        # TODO: What if a header is already set?
        self.headers.append(('User-Agent', 'asyncio-example-crawl/0.0'))
        self.headers.append(('Host', self.netloc))
        self.headers.append(('Accept', '*/*'))
        ##self.headers.append(('Accept-Encoding', 'gzip'))
        for key, value in self.headers:
            line = '%s: %s' % (key, value)
            yield From(self.putline(line))
        yield From(self.putline(''))

    @asyncio.coroutine
    def get_response(self):
        """Receive the response."""
        response = Response(self.log, self.conn.reader)
        yield From(response.read_headers())
        raise Return(response)


class Response:
    """HTTP response.

    Call read_headers() to receive the request headers.  Then check
    the status attribute and call get_header() to inspect the headers.
    Finally call read() to receive the body.
    """

    def __init__(self, log, reader):
        self.log = log
        self.reader = reader
        self.http_version = None  # 'HTTP/1.1'
        self.status = None  # 200
        self.reason = None  # 'Ok'
        self.headers = []  # [('Content-Type', 'text/html')]

    @asyncio.coroutine
    def getline(self):
        """Read one line from the connection."""
        line = (yield From(self.reader.readline()))
        line = line.decode('latin-1').rstrip()
        self.log(2, '<', line)
        raise Return(line)

    @asyncio.coroutine
    def read_headers(self):
        """Read the response status and the request headers."""
        status_line = yield From(self.getline())
        status_parts = status_line.split(None, 2)
        if len(status_parts) != 3:
            self.log(0, 'bad status_line', repr(status_line))
            raise BadStatusLine(status_line)
        self.http_version, status, self.reason = status_parts
        self.status = int(status)
        while True:
            header_line = yield From(self.getline())
            if not header_line:
                break
            # TODO: Continuation lines.
            key, value = header_line.split(':', 1)
            self.headers.append((key, value.strip()))

    def get_redirect_url(self, default=''):
        """Inspect the status and return the redirect url if appropriate."""
        if self.status not in (300, 301, 302, 303, 307):
            return default
        return self.get_header('Location', default)

    def get_header(self, key, default=''):
        """Get one header value, using a case insensitive header name."""
        key = key.lower()
        for k, v in self.headers:
            if k.lower() == key:
                return v
        return default

    @asyncio.coroutine
    def read(self):
        """Read the response body.

        This honors Content-Length and Transfer-Encoding: chunked.
        """
        nbytes = None
        for key, value in self.headers:
            if key.lower() == 'content-length':
                nbytes = int(value)
                break
        if nbytes is None:
            if self.get_header('transfer-encoding').lower() == 'chunked':
                self.log(2, 'parsing chunked response')
                blocks = []
                while True:
                    size_header = yield From(self.reader.readline())
                    if not size_header:
                        self.log(0, 'premature end of chunked response')
                        break
                    self.log(3, 'size_header =', repr(size_header))
                    parts = size_header.split(b';')
                    size = int(parts[0], 16)
                    if size:
                        self.log(3, 'reading chunk of', size, 'bytes')
<<<<<<< HEAD
                        block = yield self.reader.readexactly(size)
=======
                        block = yield From(self.reader.readexactly(size))
>>>>>>> 0168da32
                        assert len(block) == size, (len(block), size)
                        blocks.append(block)
                    crlf = yield From(self.reader.readline())
                    assert crlf == b'\r\n', repr(crlf)
                    if not size:
                        break
                body = b''.join(blocks)
                self.log(1, 'chunked response had', len(body),
                            'bytes in', len(blocks), 'blocks')
            else:
                self.log(3, 'reading until EOF')
                body = yield From(self.reader.read())
                # TODO: Should make sure not to recycle the connection
                # in this case.
        else:
<<<<<<< HEAD
            body = yield self.reader.readexactly(nbytes)
        raise asyncio.Return(body)
=======
            body = yield From(self.reader.readexactly(nbytes))
        raise Return(body)
>>>>>>> 0168da32


class Fetcher:
    """Logic and state for one URL.

    When found in crawler.busy, this represents a URL to be fetched or
    in the process of being fetched; when found in crawler.done, this
    holds the results from fetching it.

    This is usually associated with a task.  This references the
    crawler for the connection pool and to add more URLs to its todo
    list.

    Call fetch() to do the fetching, then report() to print the results.
    """

    def __init__(self, log, url, crawler, max_redirect=10, max_tries=4):
        self.log = log
        self.url = url
        self.crawler = crawler
        # We don't loop resolving redirects here -- we just use this
        # to decide whether to add the redirect URL to crawler.todo.
        self.max_redirect = max_redirect
        # But we do loop to retry on errors a few times.
        self.max_tries = max_tries
        # Everything we collect from the response goes here.
        self.task = None
        self.exceptions = []
        self.tries = 0
        self.request = None
        self.response = None
        self.body = None
        self.next_url = None
        self.ctype = None
        self.pdict = None
        self.encoding = None
        self.urls = None
        self.new_urls = None

    @asyncio.coroutine
    def fetch(self):
        """Attempt to fetch the contents of the URL.

        If successful, and the data is HTML, extract further links and
        add them to the crawler.  Redirects are also added back there.
        """
        while self.tries < self.max_tries:
            self.tries += 1
            self.request = None
            try:
                self.request = Request(self.log, self.url, self.crawler.pool)
                yield From(self.request.connect())
                yield From(self.request.send_request())
                self.response = yield From(self.request.get_response())
                self.body = yield From(self.response.read())
                h_conn = self.response.get_header('connection').lower()
                if h_conn != 'close':
                    self.request.close(recycle=True)
                    self.request = None
                if self.tries > 1:
                    self.log(1, 'try', self.tries, 'for', self.url, 'success')
                break
            except (BadStatusLine, OSError) as exc:
                self.exceptions.append(exc)
                self.log(1, 'try', self.tries, 'for', self.url,
                            'raised', repr(exc))
                ##import pdb; pdb.set_trace()
                # Don't reuse the connection in this case.
            finally:
                if self.request is not None:
                    self.request.close()
        else:
            # We never broke out of the while loop, i.e. all tries failed.
            self.log(0, 'no success for', self.url,
                        'in', self.max_tries, 'tries')
            return
        next_url = self.response.get_redirect_url()
        if next_url:
            self.next_url = urlparse.urljoin(self.url, next_url)
            if self.max_redirect > 0:
                self.log(1, 'redirect to', self.next_url, 'from', self.url)
                self.crawler.add_url(self.next_url, self.max_redirect-1)
            else:
                self.log(0, 'redirect limit reached for', self.next_url,
                            'from', self.url)
        else:
            if self.response.status == 200:
                self.ctype = self.response.get_header('content-type')
                self.pdict = {}
                if self.ctype:
                    self.ctype, self.pdict = cgi.parse_header(self.ctype)
                self.encoding = self.pdict.get('charset', 'utf-8')
                if self.ctype == 'text/html':
                    body = self.body.decode(self.encoding, 'replace')
                    # Replace href with (?:href|src) to follow image links.
                    self.urls = set(re.findall(r'(?i)href=["\']?([^\s"\'<>]+)',
                                               body))
                    if self.urls:
                        self.log(1, 'got', len(self.urls),
                                    'distinct urls from', self.url)
                    self.new_urls = set()
                    for url in self.urls:
                        url = unescape(url)
                        url = urlparse.urljoin(self.url, url)
                        url, frag = urlparse.urldefrag(url)
                        if self.crawler.add_url(url):
                            self.new_urls.add(url)

    def report(self, stats, file=None):
        """Print a report on the state for this URL.

        Also update the Stats instance.
        """
        if self.task is not None:
            if not self.task.done():
                stats.add('pending')
                print(self.url, 'pending', file=file)
                return
            elif self.task.cancelled():
                stats.add('cancelled')
                print(self.url, 'cancelled', file=file)
                return
            elif self.task.exception():
                stats.add('exception')
                exc = self.task.exception()
                stats.add('exception_' + exc.__class__.__name__)
                print(self.url, exc, file=file)
                return
        if len(self.exceptions) == self.tries:
            stats.add('fail')
            exc = self.exceptions[-1]
            stats.add('fail_' + str(exc.__class__.__name__))
            print(self.url, 'error', exc, file=file)
        elif self.next_url:
            stats.add('redirect')
            print(self.url, self.response.status, 'redirect', self.next_url,
                  file=file)
        elif self.ctype == 'text/html':
            stats.add('html')
            size = len(self.body or b'')
            stats.add('html_bytes', size)
            print(self.url, self.response.status,
                  self.ctype, self.encoding,
                  size,
                  '%d/%d' % (len(self.new_urls or ()), len(self.urls or ())),
                  file=file)
        elif self.response is None:
            print(self.url, 'no response object')
        else:
            size = len(self.body or b'')
            if self.response.status == 200:
                stats.add('other')
                stats.add('other_bytes', size)
            else:
                stats.add('error')
                stats.add('error_bytes', size)
                stats.add('status_%s' % self.response.status)
            print(self.url, self.response.status,
                  self.ctype, self.encoding,
                  size,
                  file=file)


class Stats:
    """Record stats of various sorts."""

    def __init__(self):
        self.stats = {}

    def add(self, key, count=1):
        self.stats[key] = self.stats.get(key, 0) + count

    def report(self, file=None):
        for key, count in sorted(self.stats.items()):
            print('%10d' % count, key, file=file)


class Crawler:
    """Crawl a set of URLs.

    This manages three disjoint sets of URLs (todo, busy, done).  The
    data structures actually store dicts -- the values in todo give
    the redirect limit, while the values in busy and done are Fetcher
    instances.
    """
    def __init__(self, log,
                 roots, exclude=None, strict=True,  # What to crawl.
                 max_redirect=10, max_tries=4,  # Per-url limits.
                 max_tasks=10, max_pool=10,  # Global limits.
                 ):
        self.log = log
        self.roots = roots
        self.exclude = exclude
        self.strict = strict
        self.max_redirect = max_redirect
        self.max_tries = max_tries
        self.max_tasks = max_tasks
        self.max_pool = max_pool
        self.todo = {}
        self.busy = {}
        self.done = {}
        self.pool = ConnectionPool(self.log, max_pool, max_tasks)
        self.root_domains = set()
        for root in roots:
            parts = urlparse.urlparse(root)
            host, port = urllib_splitport(parts.netloc)
            if not host:
                continue
            if re.match(r'\A[\d\.]*\Z', host):
                self.root_domains.add(host)
            else:
                host = host.lower()
                if self.strict:
                    self.root_domains.add(host)
                    if host.startswith('www.'):
                        self.root_domains.add(host[4:])
                    else:
                        self.root_domains.add('www.' + host)
                else:
                    parts = host.split('.')
                    if len(parts) > 2:
                        host = '.'.join(parts[-2:])
                    self.root_domains.add(host)
        for root in roots:
            self.add_url(root)
        self.governor = asyncio.locks.Semaphore(max_tasks)
        self.termination = asyncio.locks.Condition()
        self.t0 = time.time()
        self.t1 = None

    def close(self):
        """Close resources (currently only the pool)."""
        self.pool.close()

    def host_okay(self, host):
        """Check if a host should be crawled.

        A literal match (after lowercasing) is always good.  For hosts
        that don't look like IP addresses, some approximate matches
        are okay depending on the strict flag.
        """
        host = host.lower()
        if host in self.root_domains:
            return True
        if re.match(r'\A[\d\.]*\Z', host):
            return False
        if self.strict:
            return self._host_okay_strictish(host)
        else:
            return self._host_okay_lenient(host)

    def _host_okay_strictish(self, host):
        """Check if a host should be crawled, strict-ish version.

        This checks for equality modulo an initial 'www.' component.
         """
        if host.startswith('www.'):
            if host[4:] in self.root_domains:
                return True
        else:
            if 'www.' + host in self.root_domains:
                return True
        return False

    def _host_okay_lenient(self, host):
        """Check if a host should be crawled, lenient version.

        This compares the last two components of the host.
        """
        parts = host.split('.')
        if len(parts) > 2:
            host = '.'.join(parts[-2:])
        return host in self.root_domains

    def add_url(self, url, max_redirect=None):
        """Add a URL to the todo list if not seen before."""
        if self.exclude and re.search(self.exclude, url):
            return False
        parts = urlparse.urlparse(url)
        if parts.scheme not in ('http', 'https'):
            self.log(2, 'skipping non-http scheme in', url)
            return False
        host, port = urllib_splitport(parts.netloc)
        if not self.host_okay(host):
            self.log(2, 'skipping non-root host in', url)
            return False
        if max_redirect is None:
            max_redirect = self.max_redirect
        if url in self.todo or url in self.busy or url in self.done:
            return False
        self.log(1, 'adding', url, max_redirect)
        self.todo[url] = max_redirect
        return True

    @asyncio.coroutine
    def crawl(self):
        """Run the crawler until all finished."""
        with (yield From(self.termination)):
            while self.todo or self.busy:
                if self.todo:
                    url, max_redirect = self.todo.popitem()
                    fetcher = Fetcher(self.log, url,
                                      crawler=self,
                                      max_redirect=max_redirect,
                                      max_tries=self.max_tries,
                                      )
                    self.busy[url] = fetcher
                    fetcher.task = asyncio.Task(self.fetch(fetcher))
                else:
                    yield From(self.termination.wait())
        self.t1 = time.time()

    @asyncio.coroutine
    def fetch(self, fetcher):
        """Call the Fetcher's fetch(), with a limit on concurrency.

        Once this returns, move the fetcher from busy to done.
        """
        url = fetcher.url
        with (yield From(self.governor)):
            try:
                yield From(fetcher.fetch())  # Fetcher gonna fetch.
            finally:
                # Force GC of the task, so the error is logged.
                fetcher.task = None
        with (yield From(self.termination)):
            self.done[url] = fetcher
            del self.busy[url]
            self.termination.notify()

    def report(self, file=None):
        """Print a report on all completed URLs."""
        if self.t1 is None:
            self.t1 = time.time()
        dt = self.t1 - self.t0
        if dt and self.max_tasks:
            speed = len(self.done) / dt / self.max_tasks
        else:
            speed = 0
        stats = Stats()
        print('*** Report ***', file=file)
        try:
            show = []
            show.extend(self.done.items())
            show.extend(self.busy.items())
            show.sort()
            for url, fetcher in show:
                fetcher.report(stats, file=file)
        except KeyboardInterrupt:
            print('\nInterrupted', file=file)
        print('Finished', len(self.done),
              'urls in %.3f secs' % dt,
              '(max_tasks=%d)' % self.max_tasks,
              '(%.3f urls/sec/task)' % speed,
              file=file)
        stats.report(file=file)
        print('Todo:', len(self.todo), file=file)
        print('Busy:', len(self.busy), file=file)
        print('Done:', len(self.done), file=file)
        print('Date:', time.ctime(), 'local time', file=file)


def main():
    """Main program.

    Parse arguments, set up event loop, run crawler, print report.
    """
    args = ARGS.parse_args()
    if not args.roots:
        print('Use --help for command line help')
        return

    log = Logger(args.level)

    if args.iocp:
        from trollius.windows_events import ProactorEventLoop
        loop = ProactorEventLoop()
        asyncio.set_event_loop(loop)
    elif args.select:
        loop = asyncio.SelectorEventLoop()
        asyncio.set_event_loop(loop)
    else:
        loop = asyncio.get_event_loop()

    roots = {fix_url(root) for root in args.roots}

    crawler = Crawler(log,
                      roots, exclude=args.exclude,
                      strict=args.strict,
                      max_redirect=args.max_redirect,
                      max_tries=args.max_tries,
                      max_tasks=args.max_tasks,
                      max_pool=args.max_pool,
                      )
    try:
        loop.run_until_complete(crawler.crawl())  # Crawler gonna crawl.
    except KeyboardInterrupt:
        sys.stderr.flush()
        print('\nInterrupted\n')
    finally:
        crawler.report()
        crawler.close()
        loop.close()


if __name__ == '__main__':
    logging.basicConfig(level=logging.INFO)
    main()<|MERGE_RESOLUTION|>--- conflicted
+++ resolved
@@ -448,11 +448,7 @@
                     size = int(parts[0], 16)
                     if size:
                         self.log(3, 'reading chunk of', size, 'bytes')
-<<<<<<< HEAD
-                        block = yield self.reader.readexactly(size)
-=======
                         block = yield From(self.reader.readexactly(size))
->>>>>>> 0168da32
                         assert len(block) == size, (len(block), size)
                         blocks.append(block)
                     crlf = yield From(self.reader.readline())
@@ -468,13 +464,8 @@
                 # TODO: Should make sure not to recycle the connection
                 # in this case.
         else:
-<<<<<<< HEAD
-            body = yield self.reader.readexactly(nbytes)
-        raise asyncio.Return(body)
-=======
             body = yield From(self.reader.readexactly(nbytes))
         raise Return(body)
->>>>>>> 0168da32
 
 
 class Fetcher:
