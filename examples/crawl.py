--- conflicted
+++ resolved
@@ -173,32 +173,14 @@
                     conn.close()  # Just in case.
                 else:
                     self.log(1, '* Reusing pooled connection', key,
-<<<<<<< HEAD
-                                'FD =', writer._transport._sock.fileno())
-                    raise asyncio.Return(key, reader, writer)
-
-        # Create a new connection.
-        reader, writer = yield asyncio.open_connection(host, port,
-                                                            ssl=ssl)
-        peername = writer.get_extra_info('peername')
-        if peername:
-            host, port = peername[:2]
-        else:
-            self.log(1, 'NO PEERNAME???', host, port, ssl)
-        key = host, port, ssl
-        self.log(1, '* New connection', key,
-                    'FD =', writer._transport._sock.fileno())
-        raise asyncio.Return(key, reader, writer)
-=======
                                 'FD =', conn.fileno())
-                    return conn
+                    raise asyncio.Return(conn)
 
         # Create a new connection.
         conn = Connection(self.log, self, host, port, ssl)
-        yield from conn.connect()
+        yield conn.connect()
         self.log(1, '* New connection', conn.key, 'FD =', conn.fileno())
-        return conn
->>>>>>> 97e8ba36
+        raise asyncio.Return(conn)
 
     def recycle_connection(self, conn):
         """Make a connection available for reuse.
@@ -287,7 +269,7 @@
 
     @asyncio.coroutine
     def connect(self):
-        self.reader, self.writer = yield from asyncio.open_connection(
+        self.reader, self.writer = yield asyncio.open_connection(
             self.host, self.port, ssl=self.ssl)
         peername = self.writer.get_extra_info('peername')
         if peername:
@@ -340,18 +322,8 @@
                     (self.hostname, self.port,
                      'ssl' if self.ssl else 'tcp',
                      self.url))
-<<<<<<< HEAD
-        self.key, self.reader, self.writer = \
-            yield self.pool.reserve(self.hostname, self.port, self.ssl)
-        self.log(1, '* Connected to %s' %
-                    (self.writer.get_extra_info('peername'),))
-
-    def recycle_connection(self):
-        """Recycle the connection to the pool.
-=======
-        self.conn = yield from self.pool.get_connection(self.hostname,
-                                                        self.port, self.ssl)
->>>>>>> 97e8ba36
+        self.conn = yield self.pool.get_connection(self.hostname,
+                                                   self.port, self.ssl)
 
     def close(self, recycle=False):
         """Close the connection, recycle if requested."""
@@ -389,15 +361,9 @@
     @asyncio.coroutine
     def get_response(self):
         """Receive the response."""
-<<<<<<< HEAD
-        response = Response(self.log, self.reader)
+        response = Response(self.log, self.conn.reader)
         yield response.read_headers()
         raise asyncio.Return(response)
-=======
-        response = Response(self.log, self.conn.reader)
-        yield from response.read_headers()
-        return response
->>>>>>> 97e8ba36
 
 
 class Response:
