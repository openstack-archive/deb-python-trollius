--- conflicted
+++ resolved
@@ -1,8 +1,5 @@
 # Release procedure:
-<<<<<<< HEAD
-=======
 #  - fill Tulip changelog
->>>>>>> 0168da32
 #  - run maybe update_tulip.sh
 #  - run unit tests with concurrent.futures
 #  - run unit tests without concurrent.futures
@@ -51,11 +48,7 @@
     "author": 'Victor Stinner',
     "author_email": 'victor.stinner@gmail.com',
 
-<<<<<<< HEAD
-    "description": "Port of the Tulip project (asyncio module, PEP 3156) on Python 2.7",
-=======
     "description": "Port of the Tulip project (asyncio module, PEP 3156) on Python 2",
->>>>>>> 0168da32
     "long_description": long_description,
     "url": "https://bitbucket.org/enovance/trollius/",
 
