--- conflicted
+++ resolved
@@ -12,10 +12,6 @@
 build$
 dist$
 .*\.egg-info$
-<<<<<<< HEAD
 
 # Directory created by the "tox" command (ex: tox -e py27)
-.tox
-=======
-\.tox$
->>>>>>> 9baa14b2
+\.tox$