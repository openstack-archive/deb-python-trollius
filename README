Trollius provides infrastructure for writing single-threaded concurrent
code using coroutines, multiplexing I/O access over sockets and other
resources, running network clients and servers, and other related primitives.
Here is a more detailed list of the package contents:

* a pluggable event loop with various system-specific implementations;

* transport and protocol abstractions (similar to those in `Twisted
  <http://twistedmatrix.com/>`_);

* concrete support for TCP, UDP, SSL, subprocess pipes, delayed calls, and
  others (some may be system-dependent);

* a ``Future`` class that mimics the one in the ``concurrent.futures`` module,
  but adapted for use with the event loop;

* coroutines and tasks based on generators (``yield``), to help write
  concurrent code in a sequential fashion;

* cancellation support for ``Future``\s and coroutines;

* synchronization primitives for use between coroutines in a single thread,
  mimicking those in the ``threading`` module;

* an interface for passing work off to a threadpool, for times when you
  absolutely, positively have to use a library that makes blocking I/O calls.

Trollius is a portage of the `Tulip project <http://code.google.com/p/tulip/>`_
(``asyncio`` module, `PEP 3156 <http://legacy.python.org/dev/peps/pep-3156/>`_)
on Python 2. Trollius works on Python 2.6-3.5. It has been tested on Windows,
Linux, Mac OS X, FreeBSD and OpenIndiana.

* `Asyncio documentation <http://docs.python.org/dev/library/asyncio.html>`_
* `Trollius documentation <http://trollius.readthedocs.org/>`_
* `Trollius project in the Python Cheeseshop (PyPI)
  <https://pypi.python.org/pypi/trollius>`_
* `Trollius project at Bitbucket <https://bitbucket.org/enovance/trollius>`_
* Copyright/license: Open source, Apache 2.0. Enjoy!

<<<<<<< HEAD
Python 2.6 requires also unittest2:
https://pypi.python.org/pypi/unittest2



Differences between Trollius and Tulip
======================================

* Trollius coroutines use "yield" and "raise Return(value)",
  whereas Tulip coroutines use "yield from" and "return".
  "return x, y" must be converted to "raise Return(x, y)".
* On Python 2.7, asyncio.SSLContext has less features than the ssl.SSLContext
  of Python 3.3: no options, verify_mode cannot be modified (fixed to
  CERT_NONE), no set_default_verify_paths() method, no SNI, etc. The SSL
  transport has "compression" extra info in Python 2.
* Python 2 does not support keyword-only parameters.
* If the concurrent.futures module is missing, BaseEventLoop.run_in_executor()
  uses a synchronous executor instead of a pool of threads. It blocks until the
  function returns, and so DNS resolutions are blocking.
* asyncio.subprocess has no DEVNULL constant


Usage
=====

The actual code lives in the 'asyncio' subdirectory.
Tests are in the 'tests' subdirectory.

To run tests:
  - make test

To run coverage (coverage package is required):
  - make coverage

On Windows, things are a little more complicated.  Assume 'P' is your
Python binary (for example C:\Python33\python.exe).

You must first build the _overlapped.pyd extension (it will be placed
in the asyncio directory):

    C> P setup.py build_ext

Then you can run the tests as follows:

    C> P runtests.py

And coverage as follows:

    C> P runtests.py --coverage

--Guido van Rossum <guido@python.org>


Backports
=========

To support Python 2.6-3.4, many Python modules of the standard library have
been backported:

========================  =========  =======================
Name                      Python     Backport
========================  =========  =======================
OSError                        3.3   asyncio.py33_exceptions
_overlapped                    3.4   asyncio._overlapped
_winapi                        3.3   asyncio.py33_winapi
collections.OrderedDict   2.7, 3.1   ordereddict (PyPI)
selectors                      3.4   asyncio.selectors
ssl                       3.2, 3.3   asyncio.py3_ssl
time.monotonic                 3.3   asyncio.time_monotonic
unittest                  2.7, 3.1   unittest2 (PyPI)
unittest.mock                  3.3   mock (PyPI)
weakref.WeakSet           2.7, 3.0   asyncio.py27_weakrefset
========================  =========  =======================


Trollius name
=============

Extract of http://en.wikipedia.org/wiki/Trollius :

Trollius is a genus of about 30 species of plants in the family Ranunculaceae,
closely related to Ranunculus. The common name of some species is globeflower
or globe flower. Native to the cool temperate regions of the Northern
Hemisphere, with the greatest diversity of species in Asia, trollius usually
grow in heavy, wet clay soils.


Change log
==========

Development version

- Merge with Tulip:

  * New asyncio.subprocess module
  * _UnixWritePipeTransport now also supports character devices, as
    _UnixReadPipeTransport. Patch written by Jonathan Slenders.
  * StreamReader.readexactly() now raises an IncompleteReadError if the
    end of stream is reached before we received enough bytes, instead of
    returning less bytes than requested.
  * poll and epoll selectors now round the timeout away from zero (instead of
    rounding towards zero) to fix a performance issue
  * asyncio.queue: Empty renamed to QueueEmpty, Full to QueueFull
  * _fatal_error() of _UnixWritePipeTransport and _ProactorBasePipeTransport
    don't log BrokenPipeError nor ConnectionResetError
  * Future.set_exception(exc) now instanciate exc if it is a class
  * streams.StreamReader: Use bytearray instead of deque of bytes for internal
    buffer

- Fix test_wait_for() unit test

2014-01-22: version 0.1.4

- The project moved to https://bitbucket.org/enovance/trollius
- Fix CoroWrapper (_DEBUG=True): add missing import
- Emit a warning when Return is not raised
- Merge with Tulip to get latest Tulip bugfixes
- Fix dependencies in tox.ini for the different Python versions

2014-01-13: version 0.1.3

- Workaround bugs in the ssl module of Python older than 2.6.6. For example,
  Mac OS 10.6 (Snow Leopard) uses Python 2.6.1.
- ``return x, y`` is now written ``raise Return(x, y)`` instead of
  ``raise Return((x, y))``
- Support "with (yield lock):" syntax for Lock, Condition and Semaphore
- SSL support is now optional: don't fail if the ssl module is missing
- Add tox.ini, tool to run unit tests. For example, "tox -e py27" creates a
  virtual environment to run tests with Python 2.7.

2014-01-08: version 0.1.2

- Trollius now supports CPython 2.6-3.4, PyPy and Windows. All unit tests
  pass with CPython 2.7 on Linux.
- Fix Windows support. Fix compilation of the _overlapped module and add a
  asyncio._winapi module (written in pure Python). Patch written by Marc
  Schlaich.
- Support Python 2.6: require an extra dependency,
  ordereddict (and unittest2 for unit tests)
- Support Python 3.2, 3.3 and 3.4
- Support PyPy 2.2
- Don't modify __builtins__ nor the ssl module to inject backported exceptions
  like BlockingIOError or SSLWantReadError. Exceptions are available in the
  asyncio module, ex: asyncio.BlockingIOError.

2014-01-06: version 0.1.1

- Fix asyncio.time_monotonic on Mac OS X
- Fix create_connection(ssl=True)
- Don't export backported SSLContext in the ssl module anymore to not confuse
  libraries testing hasattr(ssl, "SSLContext")
- Relax dependency on the backported concurrent.futures module: use a
  synchronous executor if the module is missing

2014-01-04: version 0.1

- First public release
=======
See also the `Tulip project <http://code.google.com/p/tulip/>`_.
>>>>>>> 0168da32
<|MERGE_RESOLUTION|>--- conflicted
+++ resolved
@@ -37,164 +37,4 @@
 * `Trollius project at Bitbucket <https://bitbucket.org/enovance/trollius>`_
 * Copyright/license: Open source, Apache 2.0. Enjoy!
 
-<<<<<<< HEAD
-Python 2.6 requires also unittest2:
-https://pypi.python.org/pypi/unittest2
-
-
-
-Differences between Trollius and Tulip
-======================================
-
-* Trollius coroutines use "yield" and "raise Return(value)",
-  whereas Tulip coroutines use "yield from" and "return".
-  "return x, y" must be converted to "raise Return(x, y)".
-* On Python 2.7, asyncio.SSLContext has less features than the ssl.SSLContext
-  of Python 3.3: no options, verify_mode cannot be modified (fixed to
-  CERT_NONE), no set_default_verify_paths() method, no SNI, etc. The SSL
-  transport has "compression" extra info in Python 2.
-* Python 2 does not support keyword-only parameters.
-* If the concurrent.futures module is missing, BaseEventLoop.run_in_executor()
-  uses a synchronous executor instead of a pool of threads. It blocks until the
-  function returns, and so DNS resolutions are blocking.
-* asyncio.subprocess has no DEVNULL constant
-
-
-Usage
-=====
-
-The actual code lives in the 'asyncio' subdirectory.
-Tests are in the 'tests' subdirectory.
-
-To run tests:
-  - make test
-
-To run coverage (coverage package is required):
-  - make coverage
-
-On Windows, things are a little more complicated.  Assume 'P' is your
-Python binary (for example C:\Python33\python.exe).
-
-You must first build the _overlapped.pyd extension (it will be placed
-in the asyncio directory):
-
-    C> P setup.py build_ext
-
-Then you can run the tests as follows:
-
-    C> P runtests.py
-
-And coverage as follows:
-
-    C> P runtests.py --coverage
-
---Guido van Rossum <guido@python.org>
-
-
-Backports
-=========
-
-To support Python 2.6-3.4, many Python modules of the standard library have
-been backported:
-
-========================  =========  =======================
-Name                      Python     Backport
-========================  =========  =======================
-OSError                        3.3   asyncio.py33_exceptions
-_overlapped                    3.4   asyncio._overlapped
-_winapi                        3.3   asyncio.py33_winapi
-collections.OrderedDict   2.7, 3.1   ordereddict (PyPI)
-selectors                      3.4   asyncio.selectors
-ssl                       3.2, 3.3   asyncio.py3_ssl
-time.monotonic                 3.3   asyncio.time_monotonic
-unittest                  2.7, 3.1   unittest2 (PyPI)
-unittest.mock                  3.3   mock (PyPI)
-weakref.WeakSet           2.7, 3.0   asyncio.py27_weakrefset
-========================  =========  =======================
-
-
-Trollius name
-=============
-
-Extract of http://en.wikipedia.org/wiki/Trollius :
-
-Trollius is a genus of about 30 species of plants in the family Ranunculaceae,
-closely related to Ranunculus. The common name of some species is globeflower
-or globe flower. Native to the cool temperate regions of the Northern
-Hemisphere, with the greatest diversity of species in Asia, trollius usually
-grow in heavy, wet clay soils.
-
-
-Change log
-==========
-
-Development version
-
-- Merge with Tulip:
-
-  * New asyncio.subprocess module
-  * _UnixWritePipeTransport now also supports character devices, as
-    _UnixReadPipeTransport. Patch written by Jonathan Slenders.
-  * StreamReader.readexactly() now raises an IncompleteReadError if the
-    end of stream is reached before we received enough bytes, instead of
-    returning less bytes than requested.
-  * poll and epoll selectors now round the timeout away from zero (instead of
-    rounding towards zero) to fix a performance issue
-  * asyncio.queue: Empty renamed to QueueEmpty, Full to QueueFull
-  * _fatal_error() of _UnixWritePipeTransport and _ProactorBasePipeTransport
-    don't log BrokenPipeError nor ConnectionResetError
-  * Future.set_exception(exc) now instanciate exc if it is a class
-  * streams.StreamReader: Use bytearray instead of deque of bytes for internal
-    buffer
-
-- Fix test_wait_for() unit test
-
-2014-01-22: version 0.1.4
-
-- The project moved to https://bitbucket.org/enovance/trollius
-- Fix CoroWrapper (_DEBUG=True): add missing import
-- Emit a warning when Return is not raised
-- Merge with Tulip to get latest Tulip bugfixes
-- Fix dependencies in tox.ini for the different Python versions
-
-2014-01-13: version 0.1.3
-
-- Workaround bugs in the ssl module of Python older than 2.6.6. For example,
-  Mac OS 10.6 (Snow Leopard) uses Python 2.6.1.
-- ``return x, y`` is now written ``raise Return(x, y)`` instead of
-  ``raise Return((x, y))``
-- Support "with (yield lock):" syntax for Lock, Condition and Semaphore
-- SSL support is now optional: don't fail if the ssl module is missing
-- Add tox.ini, tool to run unit tests. For example, "tox -e py27" creates a
-  virtual environment to run tests with Python 2.7.
-
-2014-01-08: version 0.1.2
-
-- Trollius now supports CPython 2.6-3.4, PyPy and Windows. All unit tests
-  pass with CPython 2.7 on Linux.
-- Fix Windows support. Fix compilation of the _overlapped module and add a
-  asyncio._winapi module (written in pure Python). Patch written by Marc
-  Schlaich.
-- Support Python 2.6: require an extra dependency,
-  ordereddict (and unittest2 for unit tests)
-- Support Python 3.2, 3.3 and 3.4
-- Support PyPy 2.2
-- Don't modify __builtins__ nor the ssl module to inject backported exceptions
-  like BlockingIOError or SSLWantReadError. Exceptions are available in the
-  asyncio module, ex: asyncio.BlockingIOError.
-
-2014-01-06: version 0.1.1
-
-- Fix asyncio.time_monotonic on Mac OS X
-- Fix create_connection(ssl=True)
-- Don't export backported SSLContext in the ssl module anymore to not confuse
-  libraries testing hasattr(ssl, "SSLContext")
-- Relax dependency on the backported concurrent.futures module: use a
-  synchronous executor if the module is missing
-
-2014-01-04: version 0.1
-
-- First public release
-=======
-See also the `Tulip project <http://code.google.com/p/tulip/>`_.
->>>>>>> 0168da32
+See also the `Tulip project <http://code.google.com/p/tulip/>`_.