"""Selector eventloop for Unix with signal handling."""

import errno
import fcntl
import os
import signal
import socket
import stat
import subprocess
import sys
import threading


from . import base_subprocess
from . import constants
from . import events
from . import protocols
from . import selector_events
from . import tasks
from . import transports
from .log import logger
from .py33_exceptions import (
    reraise, wrap_error,
    BlockingIOError, InterruptedError, ChildProcessError)


__all__ = ['SelectorEventLoop', 'STDIN', 'STDOUT', 'STDERR',
           'AbstractChildWatcher', 'SafeChildWatcher',
           'FastChildWatcher', 'DefaultEventLoopPolicy',
           ]

STDIN = 0
STDOUT = 1
STDERR = 2


if sys.platform == 'win32':  # pragma: no cover
    raise ImportError('Signals are not really supported on Windows')


class _UnixSelectorEventLoop(selector_events.BaseSelectorEventLoop):
    """Unix event loop

    Adds signal handling to SelectorEventLoop
    """

    def __init__(self, selector=None):
        super(_UnixSelectorEventLoop, self).__init__(selector)
        self._signal_handlers = {}

    def _socketpair(self):
        return socket.socketpair()

    def close(self):
        for sig in list(self._signal_handlers):
            self.remove_signal_handler(sig)
        super(_UnixSelectorEventLoop, self).close()

    def add_signal_handler(self, sig, callback, *args):
        """Add a handler for a signal.  UNIX only.

        Raise ValueError if the signal number is invalid or uncatchable.
        Raise RuntimeError if there is a problem setting up the handler.
        """
        self._check_signal(sig)
        try:
            # set_wakeup_fd() raises ValueError if this is not the
            # main thread.  By calling it early we ensure that an
            # event loop running in another thread cannot add a signal
            # handler.
            signal.set_wakeup_fd(self._csock.fileno())
        except ValueError as exc:
            raise RuntimeError(str(exc))

        handle = events.make_handle(callback, args)
        self._signal_handlers[sig] = handle

        try:
            signal.signal(sig, self._handle_signal)
            # Set SA_RESTART to limit EINTR occurrences.
            signal.siginterrupt(sig, False)
        except (RuntimeError, OSError) as exc:
            # On Python 2, signal.signal(signal.SIGKILL, signal.SIG_IGN) raises
            # RuntimeError(22, 'Invalid argument'). On Python 3,
            # OSError(22, 'Invalid argument') is raised instead.
            exc_type, exc_value, tb = sys.exc_info()

            del self._signal_handlers[sig]
            if not self._signal_handlers:
                try:
                    signal.set_wakeup_fd(-1)
                except ValueError as nexc:
                    logger.info('set_wakeup_fd(-1) failed: %s', nexc)

            if isinstance(exc, RuntimeError) or exc.errno == errno.EINVAL:
                raise RuntimeError('sig {0} cannot be caught'.format(sig))
            else:
                reraise(exc_type, exc_value, tb)

    def _handle_signal(self, sig, arg):
        """Internal helper that is the actual signal handler."""
        handle = self._signal_handlers.get(sig)
        if handle is None:
            return  # Assume it's some race condition.
        if handle._cancelled:
            self.remove_signal_handler(sig)  # Remove it properly.
        else:
            self._add_callback_signalsafe(handle)

    def remove_signal_handler(self, sig):
        """Remove a handler for a signal.  UNIX only.

        Return True if a signal handler was removed, False if not.
        """
        self._check_signal(sig)
        try:
            del self._signal_handlers[sig]
        except KeyError:
            return False

        if sig == signal.SIGINT:
            handler = signal.default_int_handler
        else:
            handler = signal.SIG_DFL

        try:
            signal.signal(sig, handler)
        except OSError as exc:
            if exc.errno == errno.EINVAL:
                raise RuntimeError('sig {0} cannot be caught'.format(sig))
            else:
                raise

        if not self._signal_handlers:
            try:
                signal.set_wakeup_fd(-1)
            except ValueError as exc:
                logger.info('set_wakeup_fd(-1) failed: %s', exc)

        return True

    def _check_signal(self, sig):
        """Internal helper to validate a signal.

        Raise ValueError if the signal number is invalid or uncatchable.
        Raise RuntimeError if there is a problem setting up the handler.
        """
        if not isinstance(sig, int):
            raise TypeError('sig must be an int, not {0!r}'.format(sig))

        if not (1 <= sig < signal.NSIG):
            raise ValueError(
                'sig {0} out of range(1, {1})'.format(sig, signal.NSIG))

    def _make_read_pipe_transport(self, pipe, protocol, waiter=None,
                                  extra=None):
        return _UnixReadPipeTransport(self, pipe, protocol, waiter, extra)

    def _make_write_pipe_transport(self, pipe, protocol, waiter=None,
                                   extra=None):
        return _UnixWritePipeTransport(self, pipe, protocol, waiter, extra)

    @tasks.coroutine
    def _make_subprocess_transport(self, protocol, args, shell,
                                   stdin, stdout, stderr, bufsize,
                                   extra=None, **kwargs):
        with events.get_child_watcher() as watcher:
            transp = _UnixSubprocessTransport(self, protocol, args, shell,
                                              stdin, stdout, stderr, bufsize,
                                              extra=None, **kwargs)
<<<<<<< HEAD
            yield transp._post_init()
            watcher.add_child_handler(transp.get_pid(),
                                      self._child_watcher_callback, transp)
        raise tasks.Return(transp)
=======
            yield from transp._post_init()
            watcher.add_child_handler(transp.get_pid(),
                                      self._child_watcher_callback, transp)

        return transp
>>>>>>> 2fc5bfde

    def _child_watcher_callback(self, pid, returncode, transp):
        self.call_soon_threadsafe(transp._process_exited, returncode)

    def _subprocess_closed(self, transp):
        pass


def _set_nonblocking(fd):
    flags = fcntl.fcntl(fd, fcntl.F_GETFL)
    flags = flags | os.O_NONBLOCK
    fcntl.fcntl(fd, fcntl.F_SETFL, flags)


class _UnixReadPipeTransport(transports.ReadTransport):

    max_size = 256 * 1024  # max bytes we read in one eventloop iteration

    def __init__(self, loop, pipe, protocol, waiter=None, extra=None):
        super(_UnixReadPipeTransport, self).__init__(extra)
        self._extra['pipe'] = pipe
        self._loop = loop
        self._pipe = pipe
        self._fileno = pipe.fileno()
        mode = os.fstat(self._fileno).st_mode
        if not (stat.S_ISFIFO(mode) or
                stat.S_ISSOCK(mode) or
                stat.S_ISCHR(mode)):
            raise ValueError("Pipe transport is for pipes/sockets only.")
        _set_nonblocking(self._fileno)
        self._protocol = protocol
        self._closing = False
        self._loop.add_reader(self._fileno, self._read_ready)
        self._loop.call_soon(self._protocol.connection_made, self)
        if waiter is not None:
            self._loop.call_soon(waiter.set_result, None)

    def _read_ready(self):
        try:
            data = wrap_error(os.read, self._fileno, self.max_size)
        except (BlockingIOError, InterruptedError):
            pass
        except OSError as exc:
            self._fatal_error(exc)
        else:
            if data:
                self._protocol.data_received(data)
            else:
                self._closing = True
                self._loop.remove_reader(self._fileno)
                self._loop.call_soon(self._protocol.eof_received)
                self._loop.call_soon(self._call_connection_lost, None)

    def pause_reading(self):
        self._loop.remove_reader(self._fileno)

    def resume_reading(self):
        self._loop.add_reader(self._fileno, self._read_ready)

    def close(self):
        if not self._closing:
            self._close(None)

    def _fatal_error(self, exc):
        # should be called by exception handler only
        if not (isinstance(exc, OSError) and exc.errno == errno.EIO):
            logger.exception('Fatal error for %s', self)
        self._close(exc)

    def _close(self, exc):
        self._closing = True
        self._loop.remove_reader(self._fileno)
        self._loop.call_soon(self._call_connection_lost, exc)

    def _call_connection_lost(self, exc):
        try:
            self._protocol.connection_lost(exc)
        finally:
            self._pipe.close()
            self._pipe = None
            self._protocol = None
            self._loop = None


class _UnixWritePipeTransport(transports.WriteTransport):

    def __init__(self, loop, pipe, protocol, waiter=None, extra=None):
        super(_UnixWritePipeTransport, self).__init__(extra)
        self._extra['pipe'] = pipe
        self._loop = loop
        self._pipe = pipe
        self._fileno = pipe.fileno()
        mode = os.fstat(self._fileno).st_mode
        is_socket = stat.S_ISSOCK(mode)
        is_pipe = stat.S_ISFIFO(mode)
        if not (is_socket or is_pipe):
            raise ValueError("Pipe transport is for pipes/sockets only.")
        _set_nonblocking(self._fileno)
        self._protocol = protocol
        self._buffer = []
        self._conn_lost = 0
        self._closing = False  # Set when close() or write_eof() called.

        # On AIX, the reader trick only works for sockets.
        # On other platforms it works for pipes and sockets.
        # (Exception: OS X 10.4?  Issue #19294.)
        if is_socket or not sys.platform.startswith("aix"):
            self._loop.add_reader(self._fileno, self._read_ready)

        self._loop.call_soon(self._protocol.connection_made, self)
        if waiter is not None:
            self._loop.call_soon(waiter.set_result, None)

    def _read_ready(self):
        # Pipe was closed by peer.
        self._close()

    def write(self, data):
        assert isinstance(data, bytes), repr(data)
        if not data:
            return

        if self._conn_lost or self._closing:
            if self._conn_lost >= constants.LOG_THRESHOLD_FOR_CONNLOST_WRITES:
                logger.warning('pipe closed by peer or '
                               'os.write(pipe, data) raised exception.')
            self._conn_lost += 1
            return

        if not self._buffer:
            # Attempt to send it right away first.
            try:
                n = wrap_error(os.write, self._fileno, data)
            except (BlockingIOError, InterruptedError):
                n = 0
            except Exception as exc:
                self._conn_lost += 1
                self._fatal_error(exc)
                return
            if n == len(data):
                return
            elif n > 0:
                data = data[n:]
            self._loop.add_writer(self._fileno, self._write_ready)

        self._buffer.append(data)

    def _write_ready(self):
        data = b''.join(self._buffer)
        assert data, 'Data should not be empty'

        del self._buffer[:]
        try:
            n = wrap_error(os.write, self._fileno, data)
        except (BlockingIOError, InterruptedError):
            self._buffer.append(data)
        except Exception as exc:
            self._conn_lost += 1
            # Remove writer here, _fatal_error() doesn't it
            # because _buffer is empty.
            self._loop.remove_writer(self._fileno)
            self._fatal_error(exc)
        else:
            if n == len(data):
                self._loop.remove_writer(self._fileno)
                if self._closing:
                    self._loop.remove_reader(self._fileno)
                    self._call_connection_lost(None)
                return
            elif n > 0:
                data = data[n:]

            self._buffer.append(data)  # Try again later.

    def can_write_eof(self):
        return True

    # TODO: Make the relationships between write_eof(), close(),
    # abort(), _fatal_error() and _close() more straightforward.

    def write_eof(self):
        if self._closing:
            return
        assert self._pipe
        self._closing = True
        if not self._buffer:
            self._loop.remove_reader(self._fileno)
            self._loop.call_soon(self._call_connection_lost, None)

    def close(self):
        if not self._closing:
            # write_eof is all what we needed to close the write pipe
            self.write_eof()

    def abort(self):
        self._close(None)

    def _fatal_error(self, exc):
        # should be called by exception handler only
        logger.exception('Fatal error for %s', self)
        self._close(exc)

    def _close(self, exc=None):
        self._closing = True
        if self._buffer:
            self._loop.remove_writer(self._fileno)
        del self._buffer[:]
        self._loop.remove_reader(self._fileno)
        self._loop.call_soon(self._call_connection_lost, exc)

    def _call_connection_lost(self, exc):
        try:
            self._protocol.connection_lost(exc)
        finally:
            self._pipe.close()
            self._pipe = None
            self._protocol = None
            self._loop = None


class _UnixSubprocessTransport(base_subprocess.BaseSubprocessTransport):

    def _start(self, args, shell, stdin, stdout, stderr, bufsize, **kwargs):
        stdin_w = None
        if stdin == subprocess.PIPE:
            # Use a socket pair for stdin, since not all platforms
            # support selecting read events on the write end of a
            # socket (which we use in order to detect closing of the
            # other end).  Notably this is needed on AIX, and works
            # just fine on other platforms.
            stdin, stdin_w = self._loop._socketpair()
        self._proc = subprocess.Popen(
            args, shell=shell, stdin=stdin, stdout=stdout, stderr=stderr,
            universal_newlines=False, bufsize=bufsize, **kwargs)
        if stdin_w is not None:
            stdin.close()
            if hasattr(stdin_w, 'detach'):
                stdin_fd = stdin_w.detach()
                self._proc.stdin = os.fdopen(stdin_fd, 'rb', bufsize)
            elif hasattr(stdin_w, 'makefile'):
                self._proc.stdin = stdin_w.makefile('rb', bufsize)
            else:
                stdin_dup = os.dup(stdin_w.fileno())
                stdin_w.close()
                self._proc.stdin = os.fdopen(stdin_dup, 'rb', bufsize)


class AbstractChildWatcher(object):
    """Abstract base class for monitoring child processes.

    Objects derived from this class monitor a collection of subprocesses and
    report their termination or interruption by a signal.

    New callbacks are registered with .add_child_handler(). Starting a new
    process must be done within a 'with' block to allow the watcher to suspend
    its activity until the new process if fully registered (this is needed to
    prevent a race condition in some implementations).

    Example:
        with watcher:
            proc = subprocess.Popen("sleep 1")
            watcher.add_child_handler(proc.pid, callback)

    Notes:
        Implementations of this class must be thread-safe.

        Since child watcher objects may catch the SIGCHLD signal and call
        waitpid(-1), there should be only one active object per process.
    """

    def add_child_handler(self, pid, callback, *args):
        """Register a new child handler.

        Arrange for callback(pid, returncode, *args) to be called when
        process 'pid' terminates. Specifying another callback for the same
        process replaces the previous handler.

        Note: callback() must be thread-safe
        """
        raise NotImplementedError()

    def remove_child_handler(self, pid):
        """Removes the handler for process 'pid'.

        The function returns True if the handler was successfully removed,
        False if there was nothing to remove."""

        raise NotImplementedError()

    def attach_loop(self, loop):
        """Attach the watcher to an event loop.

        If the watcher was previously attached to an event loop, then it is
        first detached before attaching to the new loop.

        Note: loop may be None.
        """
        raise NotImplementedError()

    def close(self):
        """Close the watcher.

        This must be called to make sure that any underlying resource is freed.
        """
        raise NotImplementedError()

    def __enter__(self):
        """Enter the watcher's context and allow starting new processes

        This function must return self"""
        raise NotImplementedError()

    def __exit__(self, a, b, c):
        """Exit the watcher's context"""
        raise NotImplementedError()


class BaseChildWatcher(AbstractChildWatcher):

    def __init__(self):
        self._loop = None

    def close(self):
        self.attach_loop(None)

    def _do_waitpid(self, expected_pid):
        raise NotImplementedError()

    def _do_waitpid_all(self):
        raise NotImplementedError()

    def attach_loop(self, loop):
        assert loop is None or isinstance(loop, events.AbstractEventLoop)

        if self._loop is not None:
            self._loop.remove_signal_handler(signal.SIGCHLD)

        self._loop = loop
        if loop is not None:
            loop.add_signal_handler(signal.SIGCHLD, self._sig_chld)

            # Prevent a race condition in case a child terminated
            # during the switch.
            self._do_waitpid_all()

    def _sig_chld(self):
        try:
            self._do_waitpid_all()
        except Exception:
            logger.exception('Unknown exception in SIGCHLD handler')

    def _compute_returncode(self, status):
        if os.WIFSIGNALED(status):
            # The child process died because of a signal.
            return -os.WTERMSIG(status)
        elif os.WIFEXITED(status):
            # The child process exited (e.g sys.exit()).
            return os.WEXITSTATUS(status)
        else:
            # The child exited, but we don't understand its status.
            # This shouldn't happen, but if it does, let's just
            # return that status; perhaps that helps debug it.
            return status


class SafeChildWatcher(BaseChildWatcher):
    """'Safe' child watcher implementation.

    This implementation avoids disrupting other code spawning processes by
    polling explicitly each process in the SIGCHLD handler instead of calling
    os.waitpid(-1).

    This is a safe solution but it has a significant overhead when handling a
    big number of children (O(n) each time SIGCHLD is raised)
    """

    def __init__(self):
        super(SafeChildWatcher, self).__init__()
        self._callbacks = {}

    def close(self):
        self._callbacks.clear()
        super(SafeChildWatcher, self).close()

    def __enter__(self):
        return self

    def __exit__(self, a, b, c):
        pass

    def add_child_handler(self, pid, callback, *args):
        self._callbacks[pid] = callback, args

        # Prevent a race condition in case the child is already terminated.
        self._do_waitpid(pid)

    def remove_child_handler(self, pid):
        try:
            del self._callbacks[pid]
            return True
        except KeyError:
            return False

    def _do_waitpid_all(self):

        for pid in list(self._callbacks):
            self._do_waitpid(pid)

    def _do_waitpid(self, expected_pid):
        assert expected_pid > 0

        try:
            pid, status = os.waitpid(expected_pid, os.WNOHANG)
        except ChildProcessError:
            # The child process is already reaped
            # (may happen if waitpid() is called elsewhere).
            pid = expected_pid
            returncode = 255
            logger.warning(
                "Unknown child process pid %d, will report returncode 255",
                pid)
        else:
            if pid == 0:
                # The child process is still alive.
                return

            returncode = self._compute_returncode(status)

        try:
            callback, args = self._callbacks.pop(pid)
        except KeyError:  # pragma: no cover
            # May happen if .remove_child_handler() is called
            # after os.waitpid() returns.
            pass
        else:
            callback(pid, returncode, *args)


class FastChildWatcher(BaseChildWatcher):
    """'Fast' child watcher implementation.

    This implementation reaps every terminated processes by calling
    os.waitpid(-1) directly, possibly breaking other code spawning processes
    and waiting for their termination.

    There is no noticeable overhead when handling a big number of children
    (O(1) each time a child terminates).
    """
    def __init__(self):
        super(FastChildWatcher, self).__init__()
        self._callbacks = {}
        self._lock = threading.Lock()
        self._zombies = {}
        self._forks = 0

    def close(self):
        self._callbacks.clear()
        self._zombies.clear()
        super(FastChildWatcher, self).close()

    def __enter__(self):
        with self._lock:
            self._forks += 1

            return self

    def __exit__(self, a, b, c):
        with self._lock:
            self._forks -= 1

            if self._forks or not self._zombies:
                return

            collateral_victims = str(self._zombies)
            self._zombies.clear()

        logger.warning(
            "Caught subprocesses termination from unknown pids: %s",
            collateral_victims)

    def add_child_handler(self, pid, callback, *args):
        assert self._forks, "Must use the context manager"

        self._callbacks[pid] = callback, args

        try:
            # Ensure that the child is not already terminated.
            # (raise KeyError if still alive)
            returncode = self._zombies.pop(pid)

            # Child is dead, therefore we can fire the callback immediately.
            # First we remove it from the dict.
            # (raise KeyError if .remove_child_handler() was called in-between)
            del self._callbacks[pid]
        except KeyError:
            pass
        else:
            callback(pid, returncode, *args)

    def remove_child_handler(self, pid):
        try:
            del self._callbacks[pid]
            return True
        except KeyError:
            return False

    def _do_waitpid_all(self):
        # Because of signal coalescing, we must keep calling waitpid() as
        # long as we're able to reap a child.
        while True:
            try:
                pid, status = wrap_error(os.waitpid, -1, os.WNOHANG)
            except ChildProcessError:
                # No more child processes exist.
                return
            else:
                if pid == 0:
                    # A child process is still alive.
                    return

                returncode = self._compute_returncode(status)

            try:
                callback, args = self._callbacks.pop(pid)
            except KeyError:
                # unknown child
                with self._lock:
                    if self._forks:
                        # It may not be registered yet.
                        self._zombies[pid] = returncode
                        continue

                logger.warning(
                    "Caught subprocess termination from unknown pid: "
                    "%d -> %d", pid, returncode)
            else:
                callback(pid, returncode, *args)


class _UnixDefaultEventLoopPolicy(events.BaseDefaultEventLoopPolicy):
    """XXX"""
    _loop_factory = _UnixSelectorEventLoop

    def __init__(self):
        super(_UnixDefaultEventLoopPolicy, self).__init__()
        self._watcher = None

    def _init_watcher(self):
        with events._lock:
            if self._watcher is None:  # pragma: no branch
                self._watcher = SafeChildWatcher()
                if isinstance(threading.current_thread(),
                              threading._MainThread):
                    self._watcher.attach_loop(self._local._loop)

    def set_event_loop(self, loop):
        """Set the event loop.

        As a side effect, if a child watcher was set before, then calling
        .set_event_loop() from the main thread will call .attach_loop(loop) on
        the child watcher.
        """

        super(_UnixDefaultEventLoopPolicy, self).set_event_loop(loop)

        if self._watcher is not None and \
            isinstance(threading.current_thread(), threading._MainThread):
            self._watcher.attach_loop(loop)

    def get_child_watcher(self):
        """Get the child watcher

        If not yet set, a SafeChildWatcher object is automatically created.
        """
        if self._watcher is None:
            self._init_watcher()

        return self._watcher

    def set_child_watcher(self, watcher):
        """Set the child watcher"""

        assert watcher is None or isinstance(watcher, AbstractChildWatcher)

        if self._watcher is not None:
            self._watcher.close()

        self._watcher = watcher

SelectorEventLoop = _UnixSelectorEventLoop
DefaultEventLoopPolicy = _UnixDefaultEventLoopPolicy<|MERGE_RESOLUTION|>--- conflicted
+++ resolved
@@ -168,18 +168,11 @@
             transp = _UnixSubprocessTransport(self, protocol, args, shell,
                                               stdin, stdout, stderr, bufsize,
                                               extra=None, **kwargs)
-<<<<<<< HEAD
             yield transp._post_init()
             watcher.add_child_handler(transp.get_pid(),
                                       self._child_watcher_callback, transp)
+
         raise tasks.Return(transp)
-=======
-            yield from transp._post_init()
-            watcher.add_child_handler(transp.get_pid(),
-                                      self._child_watcher_callback, transp)
-
-        return transp
->>>>>>> 2fc5bfde
 
     def _child_watcher_callback(self, pid, returncode, transp):
         self.call_soon_threadsafe(transp._process_exited, returncode)
