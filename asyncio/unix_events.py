<<<<<<< HEAD
"""Selector eventloop for Unix with signal handling."""
from __future__ import absolute_import

=======
"""Selector event loop for Unix with signal handling."""
>>>>>>> 420d15b7

import errno
import fcntl
import os
import signal
import socket
import stat
import subprocess
import sys
import threading


from . import base_events
from . import base_subprocess
from . import constants
from . import events
from . import selector_events
from . import tasks
from . import transports
from .log import logger
from .py33_exceptions import (
    reraise, wrap_error,
    BlockingIOError, BrokenPipeError, ConnectionResetError,
    InterruptedError, ChildProcessError)
from .compat import flatten_bytes


__all__ = ['SelectorEventLoop',
           'AbstractChildWatcher', 'SafeChildWatcher',
           'FastChildWatcher', 'DefaultEventLoopPolicy',
           ]

if sys.platform == 'win32':  # pragma: no cover
    raise ImportError('Signals are not really supported on Windows')


class _UnixSelectorEventLoop(selector_events.BaseSelectorEventLoop):
    """Unix event loop.

    Adds signal handling and UNIX Domain Socket support to SelectorEventLoop.
    """

    def __init__(self, selector=None):
        super(_UnixSelectorEventLoop, self).__init__(selector)
        self._signal_handlers = {}

    def _socketpair(self):
        return socket.socketpair()

    def close(self):
        for sig in list(self._signal_handlers):
            self.remove_signal_handler(sig)
        super(_UnixSelectorEventLoop, self).close()

    def add_signal_handler(self, sig, callback, *args):
        """Add a handler for a signal.  UNIX only.

        Raise ValueError if the signal number is invalid or uncatchable.
        Raise RuntimeError if there is a problem setting up the handler.
        """
        self._check_signal(sig)
        try:
            # set_wakeup_fd() raises ValueError if this is not the
            # main thread.  By calling it early we ensure that an
            # event loop running in another thread cannot add a signal
            # handler.
            signal.set_wakeup_fd(self._csock.fileno())
        except ValueError as exc:
            raise RuntimeError(str(exc))

        handle = events.Handle(callback, args, self)
        self._signal_handlers[sig] = handle

        try:
            signal.signal(sig, self._handle_signal)
            # Set SA_RESTART to limit EINTR occurrences.
            signal.siginterrupt(sig, False)
        except (RuntimeError, OSError) as exc:
            # On Python 2, signal.signal(signal.SIGKILL, signal.SIG_IGN) raises
            # RuntimeError(22, 'Invalid argument'). On Python 3,
            # OSError(22, 'Invalid argument') is raised instead.
            exc_type, exc_value, tb = sys.exc_info()

            del self._signal_handlers[sig]
            if not self._signal_handlers:
                try:
                    signal.set_wakeup_fd(-1)
                except ValueError as nexc:
                    logger.info('set_wakeup_fd(-1) failed: %s', nexc)

            if isinstance(exc, RuntimeError) or exc.errno == errno.EINVAL:
                raise RuntimeError('sig {0} cannot be caught'.format(sig))
            else:
                reraise(exc_type, exc_value, tb)

    def _handle_signal(self, sig, arg):
        """Internal helper that is the actual signal handler."""
        handle = self._signal_handlers.get(sig)
        if handle is None:
            return  # Assume it's some race condition.
        if handle._cancelled:
            self.remove_signal_handler(sig)  # Remove it properly.
        else:
            self._add_callback_signalsafe(handle)

    def remove_signal_handler(self, sig):
        """Remove a handler for a signal.  UNIX only.

        Return True if a signal handler was removed, False if not.
        """
        self._check_signal(sig)
        try:
            del self._signal_handlers[sig]
        except KeyError:
            return False

        if sig == signal.SIGINT:
            handler = signal.default_int_handler
        else:
            handler = signal.SIG_DFL

        try:
            signal.signal(sig, handler)
        except OSError as exc:
            if exc.errno == errno.EINVAL:
                raise RuntimeError('sig {0} cannot be caught'.format(sig))
            else:
                raise

        if not self._signal_handlers:
            try:
                signal.set_wakeup_fd(-1)
            except ValueError as exc:
                logger.info('set_wakeup_fd(-1) failed: %s', exc)

        return True

    def _check_signal(self, sig):
        """Internal helper to validate a signal.

        Raise ValueError if the signal number is invalid or uncatchable.
        Raise RuntimeError if there is a problem setting up the handler.
        """
        if not isinstance(sig, int):
            raise TypeError('sig must be an int, not {0!r}'.format(sig))

        if not (1 <= sig < signal.NSIG):
            raise ValueError(
                'sig {0} out of range(1, {1})'.format(sig, signal.NSIG))

    def _make_read_pipe_transport(self, pipe, protocol, waiter=None,
                                  extra=None):
        return _UnixReadPipeTransport(self, pipe, protocol, waiter, extra)

    def _make_write_pipe_transport(self, pipe, protocol, waiter=None,
                                   extra=None):
        return _UnixWritePipeTransport(self, pipe, protocol, waiter, extra)

    @tasks.coroutine
    def _make_subprocess_transport(self, protocol, args, shell,
                                   stdin, stdout, stderr, bufsize,
                                   extra=None, **kwargs):
        with events.get_child_watcher() as watcher:
            transp = _UnixSubprocessTransport(self, protocol, args, shell,
                                              stdin, stdout, stderr, bufsize,
                                              extra=extra, **kwargs)
            yield transp._post_init()
            watcher.add_child_handler(transp.get_pid(),
                                      self._child_watcher_callback, transp)

        raise tasks.Return(transp)

    def _child_watcher_callback(self, pid, returncode, transp):
        self.call_soon_threadsafe(transp._process_exited, returncode)

    @tasks.coroutine
    def create_unix_connection(self, protocol_factory, path, *,
                               ssl=None, sock=None,
                               server_hostname=None):
        assert server_hostname is None or isinstance(server_hostname, str)
        if ssl:
            if server_hostname is None:
                raise ValueError(
                    'you have to pass server_hostname when using ssl')
        else:
            if server_hostname is not None:
                raise ValueError('server_hostname is only meaningful with ssl')

        if path is not None:
            if sock is not None:
                raise ValueError(
                    'path and sock can not be specified at the same time')

            sock = socket.socket(socket.AF_UNIX, socket.SOCK_STREAM, 0)
            try:
                sock.setblocking(False)
                yield from self.sock_connect(sock, path)
            except:
                sock.close()
                raise

        else:
            if sock is None:
                raise ValueError('no path and sock were specified')
            sock.setblocking(False)

        transport, protocol = yield from self._create_connection_transport(
            sock, protocol_factory, ssl, server_hostname)
        return transport, protocol

    @tasks.coroutine
    def create_unix_server(self, protocol_factory, path=None, *,
                           sock=None, backlog=100, ssl=None):
        if isinstance(ssl, bool):
            raise TypeError('ssl argument must be an SSLContext or None')

        if path is not None:
            sock = socket.socket(socket.AF_UNIX, socket.SOCK_STREAM)

            try:
                sock.bind(path)
            except OSError as exc:
                sock.close()
                if exc.errno == errno.EADDRINUSE:
                    # Let's improve the error message by adding
                    # with what exact address it occurs.
                    msg = 'Address {!r} is already in use'.format(path)
                    raise OSError(errno.EADDRINUSE, msg) from None
                else:
                    raise
        else:
            if sock is None:
                raise ValueError(
                    'path was not specified, and no sock specified')

            if sock.family != socket.AF_UNIX:
                raise ValueError(
                    'A UNIX Domain Socket was expected, got {!r}'.format(sock))

        server = base_events.Server(self, [sock])
        sock.listen(backlog)
        sock.setblocking(False)
        self._start_serving(protocol_factory, sock, ssl, server)
        return server


def _set_nonblocking(fd):
    flags = fcntl.fcntl(fd, fcntl.F_GETFL)
    flags = flags | os.O_NONBLOCK
    fcntl.fcntl(fd, fcntl.F_SETFL, flags)

def _set_cloexec_flag(fd, cloexec):
    cloexec_flag = getattr(fcntl, 'FD_CLOEXEC', 1)

    old = fcntl.fcntl(fd, fcntl.F_GETFD)
    if cloexec:
        fcntl.fcntl(fd, fcntl.F_SETFD, old | cloexec_flag)
    else:
        fcntl.fcntl(fd, fcntl.F_SETFD, old & ~cloexec_flag)


class _UnixReadPipeTransport(transports.ReadTransport):

    max_size = 256 * 1024  # max bytes we read in one event loop iteration

    def __init__(self, loop, pipe, protocol, waiter=None, extra=None):
        super(_UnixReadPipeTransport, self).__init__(extra)
        self._extra['pipe'] = pipe
        self._loop = loop
        self._pipe = pipe
        self._fileno = pipe.fileno()
        mode = os.fstat(self._fileno).st_mode
        if not (stat.S_ISFIFO(mode) or
                stat.S_ISSOCK(mode) or
                stat.S_ISCHR(mode)):
            raise ValueError("Pipe transport is for pipes/sockets only.")
        _set_nonblocking(self._fileno)
        self._protocol = protocol
        self._closing = False
        self._loop.add_reader(self._fileno, self._read_ready)
        self._loop.call_soon(self._protocol.connection_made, self)
        if waiter is not None:
            self._loop.call_soon(waiter.set_result, None)

    def _read_ready(self):
        try:
            data = wrap_error(os.read, self._fileno, self.max_size)
        except (BlockingIOError, InterruptedError):
            pass
        except OSError as exc:
            self._fatal_error(exc, 'Fatal read error on pipe transport')
        else:
            if data:
                self._protocol.data_received(data)
            else:
                self._closing = True
                self._loop.remove_reader(self._fileno)
                self._loop.call_soon(self._protocol.eof_received)
                self._loop.call_soon(self._call_connection_lost, None)

    def pause_reading(self):
        self._loop.remove_reader(self._fileno)

    def resume_reading(self):
        self._loop.add_reader(self._fileno, self._read_ready)

    def close(self):
        if not self._closing:
            self._close(None)

    def _fatal_error(self, exc, message='Fatal error on pipe transport'):
        # should be called by exception handler only
        if not (isinstance(exc, OSError) and exc.errno == errno.EIO):
            self._loop.call_exception_handler({
                'message': message,
                'exception': exc,
                'transport': self,
                'protocol': self._protocol,
            })
        self._close(exc)

    def _close(self, exc):
        self._closing = True
        self._loop.remove_reader(self._fileno)
        self._loop.call_soon(self._call_connection_lost, exc)

    def _call_connection_lost(self, exc):
        try:
            self._protocol.connection_lost(exc)
        finally:
            self._pipe.close()
            self._pipe = None
            self._protocol = None
            self._loop = None


class _UnixWritePipeTransport(transports._FlowControlMixin,
                              transports.WriteTransport):

    def __init__(self, loop, pipe, protocol, waiter=None, extra=None):
        super(_UnixWritePipeTransport, self).__init__(extra)
        self._extra['pipe'] = pipe
        self._loop = loop
        self._pipe = pipe
        self._fileno = pipe.fileno()
        mode = os.fstat(self._fileno).st_mode
        is_socket = stat.S_ISSOCK(mode)
        if not (is_socket or
                stat.S_ISFIFO(mode) or
                stat.S_ISCHR(mode)):
            raise ValueError("Pipe transport is only for "
                             "pipes, sockets and character devices")
        _set_nonblocking(self._fileno)
        self._protocol = protocol
        self._buffer = []
        self._conn_lost = 0
        self._closing = False  # Set when close() or write_eof() called.

        # On AIX, the reader trick only works for sockets.
        # On other platforms it works for pipes and sockets.
        # (Exception: OS X 10.4?  Issue #19294.)
        if is_socket or not sys.platform.startswith("aix"):
            self._loop.add_reader(self._fileno, self._read_ready)

        self._loop.call_soon(self._protocol.connection_made, self)
        if waiter is not None:
            self._loop.call_soon(waiter.set_result, None)

    def get_write_buffer_size(self):
        return sum(len(data) for data in self._buffer)

    def _read_ready(self):
        # Pipe was closed by peer.
        if self._buffer:
            self._close(BrokenPipeError())
        else:
            self._close()

    def write(self, data):
        data = flatten_bytes(data)
        if not data:
            return

        if self._conn_lost or self._closing:
            if self._conn_lost >= constants.LOG_THRESHOLD_FOR_CONNLOST_WRITES:
                logger.warning('pipe closed by peer or '
                               'os.write(pipe, data) raised exception.')
            self._conn_lost += 1
            return

        if not self._buffer:
            # Attempt to send it right away first.
            try:
                n = wrap_error(os.write, self._fileno, data)
            except (BlockingIOError, InterruptedError):
                n = 0
            except Exception as exc:
                self._conn_lost += 1
                self._fatal_error(exc, 'Fatal write error on pipe transport')
                return
            if n == len(data):
                return
            elif n > 0:
                data = data[n:]
            self._loop.add_writer(self._fileno, self._write_ready)

        self._buffer.append(data)
        self._maybe_pause_protocol()

    def _write_ready(self):
        data = b''.join(self._buffer)
        assert data, 'Data should not be empty'

        del self._buffer[:]
        try:
            n = wrap_error(os.write, self._fileno, data)
        except (BlockingIOError, InterruptedError):
            self._buffer.append(data)
        except Exception as exc:
            self._conn_lost += 1
            # Remove writer here, _fatal_error() doesn't it
            # because _buffer is empty.
            self._loop.remove_writer(self._fileno)
            self._fatal_error(exc, 'Fatal write error on pipe transport')
        else:
            if n == len(data):
                self._loop.remove_writer(self._fileno)
                self._maybe_resume_protocol()  # May append to buffer.
                if not self._buffer and self._closing:
                    self._loop.remove_reader(self._fileno)
                    self._call_connection_lost(None)
                return
            elif n > 0:
                data = data[n:]

            self._buffer.append(data)  # Try again later.

    def can_write_eof(self):
        return True

    # TODO: Make the relationships between write_eof(), close(),
    # abort(), _fatal_error() and _close() more straightforward.

    def write_eof(self):
        if self._closing:
            return
        assert self._pipe
        self._closing = True
        if not self._buffer:
            self._loop.remove_reader(self._fileno)
            self._loop.call_soon(self._call_connection_lost, None)

    def close(self):
        if not self._closing:
            # write_eof is all what we needed to close the write pipe
            self.write_eof()

    def abort(self):
        self._close(None)

    def _fatal_error(self, exc, message='Fatal error on pipe transport'):
        # should be called by exception handler only
        if not isinstance(exc, (BrokenPipeError, ConnectionResetError)):
            self._loop.call_exception_handler({
                'message': message,
                'exception': exc,
                'transport': self,
                'protocol': self._protocol,
            })
        self._close(exc)

    def _close(self, exc=None):
        self._closing = True
        if self._buffer:
            self._loop.remove_writer(self._fileno)
        del self._buffer[:]
        self._loop.remove_reader(self._fileno)
        self._loop.call_soon(self._call_connection_lost, exc)

    def _call_connection_lost(self, exc):
        try:
            self._protocol.connection_lost(exc)
        finally:
            self._pipe.close()
            self._pipe = None
            self._protocol = None
            self._loop = None


class _UnixSubprocessTransport(base_subprocess.BaseSubprocessTransport):

    def _start(self, args, shell, stdin, stdout, stderr, bufsize, **kwargs):
        stdin_w = None
        if stdin == subprocess.PIPE:
            # Use a socket pair for stdin, since not all platforms
            # support selecting read events on the write end of a
            # socket (which we use in order to detect closing of the
            # other end).  Notably this is needed on AIX, and works
            # just fine on other platforms.
            stdin, stdin_w = self._loop._socketpair()
            _set_cloexec_flag(stdin_w.fileno(), True)
        self._proc = subprocess.Popen(
            args, shell=shell, stdin=stdin, stdout=stdout, stderr=stderr,
            universal_newlines=False, bufsize=bufsize, **kwargs)
        if stdin_w is not None:
            stdin.close()
            if hasattr(stdin_w, 'detach'):
                stdin_fd = stdin_w.detach()
                self._proc.stdin = os.fdopen(stdin_fd, 'rb', bufsize)
            elif hasattr(stdin_w, 'makefile'):
                self._proc.stdin = stdin_w.makefile('rb', bufsize)
            else:
                stdin_dup = os.dup(stdin_w.fileno())
                stdin_w.close()
                self._proc.stdin = os.fdopen(stdin_dup, 'rb', bufsize)


class AbstractChildWatcher(object):
    """Abstract base class for monitoring child processes.

    Objects derived from this class monitor a collection of subprocesses and
    report their termination or interruption by a signal.

    New callbacks are registered with .add_child_handler(). Starting a new
    process must be done within a 'with' block to allow the watcher to suspend
    its activity until the new process if fully registered (this is needed to
    prevent a race condition in some implementations).

    Example:
        with watcher:
            proc = subprocess.Popen("sleep 1")
            watcher.add_child_handler(proc.pid, callback)

    Notes:
        Implementations of this class must be thread-safe.

        Since child watcher objects may catch the SIGCHLD signal and call
        waitpid(-1), there should be only one active object per process.
    """

    def add_child_handler(self, pid, callback, *args):
        """Register a new child handler.

        Arrange for callback(pid, returncode, *args) to be called when
        process 'pid' terminates. Specifying another callback for the same
        process replaces the previous handler.

        Note: callback() must be thread-safe
        """
        raise NotImplementedError()

    def remove_child_handler(self, pid):
        """Removes the handler for process 'pid'.

        The function returns True if the handler was successfully removed,
        False if there was nothing to remove."""

        raise NotImplementedError()

    def attach_loop(self, loop):
        """Attach the watcher to an event loop.

        If the watcher was previously attached to an event loop, then it is
        first detached before attaching to the new loop.

        Note: loop may be None.
        """
        raise NotImplementedError()

    def close(self):
        """Close the watcher.

        This must be called to make sure that any underlying resource is freed.
        """
        raise NotImplementedError()

    def __enter__(self):
        """Enter the watcher's context and allow starting new processes

        This function must return self"""
        raise NotImplementedError()

    def __exit__(self, a, b, c):
        """Exit the watcher's context"""
        raise NotImplementedError()


class BaseChildWatcher(AbstractChildWatcher):

    def __init__(self):
        self._loop = None

    def close(self):
        self.attach_loop(None)

    def _do_waitpid(self, expected_pid):
        raise NotImplementedError()

    def _do_waitpid_all(self):
        raise NotImplementedError()

    def attach_loop(self, loop):
        assert loop is None or isinstance(loop, events.AbstractEventLoop)

        if self._loop is not None:
            self._loop.remove_signal_handler(signal.SIGCHLD)

        self._loop = loop
        if loop is not None:
            loop.add_signal_handler(signal.SIGCHLD, self._sig_chld)

            # Prevent a race condition in case a child terminated
            # during the switch.
            self._do_waitpid_all()

    def _sig_chld(self):
        try:
            self._do_waitpid_all()
        except Exception as exc:
            # self._loop should always be available here
            # as '_sig_chld' is added as a signal handler
            # in 'attach_loop'
            self._loop.call_exception_handler({
                'message': 'Unknown exception in SIGCHLD handler',
                'exception': exc,
            })

    def _compute_returncode(self, status):
        if os.WIFSIGNALED(status):
            # The child process died because of a signal.
            return -os.WTERMSIG(status)
        elif os.WIFEXITED(status):
            # The child process exited (e.g sys.exit()).
            return os.WEXITSTATUS(status)
        else:
            # The child exited, but we don't understand its status.
            # This shouldn't happen, but if it does, let's just
            # return that status; perhaps that helps debug it.
            return status


class SafeChildWatcher(BaseChildWatcher):
    """'Safe' child watcher implementation.

    This implementation avoids disrupting other code spawning processes by
    polling explicitly each process in the SIGCHLD handler instead of calling
    os.waitpid(-1).

    This is a safe solution but it has a significant overhead when handling a
    big number of children (O(n) each time SIGCHLD is raised)
    """

    def __init__(self):
        super(SafeChildWatcher, self).__init__()
        self._callbacks = {}

    def close(self):
        self._callbacks.clear()
        super(SafeChildWatcher, self).close()

    def __enter__(self):
        return self

    def __exit__(self, a, b, c):
        pass

    def add_child_handler(self, pid, callback, *args):
        self._callbacks[pid] = callback, args

        # Prevent a race condition in case the child is already terminated.
        self._do_waitpid(pid)

    def remove_child_handler(self, pid):
        try:
            del self._callbacks[pid]
            return True
        except KeyError:
            return False

    def _do_waitpid_all(self):

        for pid in list(self._callbacks):
            self._do_waitpid(pid)

    def _do_waitpid(self, expected_pid):
        assert expected_pid > 0

        try:
            pid, status = os.waitpid(expected_pid, os.WNOHANG)
        except ChildProcessError:
            # The child process is already reaped
            # (may happen if waitpid() is called elsewhere).
            pid = expected_pid
            returncode = 255
            logger.warning(
                "Unknown child process pid %d, will report returncode 255",
                pid)
        else:
            if pid == 0:
                # The child process is still alive.
                return

            returncode = self._compute_returncode(status)

        try:
            callback, args = self._callbacks.pop(pid)
        except KeyError:  # pragma: no cover
            # May happen if .remove_child_handler() is called
            # after os.waitpid() returns.
            pass
        else:
            callback(pid, returncode, *args)


class FastChildWatcher(BaseChildWatcher):
    """'Fast' child watcher implementation.

    This implementation reaps every terminated processes by calling
    os.waitpid(-1) directly, possibly breaking other code spawning processes
    and waiting for their termination.

    There is no noticeable overhead when handling a big number of children
    (O(1) each time a child terminates).
    """
    def __init__(self):
        super(FastChildWatcher, self).__init__()
        self._callbacks = {}
        self._lock = threading.Lock()
        self._zombies = {}
        self._forks = 0

    def close(self):
        self._callbacks.clear()
        self._zombies.clear()
        super(FastChildWatcher, self).close()

    def __enter__(self):
        with self._lock:
            self._forks += 1

            return self

    def __exit__(self, a, b, c):
        with self._lock:
            self._forks -= 1

            if self._forks or not self._zombies:
                return

            collateral_victims = str(self._zombies)
            self._zombies.clear()

        logger.warning(
            "Caught subprocesses termination from unknown pids: %s",
            collateral_victims)

    def add_child_handler(self, pid, callback, *args):
        assert self._forks, "Must use the context manager"
        with self._lock:
            try:
                returncode = self._zombies.pop(pid)
            except KeyError:
                # The child is running.
                self._callbacks[pid] = callback, args
                return

        # The child is dead already. We can fire the callback.
        callback(pid, returncode, *args)

    def remove_child_handler(self, pid):
        try:
            del self._callbacks[pid]
            return True
        except KeyError:
            return False

    def _do_waitpid_all(self):
        # Because of signal coalescing, we must keep calling waitpid() as
        # long as we're able to reap a child.
        while True:
            try:
                pid, status = wrap_error(os.waitpid, -1, os.WNOHANG)
            except ChildProcessError:
                # No more child processes exist.
                return
            else:
                if pid == 0:
                    # A child process is still alive.
                    return

                returncode = self._compute_returncode(status)

            with self._lock:
                try:
                    callback, args = self._callbacks.pop(pid)
                except KeyError:
                    # unknown child
                    if self._forks:
                        # It may not be registered yet.
                        self._zombies[pid] = returncode
                        continue
                    callback = None

            if callback is None:
                logger.warning(
                    "Caught subprocess termination from unknown pid: "
                    "%d -> %d", pid, returncode)
            else:
                callback(pid, returncode, *args)


class _UnixDefaultEventLoopPolicy(events.BaseDefaultEventLoopPolicy):
    """XXX"""
    _loop_factory = _UnixSelectorEventLoop

    def __init__(self):
        super(_UnixDefaultEventLoopPolicy, self).__init__()
        self._watcher = None

    def _init_watcher(self):
        with events._lock:
            if self._watcher is None:  # pragma: no branch
                self._watcher = SafeChildWatcher()
                if isinstance(threading.current_thread(),
                              threading._MainThread):
                    self._watcher.attach_loop(self._local._loop)

    def set_event_loop(self, loop):
        """Set the event loop.

        As a side effect, if a child watcher was set before, then calling
        .set_event_loop() from the main thread will call .attach_loop(loop) on
        the child watcher.
        """

        super(_UnixDefaultEventLoopPolicy, self).set_event_loop(loop)

        if self._watcher is not None and \
            isinstance(threading.current_thread(), threading._MainThread):
            self._watcher.attach_loop(loop)

    def get_child_watcher(self):
        """Get the child watcher

        If not yet set, a SafeChildWatcher object is automatically created.
        """
        if self._watcher is None:
            self._init_watcher()

        return self._watcher

    def set_child_watcher(self, watcher):
        """Set the child watcher"""

        assert watcher is None or isinstance(watcher, AbstractChildWatcher)

        if self._watcher is not None:
            self._watcher.close()

        self._watcher = watcher

SelectorEventLoop = _UnixSelectorEventLoop
DefaultEventLoopPolicy = _UnixDefaultEventLoopPolicy<|MERGE_RESOLUTION|>--- conflicted
+++ resolved
@@ -1,10 +1,5 @@
-<<<<<<< HEAD
-"""Selector eventloop for Unix with signal handling."""
+"""Selector event loop for Unix with signal handling."""
 from __future__ import absolute_import
-
-=======
-"""Selector event loop for Unix with signal handling."""
->>>>>>> 420d15b7
 
 import errno
 import fcntl
@@ -181,7 +176,7 @@
         self.call_soon_threadsafe(transp._process_exited, returncode)
 
     @tasks.coroutine
-    def create_unix_connection(self, protocol_factory, path, *,
+    def create_unix_connection(self, protocol_factory, path,
                                ssl=None, sock=None,
                                server_hostname=None):
         assert server_hostname is None or isinstance(server_hostname, str)
@@ -201,7 +196,7 @@
             sock = socket.socket(socket.AF_UNIX, socket.SOCK_STREAM, 0)
             try:
                 sock.setblocking(False)
-                yield from self.sock_connect(sock, path)
+                yield self.sock_connect(sock, path)
             except:
                 sock.close()
                 raise
@@ -211,12 +206,12 @@
                 raise ValueError('no path and sock were specified')
             sock.setblocking(False)
 
-        transport, protocol = yield from self._create_connection_transport(
+        transport, protocol = yield self._create_connection_transport(
             sock, protocol_factory, ssl, server_hostname)
-        return transport, protocol
+        raise tasks.Return(transport, protocol)
 
     @tasks.coroutine
-    def create_unix_server(self, protocol_factory, path=None, *,
+    def create_unix_server(self, protocol_factory, path=None,
                            sock=None, backlog=100, ssl=None):
         if isinstance(ssl, bool):
             raise TypeError('ssl argument must be an SSLContext or None')
@@ -226,13 +221,13 @@
 
             try:
                 sock.bind(path)
-            except OSError as exc:
+            except socket.error as exc:
                 sock.close()
                 if exc.errno == errno.EADDRINUSE:
                     # Let's improve the error message by adding
                     # with what exact address it occurs.
                     msg = 'Address {!r} is already in use'.format(path)
-                    raise OSError(errno.EADDRINUSE, msg) from None
+                    raise OSError(errno.EADDRINUSE, msg)
                 else:
                     raise
         else:
