"""Selector eventloop for Unix with signal handling."""

import errno
import fcntl
import os
import signal
import socket
import stat
import subprocess
import sys
import threading


from . import base_subprocess
from . import constants
from . import events
from . import protocols
from . import selector_events
from . import tasks
from . import transports
from .log import logger


__all__ = ['SelectorEventLoop', 'STDIN', 'STDOUT', 'STDERR',
           'AbstractChildWatcher', 'SafeChildWatcher',
           'FastChildWatcher', 'DefaultEventLoopPolicy',
           ]

STDIN = 0
STDOUT = 1
STDERR = 2


if sys.platform == 'win32':  # pragma: no cover
    raise ImportError('Signals are not really supported on Windows')


class _UnixSelectorEventLoop(selector_events.BaseSelectorEventLoop):
    """Unix event loop

    Adds signal handling to SelectorEventLoop
    """

    def __init__(self, selector=None):
        super().__init__(selector)
        self._signal_handlers = {}

    def _socketpair(self):
        return socket.socketpair()

    def close(self):
        for sig in list(self._signal_handlers):
            self.remove_signal_handler(sig)
        super().close()

    def add_signal_handler(self, sig, callback, *args):
        """Add a handler for a signal.  UNIX only.

        Raise ValueError if the signal number is invalid or uncatchable.
        Raise RuntimeError if there is a problem setting up the handler.
        """
        self._check_signal(sig)
        try:
            # set_wakeup_fd() raises ValueError if this is not the
            # main thread.  By calling it early we ensure that an
            # event loop running in another thread cannot add a signal
            # handler.
            signal.set_wakeup_fd(self._csock.fileno())
        except ValueError as exc:
            raise RuntimeError(str(exc))

        handle = events.make_handle(callback, args)
        self._signal_handlers[sig] = handle

        try:
            signal.signal(sig, self._handle_signal)
            # Set SA_RESTART to limit EINTR occurrences.
            signal.siginterrupt(sig, False)
        except OSError as exc:
            del self._signal_handlers[sig]
            if not self._signal_handlers:
                try:
                    signal.set_wakeup_fd(-1)
                except ValueError as nexc:
                    logger.info('set_wakeup_fd(-1) failed: %s', nexc)

            if exc.errno == errno.EINVAL:
                raise RuntimeError('sig {} cannot be caught'.format(sig))
            else:
                raise

    def _handle_signal(self, sig, arg):
        """Internal helper that is the actual signal handler."""
        handle = self._signal_handlers.get(sig)
        if handle is None:
            return  # Assume it's some race condition.
        if handle._cancelled:
            self.remove_signal_handler(sig)  # Remove it properly.
        else:
            self._add_callback_signalsafe(handle)

    def remove_signal_handler(self, sig):
        """Remove a handler for a signal.  UNIX only.

        Return True if a signal handler was removed, False if not.
        """
        self._check_signal(sig)
        try:
            del self._signal_handlers[sig]
        except KeyError:
            return False

        if sig == signal.SIGINT:
            handler = signal.default_int_handler
        else:
            handler = signal.SIG_DFL

        try:
            signal.signal(sig, handler)
        except OSError as exc:
            if exc.errno == errno.EINVAL:
                raise RuntimeError('sig {} cannot be caught'.format(sig))
            else:
                raise

        if not self._signal_handlers:
            try:
                signal.set_wakeup_fd(-1)
            except ValueError as exc:
                logger.info('set_wakeup_fd(-1) failed: %s', exc)

        return True

    def _check_signal(self, sig):
        """Internal helper to validate a signal.

        Raise ValueError if the signal number is invalid or uncatchable.
        Raise RuntimeError if there is a problem setting up the handler.
        """
        if not isinstance(sig, int):
            raise TypeError('sig must be an int, not {!r}'.format(sig))

        if not (1 <= sig < signal.NSIG):
            raise ValueError(
                'sig {} out of range(1, {})'.format(sig, signal.NSIG))

    def _make_read_pipe_transport(self, pipe, protocol, waiter=None,
                                  extra=None):
        return _UnixReadPipeTransport(self, pipe, protocol, waiter, extra)

    def _make_write_pipe_transport(self, pipe, protocol, waiter=None,
                                   extra=None):
        return _UnixWritePipeTransport(self, pipe, protocol, waiter, extra)

    @tasks.coroutine
    def _make_subprocess_transport(self, protocol, args, kwargs):
        with events.get_child_watcher() as watcher:
<<<<<<< HEAD
            transp = _UnixSubprocessTransport(self, protocol, args, kwargs)
=======
            transp = _UnixSubprocessTransport(self, protocol, args, shell,
                                              stdin, stdout, stderr, bufsize,
                                              extra=extra, **kwargs)
>>>>>>> 0860f3cf
            yield from transp._post_init()
            watcher.add_child_handler(transp.get_pid(),
                                      self._child_watcher_callback, transp)

        return transp

    def _child_watcher_callback(self, pid, returncode, transp):
        self.call_soon_threadsafe(transp._process_exited, returncode)


def _set_nonblocking(fd):
    flags = fcntl.fcntl(fd, fcntl.F_GETFL)
    flags = flags | os.O_NONBLOCK
    fcntl.fcntl(fd, fcntl.F_SETFL, flags)


class _UnixReadPipeTransport(transports.ReadTransport):

    max_size = 256 * 1024  # max bytes we read in one eventloop iteration

    def __init__(self, loop, pipe, protocol, waiter=None, extra=None):
        super().__init__(extra)
        self._extra['pipe'] = pipe
        self._loop = loop
        self._pipe = pipe
        self._fileno = pipe.fileno()
        mode = os.fstat(self._fileno).st_mode
        if not (stat.S_ISFIFO(mode) or
                stat.S_ISSOCK(mode) or
                stat.S_ISCHR(mode)):
            raise ValueError("Pipe transport is for pipes/sockets only.")
        _set_nonblocking(self._fileno)
        self._protocol = protocol
        self._closing = False
        self._loop.add_reader(self._fileno, self._read_ready)
        self._loop.call_soon(self._protocol.connection_made, self)
        if waiter is not None:
            self._loop.call_soon(waiter.set_result, None)

    def _read_ready(self):
        try:
            data = os.read(self._fileno, self.max_size)
        except (BlockingIOError, InterruptedError):
            pass
        except OSError as exc:
            self._fatal_error(exc)
        else:
            if data:
                self._protocol.data_received(data)
            else:
                self._closing = True
                self._loop.remove_reader(self._fileno)
                self._loop.call_soon(self._protocol.eof_received)
                self._loop.call_soon(self._call_connection_lost, None)

    def pause_reading(self):
        self._loop.remove_reader(self._fileno)

    def resume_reading(self):
        self._loop.add_reader(self._fileno, self._read_ready)

    def close(self):
        if not self._closing:
            self._close(None)

    def _fatal_error(self, exc):
        # should be called by exception handler only
        if not (isinstance(exc, OSError) and exc.errno == errno.EIO):
            logger.exception('Fatal error for %s', self)
        self._close(exc)

    def _close(self, exc):
        self._closing = True
        self._loop.remove_reader(self._fileno)
        self._loop.call_soon(self._call_connection_lost, exc)

    def _call_connection_lost(self, exc):
        try:
            self._protocol.connection_lost(exc)
        finally:
            self._pipe.close()
            self._pipe = None
            self._protocol = None
            self._loop = None


class _UnixWritePipeTransport(selector_events._FlowControlMixin,
                              transports.WriteTransport):

    def __init__(self, loop, pipe, protocol, waiter=None, extra=None):
        super().__init__(extra)
        self._extra['pipe'] = pipe
        self._loop = loop
        self._pipe = pipe
        self._fileno = pipe.fileno()
        mode = os.fstat(self._fileno).st_mode
        is_socket = stat.S_ISSOCK(mode)
        if not (is_socket or
                stat.S_ISFIFO(mode) or
                stat.S_ISCHR(mode)):
            raise ValueError("Pipe transport is only for "
                             "pipes, sockets and character devices")
        _set_nonblocking(self._fileno)
        self._protocol = protocol
        self._buffer = []
        self._conn_lost = 0
        self._closing = False  # Set when close() or write_eof() called.

        # On AIX, the reader trick only works for sockets.
        # On other platforms it works for pipes and sockets.
        # (Exception: OS X 10.4?  Issue #19294.)
        if is_socket or not sys.platform.startswith("aix"):
            self._loop.add_reader(self._fileno, self._read_ready)

        self._loop.call_soon(self._protocol.connection_made, self)
        if waiter is not None:
            self._loop.call_soon(waiter.set_result, None)

    def get_write_buffer_size(self):
        return sum(len(data) for data in self._buffer)

    def _read_ready(self):
        # Pipe was closed by peer.
        self._close()

    def write(self, data):
        assert isinstance(data, (bytes, bytearray, memoryview)), repr(data)
        if isinstance(data, bytearray):
            data = memoryview(data)
        if not data:
            return

        if self._conn_lost or self._closing:
            if self._conn_lost >= constants.LOG_THRESHOLD_FOR_CONNLOST_WRITES:
                logger.warning('pipe closed by peer or '
                               'os.write(pipe, data) raised exception.')
            self._conn_lost += 1
            return

        if not self._buffer:
            # Attempt to send it right away first.
            try:
                n = os.write(self._fileno, data)
            except (BlockingIOError, InterruptedError):
                n = 0
            except Exception as exc:
                self._conn_lost += 1
                self._fatal_error(exc)
                return
            if n == len(data):
                return
            elif n > 0:
                data = data[n:]
            self._loop.add_writer(self._fileno, self._write_ready)

        self._buffer.append(data)
        self._maybe_pause_protocol()

    def _write_ready(self):
        data = b''.join(self._buffer)
        assert data, 'Data should not be empty'

        self._buffer.clear()
        try:
            n = os.write(self._fileno, data)
        except (BlockingIOError, InterruptedError):
            self._buffer.append(data)
        except Exception as exc:
            self._conn_lost += 1
            # Remove writer here, _fatal_error() doesn't it
            # because _buffer is empty.
            self._loop.remove_writer(self._fileno)
            self._fatal_error(exc)
        else:
            if n == len(data):
                self._loop.remove_writer(self._fileno)
                self._maybe_resume_protocol()  # May append to buffer.
                if not self._buffer and self._closing:
                    self._loop.remove_reader(self._fileno)
                    self._call_connection_lost(None)
                return
            elif n > 0:
                data = data[n:]

            self._buffer.append(data)  # Try again later.

    def can_write_eof(self):
        return True

    # TODO: Make the relationships between write_eof(), close(),
    # abort(), _fatal_error() and _close() more straightforward.

    def write_eof(self):
        if self._closing:
            return
        assert self._pipe
        self._closing = True
        if not self._buffer:
            self._loop.remove_reader(self._fileno)
            self._loop.call_soon(self._call_connection_lost, None)

    def close(self):
        if not self._closing:
            # write_eof is all what we needed to close the write pipe
            self.write_eof()

    def abort(self):
        self._close(None)

    def _fatal_error(self, exc):
        # should be called by exception handler only
        if not isinstance(exc, (BrokenPipeError, ConnectionResetError)):
            logger.exception('Fatal error for %s', self)
        self._close(exc)

    def _close(self, exc=None):
        self._closing = True
        if self._buffer:
            self._loop.remove_writer(self._fileno)
        self._buffer.clear()
        self._loop.remove_reader(self._fileno)
        self._loop.call_soon(self._call_connection_lost, exc)

    def _call_connection_lost(self, exc):
        try:
            self._protocol.connection_lost(exc)
        finally:
            self._pipe.close()
            self._pipe = None
            self._protocol = None
            self._loop = None


class _UnixSubprocessTransport(base_subprocess.BaseSubprocessTransport):

    def _start(self, args, kwargs):
        stdin_w = None
        if kwargs.get('stdin') == subprocess.PIPE:
            # Use a socket pair for stdin, since not all platforms
            # support selecting read events on the write end of a
            # socket (which we use in order to detect closing of the
            # other end).  Notably this is needed on AIX, and works
            # just fine on other platforms.
            stdin, stdin_w = self._loop._socketpair()
            kwargs['stdin'] = stdin
        self._proc = subprocess.Popen(args, **kwargs)
        if stdin_w is not None:
            stdin.close()
            bufsize = kwargs['bufsize']
            self._proc.stdin = open(stdin_w.detach(), 'rb', buffering=bufsize)


class AbstractChildWatcher:
    """Abstract base class for monitoring child processes.

    Objects derived from this class monitor a collection of subprocesses and
    report their termination or interruption by a signal.

    New callbacks are registered with .add_child_handler(). Starting a new
    process must be done within a 'with' block to allow the watcher to suspend
    its activity until the new process if fully registered (this is needed to
    prevent a race condition in some implementations).

    Example:
        with watcher:
            proc = subprocess.Popen("sleep 1")
            watcher.add_child_handler(proc.pid, callback)

    Notes:
        Implementations of this class must be thread-safe.

        Since child watcher objects may catch the SIGCHLD signal and call
        waitpid(-1), there should be only one active object per process.
    """

    def add_child_handler(self, pid, callback, *args):
        """Register a new child handler.

        Arrange for callback(pid, returncode, *args) to be called when
        process 'pid' terminates. Specifying another callback for the same
        process replaces the previous handler.

        Note: callback() must be thread-safe
        """
        raise NotImplementedError()

    def remove_child_handler(self, pid):
        """Removes the handler for process 'pid'.

        The function returns True if the handler was successfully removed,
        False if there was nothing to remove."""

        raise NotImplementedError()

    def attach_loop(self, loop):
        """Attach the watcher to an event loop.

        If the watcher was previously attached to an event loop, then it is
        first detached before attaching to the new loop.

        Note: loop may be None.
        """
        raise NotImplementedError()

    def close(self):
        """Close the watcher.

        This must be called to make sure that any underlying resource is freed.
        """
        raise NotImplementedError()

    def __enter__(self):
        """Enter the watcher's context and allow starting new processes

        This function must return self"""
        raise NotImplementedError()

    def __exit__(self, a, b, c):
        """Exit the watcher's context"""
        raise NotImplementedError()


class BaseChildWatcher(AbstractChildWatcher):

    def __init__(self):
        self._loop = None

    def close(self):
        self.attach_loop(None)

    def _do_waitpid(self, expected_pid):
        raise NotImplementedError()

    def _do_waitpid_all(self):
        raise NotImplementedError()

    def attach_loop(self, loop):
        assert loop is None or isinstance(loop, events.AbstractEventLoop)

        if self._loop is not None:
            self._loop.remove_signal_handler(signal.SIGCHLD)

        self._loop = loop
        if loop is not None:
            loop.add_signal_handler(signal.SIGCHLD, self._sig_chld)

            # Prevent a race condition in case a child terminated
            # during the switch.
            self._do_waitpid_all()

    def _sig_chld(self):
        try:
            self._do_waitpid_all()
        except Exception:
            logger.exception('Unknown exception in SIGCHLD handler')

    def _compute_returncode(self, status):
        if os.WIFSIGNALED(status):
            # The child process died because of a signal.
            return -os.WTERMSIG(status)
        elif os.WIFEXITED(status):
            # The child process exited (e.g sys.exit()).
            return os.WEXITSTATUS(status)
        else:
            # The child exited, but we don't understand its status.
            # This shouldn't happen, but if it does, let's just
            # return that status; perhaps that helps debug it.
            return status


class SafeChildWatcher(BaseChildWatcher):
    """'Safe' child watcher implementation.

    This implementation avoids disrupting other code spawning processes by
    polling explicitly each process in the SIGCHLD handler instead of calling
    os.waitpid(-1).

    This is a safe solution but it has a significant overhead when handling a
    big number of children (O(n) each time SIGCHLD is raised)
    """

    def __init__(self):
        super().__init__()
        self._callbacks = {}

    def close(self):
        self._callbacks.clear()
        super().close()

    def __enter__(self):
        return self

    def __exit__(self, a, b, c):
        pass

    def add_child_handler(self, pid, callback, *args):
        self._callbacks[pid] = callback, args

        # Prevent a race condition in case the child is already terminated.
        self._do_waitpid(pid)

    def remove_child_handler(self, pid):
        try:
            del self._callbacks[pid]
            return True
        except KeyError:
            return False

    def _do_waitpid_all(self):

        for pid in list(self._callbacks):
            self._do_waitpid(pid)

    def _do_waitpid(self, expected_pid):
        assert expected_pid > 0

        try:
            pid, status = os.waitpid(expected_pid, os.WNOHANG)
        except ChildProcessError:
            # The child process is already reaped
            # (may happen if waitpid() is called elsewhere).
            pid = expected_pid
            returncode = 255
            logger.warning(
                "Unknown child process pid %d, will report returncode 255",
                pid)
        else:
            if pid == 0:
                # The child process is still alive.
                return

            returncode = self._compute_returncode(status)

        try:
            callback, args = self._callbacks.pop(pid)
        except KeyError:  # pragma: no cover
            # May happen if .remove_child_handler() is called
            # after os.waitpid() returns.
            pass
        else:
            callback(pid, returncode, *args)


class FastChildWatcher(BaseChildWatcher):
    """'Fast' child watcher implementation.

    This implementation reaps every terminated processes by calling
    os.waitpid(-1) directly, possibly breaking other code spawning processes
    and waiting for their termination.

    There is no noticeable overhead when handling a big number of children
    (O(1) each time a child terminates).
    """
    def __init__(self):
        super().__init__()
        self._callbacks = {}
        self._lock = threading.Lock()
        self._zombies = {}
        self._forks = 0

    def close(self):
        self._callbacks.clear()
        self._zombies.clear()
        super().close()

    def __enter__(self):
        with self._lock:
            self._forks += 1

            return self

    def __exit__(self, a, b, c):
        with self._lock:
            self._forks -= 1

            if self._forks or not self._zombies:
                return

            collateral_victims = str(self._zombies)
            self._zombies.clear()

        logger.warning(
            "Caught subprocesses termination from unknown pids: %s",
            collateral_victims)

    def add_child_handler(self, pid, callback, *args):
        assert self._forks, "Must use the context manager"
        with self._lock:
            try:
                returncode = self._zombies.pop(pid)
            except KeyError:
                # The child is running.
                self._callbacks[pid] = callback, args
                return

        # The child is dead already. We can fire the callback.
        callback(pid, returncode, *args)

    def remove_child_handler(self, pid):
        try:
            del self._callbacks[pid]
            return True
        except KeyError:
            return False

    def _do_waitpid_all(self):
        # Because of signal coalescing, we must keep calling waitpid() as
        # long as we're able to reap a child.
        while True:
            try:
                pid, status = os.waitpid(-1, os.WNOHANG)
            except ChildProcessError:
                # No more child processes exist.
                return
            else:
                if pid == 0:
                    # A child process is still alive.
                    return

                returncode = self._compute_returncode(status)

            with self._lock:
                try:
                    callback, args = self._callbacks.pop(pid)
                except KeyError:
                    # unknown child
                    if self._forks:
                        # It may not be registered yet.
                        self._zombies[pid] = returncode
                        continue
                    callback = None

            if callback is None:
                logger.warning(
                    "Caught subprocess termination from unknown pid: "
                    "%d -> %d", pid, returncode)
            else:
                callback(pid, returncode, *args)


class _UnixDefaultEventLoopPolicy(events.BaseDefaultEventLoopPolicy):
    """XXX"""
    _loop_factory = _UnixSelectorEventLoop

    def __init__(self):
        super().__init__()
        self._watcher = None

    def _init_watcher(self):
        with events._lock:
            if self._watcher is None:  # pragma: no branch
                self._watcher = SafeChildWatcher()
                if isinstance(threading.current_thread(),
                              threading._MainThread):
                    self._watcher.attach_loop(self._local._loop)

    def set_event_loop(self, loop):
        """Set the event loop.

        As a side effect, if a child watcher was set before, then calling
        .set_event_loop() from the main thread will call .attach_loop(loop) on
        the child watcher.
        """

        super().set_event_loop(loop)

        if self._watcher is not None and \
            isinstance(threading.current_thread(), threading._MainThread):
            self._watcher.attach_loop(loop)

    def get_child_watcher(self):
        """Get the child watcher

        If not yet set, a SafeChildWatcher object is automatically created.
        """
        if self._watcher is None:
            self._init_watcher()

        return self._watcher

    def set_child_watcher(self, watcher):
        """Set the child watcher"""

        assert watcher is None or isinstance(watcher, AbstractChildWatcher)

        if self._watcher is not None:
            self._watcher.close()

        self._watcher = watcher

SelectorEventLoop = _UnixSelectorEventLoop
DefaultEventLoopPolicy = _UnixDefaultEventLoopPolicy<|MERGE_RESOLUTION|>--- conflicted
+++ resolved
@@ -153,15 +153,13 @@
         return _UnixWritePipeTransport(self, pipe, protocol, waiter, extra)
 
     @tasks.coroutine
-    def _make_subprocess_transport(self, protocol, args, kwargs):
+    def _make_subprocess_transport(self, protocol, args, shell,
+                                   stdin, stdout, stderr, bufsize,
+                                   extra=None, **kwargs):
         with events.get_child_watcher() as watcher:
-<<<<<<< HEAD
-            transp = _UnixSubprocessTransport(self, protocol, args, kwargs)
-=======
             transp = _UnixSubprocessTransport(self, protocol, args, shell,
                                               stdin, stdout, stderr, bufsize,
                                               extra=extra, **kwargs)
->>>>>>> 0860f3cf
             yield from transp._post_init()
             watcher.add_child_handler(transp.get_pid(),
                                       self._child_watcher_callback, transp)
@@ -397,20 +395,20 @@
 
 class _UnixSubprocessTransport(base_subprocess.BaseSubprocessTransport):
 
-    def _start(self, args, kwargs):
+    def _start(self, args, shell, stdin, stdout, stderr, bufsize, **kwargs):
         stdin_w = None
-        if kwargs.get('stdin') == subprocess.PIPE:
+        if stdin == subprocess.PIPE:
             # Use a socket pair for stdin, since not all platforms
             # support selecting read events on the write end of a
             # socket (which we use in order to detect closing of the
             # other end).  Notably this is needed on AIX, and works
             # just fine on other platforms.
             stdin, stdin_w = self._loop._socketpair()
-            kwargs['stdin'] = stdin
-        self._proc = subprocess.Popen(args, **kwargs)
+        self._proc = subprocess.Popen(
+            args, shell=shell, stdin=stdin, stdout=stdout, stderr=stderr,
+            universal_newlines=False, bufsize=bufsize, **kwargs)
         if stdin_w is not None:
             stdin.close()
-            bufsize = kwargs['bufsize']
             self._proc.stdin = open(stdin_w.detach(), 'rb', buffering=bufsize)
 
 
