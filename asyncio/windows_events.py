"""Selector and proactor eventloops for Windows."""

import errno
import socket
import subprocess
import weakref
import struct
import _winapi

from . import events
from . import base_subprocess
from . import futures
from . import proactor_events
from . import selector_events
from . import tasks
from . import windows_utils
from .log import logger
from . import _overlapped


__all__ = ['SelectorEventLoop', 'ProactorEventLoop', 'IocpProactor',
           'DefaultEventLoopPolicy',
           ]


NULL = 0
INFINITE = 0xffffffff
ERROR_CONNECTION_REFUSED = 1225
ERROR_CONNECTION_ABORTED = 1236


class _OverlappedFuture(futures.Future):
    """Subclass of Future which represents an overlapped operation.

    Cancelling it will immediately cancel the overlapped operation.
    """

    def __init__(self, ov, *, loop=None):
        super().__init__(loop=loop)
        self.ov = ov

    def cancel(self):
        try:
            self.ov.cancel()
        except OSError:
            pass
        return super().cancel()


class _WaitHandleFuture(futures.Future):
    """Subclass of Future which represents a wait handle."""

    def __init__(self, wait_handle, *, loop=None):
        super().__init__(loop=loop)
        self._wait_handle = wait_handle

    def cancel(self):
        super().cancel()
        try:
            _overlapped.UnregisterWait(self._wait_handle)
        except OSError as e:
            if e.winerror != _overlapped.ERROR_IO_PENDING:
                raise


class PipeServer(object):
    """Class representing a pipe server.

    This is much like a bound, listening socket.
    """
    def __init__(self, address):
        self._address = address
        self._free_instances = weakref.WeakSet()
        self._pipe = self._server_pipe_handle(True)

    def _get_unconnected_pipe(self):
        # Create new instance and return previous one.  This ensures
        # that (until the server is closed) there is always at least
        # one pipe handle for address.  Therefore if a client attempt
        # to connect it will not fail with FileNotFoundError.
        tmp, self._pipe = self._pipe, self._server_pipe_handle(False)
        return tmp

    def _server_pipe_handle(self, first):
        # Return a wrapper for a new pipe handle.
        if self._address is None:
            return None
        flags = _winapi.PIPE_ACCESS_DUPLEX | _winapi.FILE_FLAG_OVERLAPPED
        if first:
            flags |= _winapi.FILE_FLAG_FIRST_PIPE_INSTANCE
        h = _winapi.CreateNamedPipe(
            self._address, flags,
            _winapi.PIPE_TYPE_MESSAGE | _winapi.PIPE_READMODE_MESSAGE |
            _winapi.PIPE_WAIT,
            _winapi.PIPE_UNLIMITED_INSTANCES,
            windows_utils.BUFSIZE, windows_utils.BUFSIZE,
            _winapi.NMPWAIT_WAIT_FOREVER, _winapi.NULL)
        pipe = windows_utils.PipeHandle(h)
        self._free_instances.add(pipe)
        return pipe

    def close(self):
        # Close all instances which have not been connected to by a client.
        if self._address is not None:
            for pipe in self._free_instances:
                pipe.close()
            self._pipe = None
            self._address = None
            self._free_instances.clear()

    __del__ = close


class _WindowsSelectorEventLoop(selector_events.BaseSelectorEventLoop):
    """Windows version of selector event loop."""

    def _socketpair(self):
        return windows_utils.socketpair()


class ProactorEventLoop(proactor_events.BaseProactorEventLoop):
    """Windows version of proactor event loop using IOCP."""

    def __init__(self, proactor=None):
        if proactor is None:
            proactor = IocpProactor()
        super().__init__(proactor)

    def _socketpair(self):
        return windows_utils.socketpair()

    @tasks.coroutine
    def create_pipe_connection(self, protocol_factory, address):
        f = self._proactor.connect_pipe(address)
        pipe = yield from f
        protocol = protocol_factory()
        trans = self._make_duplex_pipe_transport(pipe, protocol,
                                                 extra={'addr': address})
        return trans, protocol

    @tasks.coroutine
    def start_serving_pipe(self, protocol_factory, address):
        server = PipeServer(address)

        def loop(f=None):
            pipe = None
            try:
                if f:
                    pipe = f.result()
                    server._free_instances.discard(pipe)
                    protocol = protocol_factory()
                    self._make_duplex_pipe_transport(
                        pipe, protocol, extra={'addr': address})
                pipe = server._get_unconnected_pipe()
                if pipe is None:
                    return
                f = self._proactor.accept_pipe(pipe)
            except OSError:
                if pipe and pipe.fileno() != -1:
                    logger.exception('Pipe accept failed')
                    pipe.close()
            except futures.CancelledError:
                if pipe:
                    pipe.close()
            else:
                f.add_done_callback(loop)

        self.call_soon(loop)
        return [server]

    @tasks.coroutine
<<<<<<< HEAD
    def _make_subprocess_transport(self, protocol, args, kwargs):
        transp = _WindowsSubprocessTransport(self, protocol, args, kwargs)
=======
    def _make_subprocess_transport(self, protocol, args, shell,
                                   stdin, stdout, stderr, bufsize,
                                   extra=None, **kwargs):
        transp = _WindowsSubprocessTransport(self, protocol, args, shell,
                                             stdin, stdout, stderr, bufsize,
                                             extra=extra, **kwargs)
>>>>>>> 0860f3cf
        yield from transp._post_init()
        return transp


class IocpProactor:
    """Proactor implementation using IOCP."""

    def __init__(self, concurrency=0xffffffff):
        self._loop = None
        self._results = []
        self._iocp = _overlapped.CreateIoCompletionPort(
            _overlapped.INVALID_HANDLE_VALUE, NULL, 0, concurrency)
        self._cache = {}
        self._registered = weakref.WeakSet()
        self._stopped_serving = weakref.WeakSet()

    def set_loop(self, loop):
        self._loop = loop

    def select(self, timeout=None):
        if not self._results:
            self._poll(timeout)
        tmp = self._results
        self._results = []
        return tmp

    def recv(self, conn, nbytes, flags=0):
        self._register_with_iocp(conn)
        ov = _overlapped.Overlapped(NULL)
        if isinstance(conn, socket.socket):
            ov.WSARecv(conn.fileno(), nbytes, flags)
        else:
            ov.ReadFile(conn.fileno(), nbytes)

        def finish(trans, key, ov):
            try:
                return ov.getresult()
            except OSError as exc:
                if exc.winerror == _overlapped.ERROR_NETNAME_DELETED:
                    raise ConnectionResetError(*exc.args)
                else:
                    raise

        return self._register(ov, conn, finish)

    def send(self, conn, buf, flags=0):
        self._register_with_iocp(conn)
        ov = _overlapped.Overlapped(NULL)
        if isinstance(conn, socket.socket):
            ov.WSASend(conn.fileno(), buf, flags)
        else:
            ov.WriteFile(conn.fileno(), buf)

        def finish(trans, key, ov):
            try:
                return ov.getresult()
            except OSError as exc:
                if exc.winerror == _overlapped.ERROR_NETNAME_DELETED:
                    raise ConnectionResetError(*exc.args)
                else:
                    raise

        return self._register(ov, conn, finish)

    def accept(self, listener):
        self._register_with_iocp(listener)
        conn = self._get_accept_socket(listener.family)
        ov = _overlapped.Overlapped(NULL)
        ov.AcceptEx(listener.fileno(), conn.fileno())

        def finish_accept(trans, key, ov):
            ov.getresult()
            # Use SO_UPDATE_ACCEPT_CONTEXT so getsockname() etc work.
            buf = struct.pack('@P', listener.fileno())
            conn.setsockopt(socket.SOL_SOCKET,
                            _overlapped.SO_UPDATE_ACCEPT_CONTEXT, buf)
            conn.settimeout(listener.gettimeout())
            return conn, conn.getpeername()

        @tasks.coroutine
        def accept_coro(future, conn):
            # Coroutine closing the accept socket if the future is cancelled
            try:
                yield from future
            except futures.CancelledError:
                conn.close()
                raise

        future = self._register(ov, listener, finish_accept)
        coro = accept_coro(future, conn)
        tasks.async(coro, loop=self._loop)
        return future

    def connect(self, conn, address):
        self._register_with_iocp(conn)
        # The socket needs to be locally bound before we call ConnectEx().
        try:
            _overlapped.BindLocal(conn.fileno(), conn.family)
        except OSError as e:
            if e.winerror != errno.WSAEINVAL:
                raise
            # Probably already locally bound; check using getsockname().
            if conn.getsockname()[1] == 0:
                raise
        ov = _overlapped.Overlapped(NULL)
        ov.ConnectEx(conn.fileno(), address)

        def finish_connect(trans, key, ov):
            ov.getresult()
            # Use SO_UPDATE_CONNECT_CONTEXT so getsockname() etc work.
            conn.setsockopt(socket.SOL_SOCKET,
                            _overlapped.SO_UPDATE_CONNECT_CONTEXT, 0)
            return conn

        return self._register(ov, conn, finish_connect)

    def accept_pipe(self, pipe):
        self._register_with_iocp(pipe)
        ov = _overlapped.Overlapped(NULL)
        ov.ConnectNamedPipe(pipe.fileno())

        def finish(trans, key, ov):
            ov.getresult()
            return pipe

        return self._register(ov, pipe, finish)

    def connect_pipe(self, address):
        ov = _overlapped.Overlapped(NULL)
        ov.WaitNamedPipeAndConnect(address, self._iocp, ov.address)

        def finish(err, handle, ov):
            # err, handle were arguments passed to PostQueuedCompletionStatus()
            # in a function run in a thread pool.
            if err == _overlapped.ERROR_SEM_TIMEOUT:
                # Connection did not succeed within time limit.
                msg = _overlapped.FormatMessage(err)
                raise ConnectionRefusedError(0, msg, None, err)
            elif err != 0:
                msg = _overlapped.FormatMessage(err)
                raise OSError(0, msg, None, err)
            else:
                return windows_utils.PipeHandle(handle)

        return self._register(ov, None, finish, wait_for_post=True)

    def wait_for_handle(self, handle, timeout=None):
        if timeout is None:
            ms = _winapi.INFINITE
        else:
            ms = int(timeout * 1000 + 0.5)

        # We only create ov so we can use ov.address as a key for the cache.
        ov = _overlapped.Overlapped(NULL)
        wh = _overlapped.RegisterWaitWithQueue(
            handle, self._iocp, ov.address, ms)
        f = _WaitHandleFuture(wh, loop=self._loop)

        def finish(trans, key, ov):
            if not f.cancelled():
                try:
                    _overlapped.UnregisterWait(wh)
                except OSError as e:
                    if e.winerror != _overlapped.ERROR_IO_PENDING:
                        raise
            # Note that this second wait means that we should only use
            # this with handles types where a successful wait has no
            # effect.  So events or processes are all right, but locks
            # or semaphores are not.  Also note if the handle is
            # signalled and then quickly reset, then we may return
            # False even though we have not timed out.
            return (_winapi.WaitForSingleObject(handle, 0) ==
                    _winapi.WAIT_OBJECT_0)

        self._cache[ov.address] = (f, ov, None, finish)
        return f

    def _register_with_iocp(self, obj):
        # To get notifications of finished ops on this objects sent to the
        # completion port, were must register the handle.
        if obj not in self._registered:
            self._registered.add(obj)
            _overlapped.CreateIoCompletionPort(obj.fileno(), self._iocp, 0, 0)
            # XXX We could also use SetFileCompletionNotificationModes()
            # to avoid sending notifications to completion port of ops
            # that succeed immediately.

    def _register(self, ov, obj, callback, wait_for_post=False):
        # Return a future which will be set with the result of the
        # operation when it completes.  The future's value is actually
        # the value returned by callback().
        f = _OverlappedFuture(ov, loop=self._loop)
        if ov.pending or wait_for_post:
            # Register the overlapped operation for later.  Note that
            # we only store obj to prevent it from being garbage
            # collected too early.
            self._cache[ov.address] = (f, ov, obj, callback)
        else:
            # The operation has completed, so no need to postpone the
            # work.  We cannot take this short cut if we need the
            # NumberOfBytes, CompletionKey values returned by
            # PostQueuedCompletionStatus().
            try:
                value = callback(None, None, ov)
            except OSError as e:
                f.set_exception(e)
            else:
                f.set_result(value)
        return f

    def _get_accept_socket(self, family):
        s = socket.socket(family)
        s.settimeout(0)
        return s

    def _poll(self, timeout=None):
        if timeout is None:
            ms = INFINITE
        elif timeout < 0:
            raise ValueError("negative timeout")
        else:
            ms = int(timeout * 1000 + 0.5)
            if ms >= INFINITE:
                raise ValueError("timeout too big")
        while True:
            status = _overlapped.GetQueuedCompletionStatus(self._iocp, ms)
            if status is None:
                return
            err, transferred, key, address = status
            try:
                f, ov, obj, callback = self._cache.pop(address)
            except KeyError:
                # key is either zero, or it is used to return a pipe
                # handle which should be closed to avoid a leak.
                if key not in (0, _overlapped.INVALID_HANDLE_VALUE):
                    _winapi.CloseHandle(key)
                ms = 0
                continue
            if obj in self._stopped_serving:
                f.cancel()
            elif not f.cancelled():
                try:
                    value = callback(transferred, key, ov)
                except OSError as e:
                    f.set_exception(e)
                    self._results.append(f)
                else:
                    f.set_result(value)
                    self._results.append(f)
            ms = 0

    def _stop_serving(self, obj):
        # obj is a socket or pipe handle.  It will be closed in
        # BaseProactorEventLoop._stop_serving() which will make any
        # pending operations fail quickly.
        self._stopped_serving.add(obj)

    def close(self):
        # Cancel remaining registered operations.
        for address, (f, ov, obj, callback) in list(self._cache.items()):
            if obj is None:
                # The operation was started with connect_pipe() which
                # queues a task to Windows' thread pool.  This cannot
                # be cancelled, so just forget it.
                del self._cache[address]
            else:
                try:
                    ov.cancel()
                except OSError:
                    pass

        while self._cache:
            if not self._poll(1):
                logger.debug('taking long time to close proactor')

        self._results = []
        if self._iocp is not None:
            _winapi.CloseHandle(self._iocp)
            self._iocp = None


class _WindowsSubprocessTransport(base_subprocess.BaseSubprocessTransport):

    def _start(self, args, kwargs):
        self._proc = windows_utils.Popen(args, **kwargs)

        def callback(f):
            returncode = self._proc.poll()
            self._process_exited(returncode)

        f = self._loop._proactor.wait_for_handle(int(self._proc._handle))
        f.add_done_callback(callback)


SelectorEventLoop = _WindowsSelectorEventLoop


class _WindowsDefaultEventLoopPolicy(events.BaseDefaultEventLoopPolicy):
    _loop_factory = SelectorEventLoop


DefaultEventLoopPolicy = _WindowsDefaultEventLoopPolicy<|MERGE_RESOLUTION|>--- conflicted
+++ resolved
@@ -169,17 +169,12 @@
         return [server]
 
     @tasks.coroutine
-<<<<<<< HEAD
-    def _make_subprocess_transport(self, protocol, args, kwargs):
-        transp = _WindowsSubprocessTransport(self, protocol, args, kwargs)
-=======
     def _make_subprocess_transport(self, protocol, args, shell,
                                    stdin, stdout, stderr, bufsize,
                                    extra=None, **kwargs):
         transp = _WindowsSubprocessTransport(self, protocol, args, shell,
                                              stdin, stdout, stderr, bufsize,
                                              extra=extra, **kwargs)
->>>>>>> 0860f3cf
         yield from transp._post_init()
         return transp
 
@@ -463,8 +458,10 @@
 
 class _WindowsSubprocessTransport(base_subprocess.BaseSubprocessTransport):
 
-    def _start(self, args, kwargs):
-        self._proc = windows_utils.Popen(args, **kwargs)
+    def _start(self, args, shell, stdin, stdout, stderr, bufsize, **kwargs):
+        self._proc = windows_utils.Popen(
+            args, shell=shell, stdin=stdin, stdout=stdout, stderr=stderr,
+            bufsize=bufsize, **kwargs)
 
         def callback(f):
             returncode = self._proc.poll()
