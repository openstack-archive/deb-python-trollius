--- conflicted
+++ resolved
@@ -70,33 +70,18 @@
         proc = self._proc
         loop = self._loop
         if proc.stdin is not None:
-<<<<<<< HEAD
-            transp, proto = yield loop.connect_write_pipe(
-                lambda: WriteSubprocessPipeProto(self, STDIN),
-=======
-            _, pipe = yield from loop.connect_write_pipe(
+            _, pipe = yield loop.connect_write_pipe(
                 lambda: WriteSubprocessPipeProto(self, 0),
->>>>>>> b347e8a8
                 proc.stdin)
             self._pipes[0] = pipe
         if proc.stdout is not None:
-<<<<<<< HEAD
-            transp, proto = yield loop.connect_read_pipe(
-                lambda: ReadSubprocessPipeProto(self, STDOUT),
-=======
-            _, pipe = yield from loop.connect_read_pipe(
+            _, pipe = yield loop.connect_read_pipe(
                 lambda: ReadSubprocessPipeProto(self, 1),
->>>>>>> b347e8a8
                 proc.stdout)
             self._pipes[1] = pipe
         if proc.stderr is not None:
-<<<<<<< HEAD
-            transp, proto = yield loop.connect_read_pipe(
-                lambda: ReadSubprocessPipeProto(self, STDERR),
-=======
-            _, pipe = yield from loop.connect_read_pipe(
+            _, pipe = yield loop.connect_read_pipe(
                 lambda: ReadSubprocessPipeProto(self, 2),
->>>>>>> b347e8a8
                 proc.stderr)
             self._pipes[2] = pipe
 
