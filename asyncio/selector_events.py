--- conflicted
+++ resolved
@@ -109,12 +109,6 @@
             pass
 
     def _write_to_self(self):
-<<<<<<< HEAD
-        try:
-            wrap_error(self._csock.send, b'x')
-        except (BlockingIOError, InterruptedError):
-            pass
-=======
         # This may be called from a different thread, possibly after
         # _close_self_pipe() has been called or even while it is
         # running.  Guard for self._csock being None or closed.  When
@@ -123,10 +117,9 @@
         csock = self._csock
         if csock is not None:
             try:
-                csock.send(b'x')
+                wrap_error(csock.send, b'x')
             except OSError:
                 pass
->>>>>>> 99b02b55
 
     def _start_serving(self, protocol_factory, sock,
                        sslcontext=None, server=None):
