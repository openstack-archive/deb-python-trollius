--- conflicted
+++ resolved
@@ -358,72 +358,8 @@
         sock.close()
 
 
-<<<<<<< HEAD
-class _FlowControlMixin(transports.Transport):
-    """All the logic for (write) flow control in a mix-in base class.
-
-    The subclass must implement get_write_buffer_size().  It must call
-    _maybe_pause_protocol() whenever the write buffer size increases,
-    and _maybe_resume_protocol() whenever it decreases.  It may also
-    override set_write_buffer_limits() (e.g. to specify different
-    defaults).
-
-    The subclass constructor must call super().__init__(extra).  This
-    will call set_write_buffer_limits().
-
-    The user may call set_write_buffer_limits() and
-    get_write_buffer_size(), and their protocol's pause_writing() and
-    resume_writing() may be called.
-    """
-
-    def __init__(self, extra=None):
-        super(_FlowControlMixin, self).__init__(extra)
-        self._protocol_paused = False
-        self.set_write_buffer_limits()
-
-    def _maybe_pause_protocol(self):
-        size = self.get_write_buffer_size()
-        if size <= self._high_water:
-            return
-        if not self._protocol_paused:
-            self._protocol_paused = True
-            try:
-                self._protocol.pause_writing()
-            except Exception:
-                logger.exception('pause_writing() failed')
-
-    def _maybe_resume_protocol(self):
-        if (self._protocol_paused and
-            self.get_write_buffer_size() <= self._low_water):
-            self._protocol_paused = False
-            try:
-                self._protocol.resume_writing()
-            except Exception:
-                logger.exception('resume_writing() failed')
-
-    def set_write_buffer_limits(self, high=None, low=None):
-        if high is None:
-            if low is None:
-                high = 64*1024
-            else:
-                high = 4*low
-        if low is None:
-            low = high // 4
-        if not high >= low >= 0:
-            raise ValueError('high (%r) must be >= low (%r) must be >= 0' %
-                             (high, low))
-        self._high_water = high
-        self._low_water = low
-
-    def get_write_buffer_size(self):
-        raise NotImplementedError
-
-
-class _SelectorTransport(_FlowControlMixin, transports.Transport):
-=======
 class _SelectorTransport(transports._FlowControlMixin,
                          transports.Transport):
->>>>>>> 420d15b7
 
     max_size = 256 * 1024  # Buffer size passed to recv().
 
@@ -591,13 +527,8 @@
             pass
         except Exception as exc:
             self._loop.remove_writer(self._sock_fd)
-<<<<<<< HEAD
             del self._buffer[:]
-            self._fatal_error(exc)
-=======
-            self._buffer.clear()
             self._fatal_error(exc, 'Fatal write error on socket transport')
->>>>>>> 420d15b7
         else:
             if n:
                 del self._buffer[:n]
@@ -808,13 +739,8 @@
                 self._write_wants_read = True
             except Exception as exc:
                 self._loop.remove_writer(self._sock_fd)
-<<<<<<< HEAD
                 del self._buffer[:]
-                self._fatal_error(exc)
-=======
-                self._buffer.clear()
                 self._fatal_error(exc, 'Fatal write error on SSL transport')
->>>>>>> 420d15b7
                 return
 
             if n:
