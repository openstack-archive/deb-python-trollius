--- conflicted
+++ resolved
@@ -286,13 +286,9 @@
         InvalidStateError.
         """
         if self._state != _PENDING:
-<<<<<<< HEAD
             raise InvalidStateError('{0}: {1!r}'.format(self._state, self))
-=======
-            raise InvalidStateError('{}: {!r}'.format(self._state, self))
         if isinstance(exception, type):
             exception = exception()
->>>>>>> 86ba9e35
         self._exception = exception
 
         # FIXME: delay when the traceback is formatted
