"""Support for tasks, coroutines and the scheduler."""
from __future__ import print_function

__all__ = ['coroutine', 'Task',
           'iscoroutinefunction', 'iscoroutine',
           'FIRST_COMPLETED', 'FIRST_EXCEPTION', 'ALL_COMPLETED',
           'wait', 'wait_for', 'as_completed', 'sleep', 'async',
           'gather', 'shield', 'Return',
           ]

<<<<<<< HEAD
import collections
=======
import concurrent.futures
>>>>>>> 420d15b7
import functools
import linecache
import os
import sys
import traceback
try:
    from weakref import WeakSet
except ImportError:
    # Python 2.6
    from .py27_weakrefset import WeakSet

from . import events
from . import executor
from . import futures
from .locks import Lock, Condition, Semaphore
from .coroutine import Return, coroutine, iscoroutinefunction, iscoroutine

<<<<<<< HEAD
@coroutine
def lock_coroutine(lock):
    cm = yield lock.acquire()
    raise Return(cm)
=======
# If you set _DEBUG to true, @coroutine will wrap the resulting
# generator objects in a CoroWrapper instance (defined below).  That
# instance will log a message when the generator is never iterated
# over, which may happen when you forget to use "yield from" with a
# coroutine call.  Note that the value of the _DEBUG flag is taken
# when the decorator is used, so to be of any use it must be set
# before you define your coroutines.  A downside of using this feature
# is that tracebacks show entries for the CoroWrapper.__next__ method
# when _DEBUG is true.
_DEBUG = (not sys.flags.ignore_environment
          and bool(os.environ.get('PYTHONASYNCIODEBUG')))


class CoroWrapper:
    # Wrapper for coroutine in _DEBUG mode.

    __slots__ = ['gen', 'func', '__name__', '__doc__']

    def __init__(self, gen, func):
        assert inspect.isgenerator(gen), gen
        self.gen = gen
        self.func = func

    def __iter__(self):
        return self

    def __next__(self):
        return next(self.gen)

    def send(self, value):
        return self.gen.send(value)

    def throw(self, exc):
        return self.gen.throw(exc)

    def close(self):
        return self.gen.close()

    def __del__(self):
        frame = self.gen.gi_frame
        if frame is not None and frame.f_lasti == -1:
            func = self.func
            code = func.__code__
            filename = code.co_filename
            lineno = code.co_firstlineno
            logger.error(
                'Coroutine %r defined at %s:%s was never yielded from',
                func.__name__, filename, lineno)


def coroutine(func):
    """Decorator to mark coroutines.

    If the coroutine is not yielded from before it is destroyed,
    an error message is logged.
    """
    if inspect.isgeneratorfunction(func):
        coro = func
    else:
        @functools.wraps(func)
        def coro(*args, **kw):
            res = func(*args, **kw)
            if isinstance(res, futures.Future) or inspect.isgenerator(res):
                res = yield from res
            return res

    if not _DEBUG:
        wrapper = coro
    else:
        @functools.wraps(func)
        def wrapper(*args, **kwds):
            w = CoroWrapper(coro(*args, **kwds), func)
            w.__name__ = coro.__name__
            w.__doc__ = coro.__doc__
            return w

    wrapper._is_coroutine = True  # For iscoroutinefunction().
    return wrapper


def iscoroutinefunction(func):
    """Return True if func is a decorated coroutine function."""
    return getattr(func, '_is_coroutine', False)


def iscoroutine(obj):
    """Return True if obj is a coroutine object."""
    return isinstance(obj, CoroWrapper) or inspect.isgenerator(obj)
>>>>>>> 420d15b7


class Task(futures.Future):
    """A coroutine wrapped in a Future."""

    # An important invariant maintained while a Task not done:
    #
    # - Either _fut_waiter is None, and _step() is scheduled;
    # - or _fut_waiter is some Future, and _step() is *not* scheduled.
    #
    # The only transition from the latter to the former is through
    # _wakeup().  When _fut_waiter is not None, one of its callbacks
    # must be _wakeup().

    # Weak set containing all tasks alive.
    _all_tasks = WeakSet()

    # Dictionary containing tasks that are currently active in
    # all running event loops.  {EventLoop: Task}
    _current_tasks = {}

    @classmethod
    def current_task(cls, loop=None):
        """Return the currently running task in an event loop or None.

        By default the current task for the current event loop is returned.

        None is returned when called not in the context of a Task.
        """
        if loop is None:
            loop = events.get_event_loop()
        return cls._current_tasks.get(loop)

    @classmethod
    def all_tasks(cls, loop=None):
        """Return a set of all tasks for an event loop.

        By default all tasks for the current event loop are returned.
        """
        if loop is None:
            loop = events.get_event_loop()
        return set(t for t in cls._all_tasks if t._loop is loop)

    def __init__(self, coro, loop=None):
        assert iscoroutine(coro), repr(coro)  # Not a coroutine function!
        super(Task, self).__init__(loop=loop)
        self._coro = iter(coro)  # Use the iterator just in case.
        self._fut_waiter = None
        self._must_cancel = False
        self._loop.call_soon(self._step)
        self.__class__._all_tasks.add(self)

    def __repr__(self):
        res = super(Task, self).__repr__()
        if (self._must_cancel and
            self._state == futures._PENDING and
            '<PENDING' in res):
            res = res.replace('<PENDING', '<CANCELLING', 1)
        i = res.find('<')
        if i < 0:
            i = len(res)
        res = res[:i] + '(<{0}>)'.format(self._coro.__name__) + res[i:]
        return res

    def get_stack(self, limit=None):
        """Return the list of stack frames for this task's coroutine.

        If the coroutine is active, this returns the stack where it is
        suspended.  If the coroutine has completed successfully or was
        cancelled, this returns an empty list.  If the coroutine was
        terminated by an exception, this returns the list of traceback
        frames.

        The frames are always ordered from oldest to newest.

        The optional limit gives the maximum number of frames to
        return; by default all available frames are returned.  Its
        meaning differs depending on whether a stack or a traceback is
        returned: the newest frames of a stack are returned, but the
        oldest frames of a traceback are returned.  (This matches the
        behavior of the traceback module.)

        For reasons beyond our control, only one stack frame is
        returned for a suspended coroutine.
        """
        frames = []
        f = self._coro.gi_frame
        if f is not None:
            while f is not None:
                if limit is not None:
                    if limit <= 0:
                        break
                    limit -= 1
                frames.append(f)
                f = f.f_back
            frames.reverse()
        elif self._exception is not None:
            tb = self._exception.__traceback__
            while tb is not None:
                if limit is not None:
                    if limit <= 0:
                        break
                    limit -= 1
                frames.append(tb.tb_frame)
                tb = tb.tb_next
        return frames

    def print_stack(self, limit=None, file=None):
        """Print the stack or traceback for this task's coroutine.

        This produces output similar to that of the traceback module,
        for the frames retrieved by get_stack().  The limit argument
        is passed to get_stack().  The file argument is an I/O stream
        to which the output goes; by default it goes to sys.stderr.
        """
        extracted_list = []
        checked = set()
        for f in self.get_stack(limit=limit):
            lineno = f.f_lineno
            co = f.f_code
            filename = co.co_filename
            name = co.co_name
            if filename not in checked:
                checked.add(filename)
                linecache.checkcache(filename)
            line = linecache.getline(filename, lineno, f.f_globals)
            extracted_list.append((filename, lineno, name, line))
        exc = self._exception
        if not extracted_list:
            print('No stack for %r' % self, file=file)
        elif exc is not None:
            print('Traceback for %r (most recent call last):' % self,
                  file=file)
        else:
            print('Stack for %r (most recent call last):' % self,
                  file=file)
        traceback.print_list(extracted_list, file=file)
        if exc is not None:
            for line in traceback.format_exception_only(exc.__class__, exc):
                print(line, file=file, end='')

    def cancel(self):
        if self.done():
            return False
        if self._fut_waiter is not None:
            if self._fut_waiter.cancel():
                # Leave self._fut_waiter; it may be a Task that
                # catches and ignores the cancellation so we may have
                # to cancel it again later.
                return True
        # It must be the case that self._step is already scheduled.
        self._must_cancel = True
        return True

    def _step(self, value=None, exc=None):
        assert not self.done(), \
            '_step(): already done: {0!r}, {1!r}, {2!r}'.format(self, value, exc)
        if self._must_cancel:
            if not isinstance(exc, futures.CancelledError):
                exc = futures.CancelledError()
            self._must_cancel = False
        coro = self._coro
        self._fut_waiter = None

        self.__class__._current_tasks[self._loop] = self
        # Call either coro.throw(exc) or coro.send(value).
        try:
            if exc is not None:
                result = coro.throw(exc)
            elif value is not None:
                result = coro.send(value)
            else:
                result = next(coro)
        except Return as exc:
            exc.raised = True
            self.set_result(exc.value)
        except StopIteration:
            self.set_result(None)
        except futures.CancelledError as exc:
            super(Task, self).cancel()  # I.e., Future.cancel(self).
        except Exception as exc:
            self.set_exception(exc)
        except BaseException as exc:
            self.set_exception(exc)
            raise
        else:
            if iscoroutine(result):
                result = async(result, loop=self._loop)
            # FIXME: faster check. common base class? hasattr?
            elif isinstance(result, (Lock, Condition, Semaphore)):
                result = Task(lock_coroutine(result), loop=self._loop)

            if isinstance(result, futures.Future):
                # Yielded Future must come from Future.__iter__().
                result.add_done_callback(self._wakeup)
                self._fut_waiter = result
                if self._must_cancel:
                    if self._fut_waiter.cancel():
                        self._must_cancel = False
            elif result is None:
                # Bare yield relinquishes control for one event loop iteration.
                self._loop.call_soon(self._step)
            else:
                # Yielding something else is an error.
                self._loop.call_soon(
                    self._step, None,
                    RuntimeError(
                        'Task got bad yield: {0!r}'.format(result)))
        finally:
            self.__class__._current_tasks.pop(self._loop)
        self = None

    def _wakeup(self, future):
        try:
            value = future.result()
        except Exception as exc:
            # This may also be a cancellation.
            self._step(None, exc)
        else:
            self._step(value, None)
        self = None  # Needed to break cycles when an exception occurs.


# wait() and as_completed() similar to those in PEP 3148.

# Export symbols in asyncio.tasks for compatibility with Tulip
FIRST_COMPLETED = executor.FIRST_COMPLETED
FIRST_EXCEPTION = executor.FIRST_EXCEPTION
ALL_COMPLETED = executor.ALL_COMPLETED


@coroutine
def wait(fs, loop=None, timeout=None, return_when=ALL_COMPLETED):
    """Wait for the Futures and coroutines given by fs to complete.

    Coroutines will be wrapped in Tasks.

    Returns two sets of Future: (done, pending).

    Usage:

        done, pending = yield asyncio.wait(fs)

    Note: This does not raise TimeoutError! Futures that aren't done
    when the timeout occurs are returned in the second set.
    """
    if isinstance(fs, futures.Future) or iscoroutine(fs):
        raise TypeError("expect a list of futures, not %s" % type(fs).__name__)
    if not fs:
        raise ValueError('Set of coroutines/Futures is empty.')

    if loop is None:
        loop = events.get_event_loop()

    fs = set(async(f, loop=loop) for f in set(fs))

    if return_when not in (FIRST_COMPLETED, FIRST_EXCEPTION, ALL_COMPLETED):
        raise ValueError('Invalid return_when value: {0}'.format(return_when))
    result = yield _wait(fs, timeout, return_when, loop)
    raise Return(result)


def _release_waiter(waiter, value=True, *args):
    if not waiter.done():
        waiter.set_result(value)


@coroutine
def wait_for(fut, timeout, loop=None):
    """Wait for the single Future or coroutine to complete, with timeout.

    Coroutine will be wrapped in Task.

    Returns result of the Future or coroutine.  When a timeout occurs,
    it cancels the task and raises TimeoutError.  To avoid the task
    cancellation, wrap it in shield().

    Usage:

        result = yield asyncio.wait_for(fut, 10.0)

    """
    if loop is None:
        loop = events.get_event_loop()

    if timeout is None:
        raise Return((yield fut))

    waiter = futures.Future(loop=loop)
    timeout_handle = loop.call_later(timeout, _release_waiter, waiter, False)
    cb = functools.partial(_release_waiter, waiter, True)

    fut = async(fut, loop=loop)
    fut.add_done_callback(cb)

    try:
        if (yield waiter):
            raise Return(fut.result())
        else:
            fut.remove_done_callback(cb)
            fut.cancel()
            raise futures.TimeoutError()
    finally:
        timeout_handle.cancel()


@coroutine
def _wait(fs, timeout, return_when, loop):
    """Internal helper for wait() and _wait_for().

    The fs argument must be a collection of Futures.
    """
    assert fs, 'Set of Futures is empty.'
    waiter = futures.Future(loop=loop)
    timeout_handle = None
    if timeout is not None:
        timeout_handle = loop.call_later(timeout, _release_waiter, waiter)
    non_local = {'counter': len(fs)}

    def _on_completion(f):
        non_local['counter'] -= 1
        if (non_local['counter'] <= 0 or
            return_when == FIRST_COMPLETED or
            return_when == FIRST_EXCEPTION and (not f.cancelled() and
                                                f.exception() is not None)):
            if timeout_handle is not None:
                timeout_handle.cancel()
            if not waiter.done():
                waiter.set_result(False)

    for f in fs:
        f.add_done_callback(_on_completion)

    try:
        yield waiter
    finally:
        if timeout_handle is not None:
            timeout_handle.cancel()

    done, pending = set(), set()
    for f in fs:
        f.remove_done_callback(_on_completion)
        if f.done():
            done.add(f)
        else:
            pending.add(f)
    raise Return(done, pending)


# This is *not* a @coroutine!  It is just an iterator (yielding Futures).
def as_completed(fs, loop=None, timeout=None):
    """Return an iterator whose values are coroutines.

    When waiting for the yielded coroutines you'll get the results (or
    exceptions!) of the original Futures (or coroutines), in the order
    in which and as soon as they complete.

    This differs from PEP 3148; the proper way to use this is:

        for f in as_completed(fs):
            result = yield f  # The 'yield from' may raise.
            # Use result.

    If a timeout is specified, the 'yield from' will raise
    TimeoutError when the timeout occurs before all Futures are done.

    Note: The futures 'f' are not necessarily members of fs.
    """
    if isinstance(fs, futures.Future) or iscoroutine(fs):
        raise TypeError("expect a list of futures, not %s" % type(fs).__name__)
    loop = loop if loop is not None else events.get_event_loop()
<<<<<<< HEAD
    deadline = None if timeout is None else loop.time() + timeout
    todo = set(async(f, loop=loop) for f in set(fs))
=======
    todo = {async(f, loop=loop) for f in set(fs)}
>>>>>>> 420d15b7
    from .queues import Queue  # Import here to avoid circular import problem.
    done = Queue(loop=loop)
    timeout_handle = None

    def _on_timeout():
        for f in todo:
            f.remove_done_callback(_on_completion)
            done.put_nowait(None)  # Queue a dummy value for _wait_for_one().
        todo.clear()  # Can't do todo.remove(f) in the loop.

    def _on_completion(f):
        if not todo:
            return  # _on_timeout() was here first.
        todo.remove(f)
        done.put_nowait(f)
        if not todo and timeout_handle is not None:
            timeout_handle.cancel()

    @coroutine
    def _wait_for_one():
        f = yield done.get()
        if f is None:
            # Dummy value from _on_timeout().
            raise futures.TimeoutError
        raise Return(f.result())   # May raise f.exception().

    for f in todo:
        f.add_done_callback(_on_completion)
    if todo and timeout is not None:
        timeout_handle = loop.call_later(timeout, _on_timeout)
    for _ in range(len(todo)):
        yield _wait_for_one()


@coroutine
def sleep(delay, result=None, loop=None):
    """Coroutine that completes after a given time (in seconds)."""
    future = futures.Future(loop=loop)
    h = future._loop.call_later(delay, future.set_result, result)
    try:
        result = yield future
        raise Return(result)
    finally:
        h.cancel()


def async(coro_or_future, loop=None):
    """Wrap a coroutine in a future.

    If the argument is a Future, it is returned directly.
    """
    if isinstance(coro_or_future, futures.Future):
        if loop is not None and loop is not coro_or_future._loop:
            raise ValueError('loop argument must agree with Future')
        return coro_or_future
    elif iscoroutine(coro_or_future):
        return Task(coro_or_future, loop=loop)
    else:
        raise TypeError('A Future or coroutine is required')


class _GatheringFuture(futures.Future):
    """Helper for gather().

    This overrides cancel() to cancel all the children and act more
    like Task.cancel(), which doesn't immediately mark itself as
    cancelled.
    """

    def __init__(self, children, loop=None):
        super(_GatheringFuture, self).__init__(loop=loop)
        self._children = children

    def cancel(self):
        if self.done():
            return False
        for child in self._children:
            child.cancel()
        return True


def gather(*coros_or_futures, **kw):
    """Return a future aggregating results from the given coroutines
    or futures.

    All futures must share the same event loop.  If all the tasks are
    done successfully, the returned future's result is the list of
    results (in the order of the original sequence, not necessarily
    the order of results arrival).  If *return_exceptions* is True,
    exceptions in the tasks are treated the same as successful
    results, and gathered in the result list; otherwise, the first
    raised exception will be immediately propagated to the returned
    future.

    Cancellation: if the outer Future is cancelled, all children (that
    have not completed yet) are also cancelled.  If any child is
    cancelled, this is treated as if it raised CancelledError --
    the outer Future is *not* cancelled in this case.  (This is to
    prevent the cancellation of one child to cause other children to
    be cancelled.)
    """
    loop = kw.pop('loop', None)
    return_exceptions = kw.pop('return_exceptions', False)
    if kw:
        raise TypeError("unexpected keyword")

    arg_to_fut = dict((arg, async(arg, loop=loop))
                      for arg in set(coros_or_futures))
    children = [arg_to_fut[arg] for arg in coros_or_futures]
    n = len(children)
    if n == 0:
        outer = futures.Future(loop=loop)
        outer.set_result([])
        return outer
    if loop is None:
        loop = children[0]._loop
    for fut in children:
        if fut._loop is not loop:
            raise ValueError("futures are tied to different event loops")
    outer = _GatheringFuture(children, loop=loop)
    non_local = {'nfinished': 0}
    results = [None] * n

    def _done_callback(i, fut):
        if outer._state != futures._PENDING:
            if fut._exception is not None:
                # Mark exception retrieved.
                fut.exception()
            return
        if fut._state == futures._CANCELLED:
            res = futures.CancelledError()
            if not return_exceptions:
                outer.set_exception(res)
                return
        elif fut._exception is not None:
            res = fut.exception()  # Mark exception retrieved.
            if not return_exceptions:
                outer.set_exception(res)
                return
        else:
            res = fut._result
        results[i] = res
        non_local['nfinished'] += 1
        if non_local['nfinished'] == n:
            outer.set_result(results)

    for i, fut in enumerate(children):
        fut.add_done_callback(functools.partial(_done_callback, i))
    return outer


def shield(arg, loop=None):
    """Wait for a future, shielding it from cancellation.

    The statement

        res = yield shield(something())

    is exactly equivalent to the statement

        res = yield something()

    *except* that if the coroutine containing it is cancelled, the
    task running in something() is not cancelled.  From the POV of
    something(), the cancellation did not happen.  But its caller is
    still cancelled, so the yield-from expression still raises
    CancelledError.  Note: If something() is cancelled by other means
    this will still cancel shield().

    If you want to completely ignore cancellation (not recommended)
    you can combine shield() with a try/except clause, as follows:

        try:
            res = yield shield(something())
        except CancelledError:
            res = None
    """
    inner = async(arg, loop=loop)
    if inner.done():
        # Shortcut.
        return inner
    loop = inner._loop
    outer = futures.Future(loop=loop)

    def _done_callback(inner):
        if outer.cancelled():
            # Mark inner's result as retrieved.
            inner.cancelled() or inner.exception()
            return
        if inner.cancelled():
            outer.cancel()
        else:
            exc = inner.exception()
            if exc is not None:
                outer.set_exception(exc)
            else:
                outer.set_result(inner.result())

    inner.add_done_callback(_done_callback)
    return outer<|MERGE_RESOLUTION|>--- conflicted
+++ resolved
@@ -8,11 +8,6 @@
            'gather', 'shield', 'Return',
            ]
 
-<<<<<<< HEAD
-import collections
-=======
-import concurrent.futures
->>>>>>> 420d15b7
 import functools
 import linecache
 import os
@@ -30,101 +25,10 @@
 from .locks import Lock, Condition, Semaphore
 from .coroutine import Return, coroutine, iscoroutinefunction, iscoroutine
 
-<<<<<<< HEAD
 @coroutine
 def lock_coroutine(lock):
     cm = yield lock.acquire()
     raise Return(cm)
-=======
-# If you set _DEBUG to true, @coroutine will wrap the resulting
-# generator objects in a CoroWrapper instance (defined below).  That
-# instance will log a message when the generator is never iterated
-# over, which may happen when you forget to use "yield from" with a
-# coroutine call.  Note that the value of the _DEBUG flag is taken
-# when the decorator is used, so to be of any use it must be set
-# before you define your coroutines.  A downside of using this feature
-# is that tracebacks show entries for the CoroWrapper.__next__ method
-# when _DEBUG is true.
-_DEBUG = (not sys.flags.ignore_environment
-          and bool(os.environ.get('PYTHONASYNCIODEBUG')))
-
-
-class CoroWrapper:
-    # Wrapper for coroutine in _DEBUG mode.
-
-    __slots__ = ['gen', 'func', '__name__', '__doc__']
-
-    def __init__(self, gen, func):
-        assert inspect.isgenerator(gen), gen
-        self.gen = gen
-        self.func = func
-
-    def __iter__(self):
-        return self
-
-    def __next__(self):
-        return next(self.gen)
-
-    def send(self, value):
-        return self.gen.send(value)
-
-    def throw(self, exc):
-        return self.gen.throw(exc)
-
-    def close(self):
-        return self.gen.close()
-
-    def __del__(self):
-        frame = self.gen.gi_frame
-        if frame is not None and frame.f_lasti == -1:
-            func = self.func
-            code = func.__code__
-            filename = code.co_filename
-            lineno = code.co_firstlineno
-            logger.error(
-                'Coroutine %r defined at %s:%s was never yielded from',
-                func.__name__, filename, lineno)
-
-
-def coroutine(func):
-    """Decorator to mark coroutines.
-
-    If the coroutine is not yielded from before it is destroyed,
-    an error message is logged.
-    """
-    if inspect.isgeneratorfunction(func):
-        coro = func
-    else:
-        @functools.wraps(func)
-        def coro(*args, **kw):
-            res = func(*args, **kw)
-            if isinstance(res, futures.Future) or inspect.isgenerator(res):
-                res = yield from res
-            return res
-
-    if not _DEBUG:
-        wrapper = coro
-    else:
-        @functools.wraps(func)
-        def wrapper(*args, **kwds):
-            w = CoroWrapper(coro(*args, **kwds), func)
-            w.__name__ = coro.__name__
-            w.__doc__ = coro.__doc__
-            return w
-
-    wrapper._is_coroutine = True  # For iscoroutinefunction().
-    return wrapper
-
-
-def iscoroutinefunction(func):
-    """Return True if func is a decorated coroutine function."""
-    return getattr(func, '_is_coroutine', False)
-
-
-def iscoroutine(obj):
-    """Return True if obj is a coroutine object."""
-    return isinstance(obj, CoroWrapper) or inspect.isgenerator(obj)
->>>>>>> 420d15b7
 
 
 class Task(futures.Future):
@@ -485,10 +389,10 @@
     This differs from PEP 3148; the proper way to use this is:
 
         for f in as_completed(fs):
-            result = yield f  # The 'yield from' may raise.
+            result = yield f  # The 'yield' may raise.
             # Use result.
 
-    If a timeout is specified, the 'yield from' will raise
+    If a timeout is specified, the 'yield' will raise
     TimeoutError when the timeout occurs before all Futures are done.
 
     Note: The futures 'f' are not necessarily members of fs.
@@ -496,12 +400,7 @@
     if isinstance(fs, futures.Future) or iscoroutine(fs):
         raise TypeError("expect a list of futures, not %s" % type(fs).__name__)
     loop = loop if loop is not None else events.get_event_loop()
-<<<<<<< HEAD
-    deadline = None if timeout is None else loop.time() + timeout
     todo = set(async(f, loop=loop) for f in set(fs))
-=======
-    todo = {async(f, loop=loop) for f in set(fs)}
->>>>>>> 420d15b7
     from .queues import Queue  # Import here to avoid circular import problem.
     done = Queue(loop=loop)
     timeout_handle = None
