--- conflicted
+++ resolved
@@ -25,108 +25,10 @@
 from . import coroutines
 
 
-<<<<<<< HEAD
 @coroutine
 def _lock_coroutine(lock):
     yield From(lock.acquire())
     raise Return(_ContextManager(lock))
-=======
-
-class CoroWrapper:
-    # Wrapper for coroutine in _DEBUG mode.
-
-    __slots__ = ['gen', 'func', '__name__', '__doc__', '__weakref__']
-
-    def __init__(self, gen, func):
-        assert inspect.isgenerator(gen), gen
-        self.gen = gen
-        self.func = func
-
-    def __iter__(self):
-        return self
-
-    def __next__(self):
-        return next(self.gen)
-
-    def send(self, *value):
-        # We use `*value` because of a bug in CPythons prior
-        # to 3.4.1. See issue #21209 and test_yield_from_corowrapper
-        # for details.  This workaround should be removed in 3.5.0.
-        if len(value) == 1:
-            value = value[0]
-        return self.gen.send(value)
-
-    def throw(self, exc):
-        return self.gen.throw(exc)
-
-    def close(self):
-        return self.gen.close()
-
-    @property
-    def gi_frame(self):
-        return self.gen.gi_frame
-
-    @property
-    def gi_running(self):
-        return self.gen.gi_running
-
-    @property
-    def gi_code(self):
-        return self.gen.gi_code
-
-    def __del__(self):
-        # Be careful accessing self.gen.frame -- self.gen might not exist.
-        gen = getattr(self, 'gen', None)
-        frame = getattr(gen, 'gi_frame', None)
-        if frame is not None and frame.f_lasti == -1:
-            func = self.func
-            code = func.__code__
-            filename = code.co_filename
-            lineno = code.co_firstlineno
-            logger.error(
-                'Coroutine %r defined at %s:%s was never yielded from',
-                func.__name__, filename, lineno)
-
-
-def coroutine(func):
-    """Decorator to mark coroutines.
-
-    If the coroutine is not yielded from before it is destroyed,
-    an error message is logged.
-    """
-    if inspect.isgeneratorfunction(func):
-        coro = func
-    else:
-        @functools.wraps(func)
-        def coro(*args, **kw):
-            res = func(*args, **kw)
-            if isinstance(res, futures.Future) or inspect.isgenerator(res):
-                res = yield from res
-            return res
-
-    if not _DEBUG:
-        wrapper = coro
-    else:
-        @functools.wraps(func)
-        def wrapper(*args, **kwds):
-            w = CoroWrapper(coro(*args, **kwds), func)
-            w.__name__ = coro.__name__
-            w.__doc__ = coro.__doc__
-            return w
-
-    wrapper._is_coroutine = True  # For iscoroutinefunction().
-    return wrapper
-
-
-def iscoroutinefunction(func):
-    """Return True if func is a decorated coroutine function."""
-    return getattr(func, '_is_coroutine', False)
-
-
-def iscoroutine(obj):
-    """Return True if obj is a coroutine object."""
-    return isinstance(obj, CoroWrapper) or inspect.isgenerator(obj)
->>>>>>> f08add02
 
 
 class Task(futures.Future):
