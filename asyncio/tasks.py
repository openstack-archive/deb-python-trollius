--- conflicted
+++ resolved
@@ -251,11 +251,7 @@
                         'Task got bad yield: {0!r}'.format(result)))
         finally:
             self.__class__._current_tasks.pop(self._loop)
-<<<<<<< HEAD
-            self = None
-=======
             self = None  # Needed to break cycles when an exception occurs.
->>>>>>> 18bfd7e6
 
     def _wakeup(self, future):
         try:
