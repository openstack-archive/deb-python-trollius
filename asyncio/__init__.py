--- conflicted
+++ resolved
@@ -18,15 +18,11 @@
         import _overlapped  # Will also be exported.
 
 # This relies on each of the submodules having an __all__ variable.
-<<<<<<< HEAD
-from .futures import *
-from .py33_exceptions import *
-=======
->>>>>>> c5a12ab1
 from .events import *
 from .futures import *
 from .locks import *
 from .protocols import *
+from .py33_exceptions import *
 from .queues import *
 from .streams import *
 from .tasks import *
@@ -38,28 +34,19 @@
     from .unix_events import *  # pragma: no cover
 
 
-<<<<<<< HEAD
-__all__ = (futures.__all__ +
+__all__ = (events.__all__ +
            py33_exceptions.__all__ +
-           events.__all__ +
-=======
-__all__ = (events.__all__ +
            futures.__all__ +
->>>>>>> c5a12ab1
            locks.__all__ +
            protocols.__all__ +
            queues.__all__ +
            streams.__all__ +
-<<<<<<< HEAD
-           tasks.__all__)
+           tasks.__all__ +
+           transports.__all__)
 
 try:
     from .py3_ssl import *
     __all__ += py3_ssl.__all__
 except ImportError:
     # SSL support is optionnal
-    pass
-=======
-           tasks.__all__ +
-           transports.__all__)
->>>>>>> c5a12ab1
+    pass