"""Base implementation of event loop.

The event loop can be broken up into a multiplexer (the part
responsible for notifying us of IO events) and the event loop proper,
which wraps a multiplexer with functionality for scheduling callbacks,
immediately or at a given time in the future.

Whenever a public API takes a callback, subsequent positional
arguments will be passed to the callback if/when it is called.  This
avoids the proliferation of trivial lambdas implementing closures.
Keyword arguments for the callback are not supported; this is a
conscious design decision, leaving the door open for keyword arguments
to modify the meaning of the API call itself.
"""


import collections
import heapq
import logging
import socket
import subprocess
import time
import os
import sys
try:
    from collections import OrderedDict
except ImportError:
    # Python 2.6: use ordereddict backport
    from ordereddict import OrderedDict

from . import events
from . import futures
from . import tasks
from .executor import get_default_executor
from .log import logger
from .time_monotonic import time_monotonic, time_monotonic_resolution


__all__ = ['BaseEventLoop', 'Server']


class _StopError(BaseException):
    """Raised to stop the event loop."""


def _raise_stop_error(*args):
    raise _StopError


class Server(events.AbstractServer):

    def __init__(self, loop, sockets):
        self.loop = loop
        self.sockets = sockets
        self.active_count = 0
        self.waiters = []

    def attach(self, transport):
        assert self.sockets is not None
        self.active_count += 1

    def detach(self, transport):
        assert self.active_count > 0
        self.active_count -= 1
        if self.active_count == 0 and self.sockets is None:
            self._wakeup()

    def close(self):
        sockets = self.sockets
        if sockets is not None:
            self.sockets = None
            for sock in sockets:
                self.loop._stop_serving(sock)
            if self.active_count == 0:
                self._wakeup()

    def _wakeup(self):
        waiters = self.waiters
        self.waiters = None
        for waiter in waiters:
            if not waiter.done():
                waiter.set_result(waiter)

    @tasks.coroutine
    def wait_closed(self):
        if self.sockets is None or self.waiters is None:
            raise tasks.Return()
        waiter = futures.Future(loop=self.loop)
        self.waiters.append(waiter)
        yield waiter


class BaseEventLoop(events.AbstractEventLoop):

    def __init__(self):
        self._ready = collections.deque()
        self._scheduled = []
        self._default_executor = None
        self._internal_fds = 0
        self._running = False
<<<<<<< HEAD
        self._granularity = time_monotonic_resolution
=======
>>>>>>> b347e8a8

    def _make_socket_transport(self, sock, protocol, waiter=None,
                               extra=None, server=None):
        """Create socket transport."""
        raise NotImplementedError

    def _make_ssl_transport(self, rawsock, protocol, sslcontext, waiter,
                            server_side=False, server_hostname=None,
                            extra=None, server=None):
        """Create SSL transport."""
        raise NotImplementedError

    def _make_datagram_transport(self, sock, protocol,
                                 address=None, extra=None):
        """Create datagram transport."""
        raise NotImplementedError

    def _make_read_pipe_transport(self, pipe, protocol, waiter=None,
                                  extra=None):
        """Create read pipe transport."""
        raise NotImplementedError

    def _make_write_pipe_transport(self, pipe, protocol, waiter=None,
                                   extra=None):
        """Create write pipe transport."""
        raise NotImplementedError

    @tasks.coroutine
    def _make_subprocess_transport(self, protocol, args, shell,
                                   stdin, stdout, stderr, bufsize,
                                   extra=None, **kwargs):
        """Create subprocess transport."""
        raise NotImplementedError

    def _read_from_self(self):
        """XXX"""
        raise NotImplementedError

    def _write_to_self(self):
        """XXX"""
        raise NotImplementedError

    def _process_events(self, event_list):
        """Process selector events."""
        raise NotImplementedError

    def run_forever(self):
        """Run until stop() is called."""
        if self._running:
            raise RuntimeError('Event loop is running.')
        self._running = True
        try:
            while True:
                try:
                    self._run_once()
                except _StopError:
                    break
        finally:
            self._running = False

    def run_until_complete(self, future):
        """Run until the Future is done.

        If the argument is a coroutine, it is wrapped in a Task.

        XXX TBD: It would be disastrous to call run_until_complete()
        with the same coroutine twice -- it would wrap it in two
        different Tasks and that can't be good.

        Return the Future's result, or raise its exception.
        """
        future = tasks.async(future, loop=self)
        future.add_done_callback(_raise_stop_error)
        self.run_forever()
        future.remove_done_callback(_raise_stop_error)
        if not future.done():
            raise RuntimeError('Event loop stopped before Future completed.')

        return future.result()

    def stop(self):
        """Stop running the event loop.

        Every callback scheduled before stop() is called will run.
        Callback scheduled after stop() is called won't.  However,
        those callbacks will run if run() is called again later.
        """
        self.call_soon(_raise_stop_error)

    def close(self):
        """Close the event loop.

        This clears the queues and shuts down the executor,
        but does not wait for the executor to finish.
        """
        self._ready.clear()
        del self._scheduled[:]
        executor = self._default_executor
        if executor is not None:
            self._default_executor = None
            executor.shutdown(wait=False)

    def is_running(self):
        """Returns running status of event loop."""
        return self._running

    def time(self):
        """Return the time according to the event loop's clock."""
        return time_monotonic()

    def call_later(self, delay, callback, *args):
        """Arrange for a callback to be called at a given time.

        Return a Handle: an opaque object with a cancel() method that
        can be used to cancel the call.

        The delay can be an int or float, expressed in seconds.  It is
        always a relative time.

        Each callback will be called exactly once.  If two callbacks
        are scheduled for exactly the same time, it undefined which
        will be called first.

        Any positional arguments after the callback will be passed to
        the callback when it is called.
        """
        return self.call_at(self.time() + delay, callback, *args)

    def call_at(self, when, callback, *args):
        """Like call_later(), but uses an absolute time."""
        timer = events.TimerHandle(when, callback, args)
        heapq.heappush(self._scheduled, timer)
        return timer

    def call_soon(self, callback, *args):
        """Arrange for a callback to be called as soon as possible.

        This operates as a FIFO queue, callbacks are called in the
        order in which they are registered.  Each callback will be
        called exactly once.

        Any positional arguments after the callback will be passed to
        the callback when it is called.
        """
        handle = events.make_handle(callback, args)
        self._ready.append(handle)
        return handle

    def call_soon_threadsafe(self, callback, *args):
        """XXX"""
        handle = self.call_soon(callback, *args)
        self._write_to_self()
        return handle

    def run_in_executor(self, executor, callback, *args):
        if isinstance(callback, events.Handle):
            assert not args
            assert not isinstance(callback, events.TimerHandle)
            if callback._cancelled:
                f = futures.Future(loop=self)
                f.set_result(None)
                return f
            callback, args = callback._callback, callback._args
        if executor is None:
            executor = self._default_executor
            if executor is None:
                self._default_executor = get_default_executor()
                executor = self._default_executor
        return futures.wrap_future(executor.submit(callback, *args), loop=self)

    def set_default_executor(self, executor):
        self._default_executor = executor

    def getaddrinfo(self, host, port,
                    family=0, type=0, proto=0, flags=0):
        return self.run_in_executor(None, socket.getaddrinfo,
                                    host, port, family, type, proto, flags)

    def getnameinfo(self, sockaddr, flags=0):
        return self.run_in_executor(None, socket.getnameinfo, sockaddr, flags)

    @tasks.coroutine
    def create_connection(self, protocol_factory, host=None, port=None,
                          ssl=None, family=0, proto=0, flags=0, sock=None,
                          local_addr=None, server_hostname=None):
        """XXX"""
        if server_hostname is not None and not ssl:
            raise ValueError('server_hostname is only meaningful with ssl')

        if server_hostname is None and ssl:
            # Use host as default for server_hostname.  It is an error
            # if host is empty or not set, e.g. when an
            # already-connected socket was passed or when only a port
            # is given.  To avoid this error, you can pass
            # server_hostname='' -- this will bypass the hostname
            # check.  (This also means that if host is a numeric
            # IP/IPv6 address, we will attempt to verify that exact
            # address; this will probably fail, but it is possible to
            # create a certificate for a specific IP address, so we
            # don't judge it here.)
            if not host:
                raise ValueError('You must set server_hostname '
                                 'when using ssl without a host')
            server_hostname = host

        if host is not None or port is not None:
            if sock is not None:
                raise ValueError(
                    'host/port and sock can not be specified at the same time')

            f1 = self.getaddrinfo(
                host, port, family=family,
                type=socket.SOCK_STREAM, proto=proto, flags=flags)
            fs = [f1]
            if local_addr is not None:
                f2 = self.getaddrinfo(
                    *local_addr, family=family,
                    type=socket.SOCK_STREAM, proto=proto, flags=flags)
                fs.append(f2)
            else:
                f2 = None

            yield tasks.wait(fs, loop=self)

            infos = f1.result()
            if not infos:
                raise socket.error('getaddrinfo() returned empty list')
            if f2 is not None:
                laddr_infos = f2.result()
                if not laddr_infos:
                    raise socket.error('getaddrinfo() returned empty list')

            exceptions = []
            for family, type, proto, cname, address in infos:
                try:
                    sock = socket.socket(family=family, type=type, proto=proto)
                    sock.setblocking(False)
                    if f2 is not None:
                        for _, _, _, _, laddr in laddr_infos:
                            try:
                                sock.bind(laddr)
                                break
                            except socket.error as exc:
                                exc = socket.error(
                                    exc.errno, 'error while '
                                    'attempting to bind on address '
                                    '{0!r}: {1}'.format(
                                        laddr, exc.strerror.lower()))
                                exceptions.append(exc)
                        else:
                            sock.close()
                            sock = None
                            continue
                    yield self.sock_connect(sock, address)
                except socket.error as exc:
                    if sock is not None:
                        sock.close()
                    exceptions.append(exc)
                else:
                    break
            else:
                if len(exceptions) == 1:
                    raise exceptions[0]
                else:
                    # If they all have the same str(), raise one.
                    model = str(exceptions[0])
                    if all(str(exc) == model for exc in exceptions):
                        raise exceptions[0]
                    # Raise a combined exception so the user can see all
                    # the various error messages.
                    raise socket.error('Multiple exceptions: {0}'.format(
                        ', '.join(str(exc) for exc in exceptions)))

        elif sock is None:
            raise ValueError(
                'host and port was not specified and no sock specified')

        sock.setblocking(False)

        protocol = protocol_factory()
        waiter = futures.Future(loop=self)
        if ssl:
            sslcontext = None if isinstance(ssl, bool) else ssl
            transport = self._make_ssl_transport(
                sock, protocol, sslcontext, waiter,
                server_side=False, server_hostname=server_hostname)
        else:
            transport = self._make_socket_transport(sock, protocol, waiter)

        yield waiter
        raise tasks.Return(transport, protocol)

    @tasks.coroutine
    def create_datagram_endpoint(self, protocol_factory,
                                 local_addr=None, remote_addr=None,
                                 family=0, proto=0, flags=0):
        """Create datagram connection."""
        if not (local_addr or remote_addr):
            if family == 0:
                raise ValueError('unexpected address family')
            addr_pairs_info = (((family, proto), (None, None)),)
        else:
            # join addresss by (family, protocol)
            addr_infos = OrderedDict()
            for idx, addr in ((0, local_addr), (1, remote_addr)):
                if addr is not None:
                    assert isinstance(addr, tuple) and len(addr) == 2, (
                        '2-tuple is expected')

                    infos = yield self.getaddrinfo(
                        *addr, family=family, type=socket.SOCK_DGRAM,
                        proto=proto, flags=flags)
                    if not infos:
                        raise socket.error('getaddrinfo() returned empty list')

                    for fam, _, pro, _, address in infos:
                        key = (fam, pro)
                        if key not in addr_infos:
                            addr_infos[key] = [None, None]
                        addr_infos[key][idx] = address

            # each addr has to have info for each (family, proto) pair
            addr_pairs_info = [
                (key, addr_pair) for key, addr_pair in addr_infos.items()
                if not ((local_addr and addr_pair[0] is None) or
                        (remote_addr and addr_pair[1] is None))]

            if not addr_pairs_info:
                raise ValueError('can not get address information')

        exceptions = []

        for ((family, proto),
             (local_address, remote_address)) in addr_pairs_info:
            sock = None
            r_addr = None
            try:
                sock = socket.socket(
                    family=family, type=socket.SOCK_DGRAM, proto=proto)
                sock.setsockopt(socket.SOL_SOCKET, socket.SO_REUSEADDR, 1)
                sock.setblocking(False)

                if local_addr:
                    sock.bind(local_address)
                if remote_addr:
                    yield self.sock_connect(sock, remote_address)
                    r_addr = remote_address
            except socket.error as exc:
                if sock is not None:
                    sock.close()
                exceptions.append(exc)
            else:
                break
        else:
            raise exceptions[0]

        protocol = protocol_factory()
        transport = self._make_datagram_transport(sock, protocol, r_addr)
        raise tasks.Return(transport, protocol)

    @tasks.coroutine
    def create_server(self, protocol_factory, host=None, port=None,
                      family=socket.AF_UNSPEC,
                      flags=socket.AI_PASSIVE,
                      sock=None,
                      backlog=100,
                      ssl=None,
                      reuse_address=None):
        """XXX"""
        if isinstance(ssl, bool):
            raise TypeError('ssl argument must be an SSLContext or None')
        if host is not None or port is not None:
            if sock is not None:
                raise ValueError(
                    'host/port and sock can not be specified at the same time')

            AF_INET6 = getattr(socket, 'AF_INET6', 0)
            if reuse_address is None:
                reuse_address = os.name == 'posix' and sys.platform != 'cygwin'
            sockets = []
            if host == '':
                host = None

            infos = yield self.getaddrinfo(
                host, port, family=family,
                type=socket.SOCK_STREAM, proto=0, flags=flags)
            if not infos:
                raise socket.error('getaddrinfo() returned empty list')

            completed = False
            try:
                for res in infos:
                    af, socktype, proto, canonname, sa = res
                    try:
                        sock = socket.socket(af, socktype, proto)
                    except socket.error:
                        # Assume it's a bad family/type/protocol combination.
                        continue
                    sockets.append(sock)
                    if reuse_address:
                        sock.setsockopt(socket.SOL_SOCKET, socket.SO_REUSEADDR,
                                        True)
                    # Disable IPv4/IPv6 dual stack support (enabled by
                    # default on Linux) which makes a single socket
                    # listen on both address families.
                    if af == AF_INET6 and hasattr(socket, 'IPPROTO_IPV6'):
                        sock.setsockopt(socket.IPPROTO_IPV6,
                                        socket.IPV6_V6ONLY,
                                        True)
                    try:
                        sock.bind(sa)
                    except socket.error as err:
                        raise socket.error(err.errno,
                                           'error while attempting '
                                           'to bind on address %r: %s'
                                           % (sa, err.strerror.lower()))
                completed = True
            finally:
                if not completed:
                    for sock in sockets:
                        sock.close()
        else:
            if sock is None:
                raise ValueError(
                    'host and port was not specified and no sock specified')
            sockets = [sock]

        server = Server(self, sockets)
        for sock in sockets:
            sock.listen(backlog)
            sock.setblocking(False)
            self._start_serving(protocol_factory, sock, ssl, server)
        raise tasks.Return(server)

    @tasks.coroutine
    def connect_read_pipe(self, protocol_factory, pipe):
        protocol = protocol_factory()
        waiter = futures.Future(loop=self)
        transport = self._make_read_pipe_transport(pipe, protocol, waiter)
        yield waiter
        raise tasks.Return(transport, protocol)

    @tasks.coroutine
    def connect_write_pipe(self, protocol_factory, pipe):
        protocol = protocol_factory()
        waiter = futures.Future(loop=self)
        transport = self._make_write_pipe_transport(pipe, protocol, waiter)
        yield waiter
        raise tasks.Return(transport, protocol)

    @tasks.coroutine
    def subprocess_shell(self, protocol_factory, cmd, stdin=subprocess.PIPE,
                         stdout=subprocess.PIPE, stderr=subprocess.PIPE,
                         universal_newlines=False, shell=True, bufsize=0,
                         **kwargs):
        if not isinstance(cmd, str):
            raise ValueError("cmd must be a string")
        if universal_newlines:
            raise ValueError("universal_newlines must be False")
        if not shell:
            raise ValueError("shell must be True")
        if bufsize != 0:
            raise ValueError("bufsize must be 0")
        protocol = protocol_factory()
        transport = yield self._make_subprocess_transport(
            protocol, cmd, True, stdin, stdout, stderr, bufsize, **kwargs)
        raise tasks.Return(transport, protocol)

    @tasks.coroutine
<<<<<<< HEAD
    def subprocess_exec(self, protocol_factory, *args, **kwargs):
        stdin = kwargs.pop('stdin', subprocess.PIPE)
        stdout = kwargs.pop('stdout', subprocess.PIPE)
        stderr = kwargs.pop('stderr', subprocess.PIPE)
        universal_newlines = kwargs.pop('universal_newlines', False)
        shell = kwargs.pop('shell', False)
        bufsize = kwargs.pop('bufsize', 0)
        if kwargs:
            raise TypeError("unexpected keyword")

        assert not universal_newlines, "universal_newlines must be False"
        assert not shell, "shell must be False"
=======
    def subprocess_exec(self, protocol_factory, *args, stdin=subprocess.PIPE,
                        stdout=subprocess.PIPE, stderr=subprocess.PIPE,
                        universal_newlines=False, shell=False, bufsize=0,
                        **kwargs):
        if universal_newlines:
            raise ValueError("universal_newlines must be False")
        if shell:
            raise ValueError("shell must be False")
        if bufsize != 0:
            raise ValueError("bufsize must be 0")
>>>>>>> b347e8a8
        protocol = protocol_factory()
        transport = yield self._make_subprocess_transport(
            protocol, args, False, stdin, stdout, stderr, bufsize, **kwargs)
        raise tasks.Return(transport, protocol)

    def _add_callback(self, handle):
        """Add a Handle to ready or scheduled."""
        assert isinstance(handle, events.Handle), 'A Handle is required here'
        if handle._cancelled:
            return
        if isinstance(handle, events.TimerHandle):
            heapq.heappush(self._scheduled, handle)
        else:
            self._ready.append(handle)

    def _add_callback_signalsafe(self, handle):
        """Like _add_callback() but called from a signal handler."""
        self._add_callback(handle)
        self._write_to_self()

    def _run_once(self):
        """Run one full iteration of the event loop.

        This calls all currently ready callbacks, polls for I/O,
        schedules the resulting callbacks, and finally schedules
        'call_later' callbacks.
        """
        # Remove delayed calls that were cancelled from head of queue.
        while self._scheduled and self._scheduled[0]._cancelled:
            heapq.heappop(self._scheduled)

        timeout = None
        if self._ready:
            timeout = 0
        elif self._scheduled:
            # Compute the desired timeout.
            when = self._scheduled[0]._when
            deadline = max(0, when - self.time())
            if timeout is None:
                timeout = deadline
            else:
                timeout = min(timeout, deadline)

        # TODO: Instrumentation only in debug mode?
        if logger.isEnabledFor(logging.INFO):
            t0 = self.time()
            event_list = self._selector.select(timeout)
            t1 = self.time()
            if t1-t0 >= 1:
                level = logging.INFO
            else:
                level = logging.DEBUG
            if timeout is not None:
                logger.log(level, 'poll %.3f took %.3f seconds',
                           timeout, t1-t0)
            else:
                logger.log(level, 'poll took %.3f seconds', t1-t0)
        else:
            event_list = self._selector.select(timeout)
        self._process_events(event_list)

        # Handle 'later' callbacks that are ready.
        now = self.time()
        while self._scheduled:
            handle = self._scheduled[0]
            if handle._when > now:
                break
            handle = heapq.heappop(self._scheduled)
            self._ready.append(handle)

        # This is the only place where callbacks are actually *called*.
        # All other places just add them to ready.
        # Note: We run all currently scheduled callbacks, but not any
        # callbacks scheduled by callbacks run this time around --
        # they will be run the next time (after another I/O poll).
        # Use an idiom that is threadsafe without using locks.
        ntodo = len(self._ready)
        for i in range(ntodo):
            handle = self._ready.popleft()
            if not handle._cancelled:
                handle._run()
        handle = None  # Needed to break cycles when an exception occurs.<|MERGE_RESOLUTION|>--- conflicted
+++ resolved
@@ -98,10 +98,6 @@
         self._default_executor = None
         self._internal_fds = 0
         self._running = False
-<<<<<<< HEAD
-        self._granularity = time_monotonic_resolution
-=======
->>>>>>> b347e8a8
 
     def _make_socket_transport(self, sock, protocol, waiter=None,
                                extra=None, server=None):
@@ -571,7 +567,6 @@
         raise tasks.Return(transport, protocol)
 
     @tasks.coroutine
-<<<<<<< HEAD
     def subprocess_exec(self, protocol_factory, *args, **kwargs):
         stdin = kwargs.pop('stdin', subprocess.PIPE)
         stdout = kwargs.pop('stdout', subprocess.PIPE)
@@ -579,23 +574,12 @@
         universal_newlines = kwargs.pop('universal_newlines', False)
         shell = kwargs.pop('shell', False)
         bufsize = kwargs.pop('bufsize', 0)
-        if kwargs:
-            raise TypeError("unexpected keyword")
-
-        assert not universal_newlines, "universal_newlines must be False"
-        assert not shell, "shell must be False"
-=======
-    def subprocess_exec(self, protocol_factory, *args, stdin=subprocess.PIPE,
-                        stdout=subprocess.PIPE, stderr=subprocess.PIPE,
-                        universal_newlines=False, shell=False, bufsize=0,
-                        **kwargs):
         if universal_newlines:
             raise ValueError("universal_newlines must be False")
         if shell:
             raise ValueError("shell must be False")
         if bufsize != 0:
             raise ValueError("bufsize must be 0")
->>>>>>> b347e8a8
         protocol = protocol_factory()
         transport = yield self._make_subprocess_transport(
             protocol, args, False, stdin, stdout, stderr, bufsize, **kwargs)
