--- conflicted
+++ resolved
@@ -618,14 +618,6 @@
                 timeout = min(timeout, deadline)
 
         # TODO: Instrumentation only in debug mode?
-<<<<<<< HEAD
-        t0 = self.time()
-        event_list = self._selector.select(timeout)
-        t1 = self.time()
-        argstr = '' if timeout is None else ' {0:.3f}'.format(timeout)
-        if t1-t0 >= 1:
-            level = logging.INFO
-=======
         if logger.isEnabledFor(logging.INFO):
             t0 = self.time()
             event_list = self._selector.select(timeout)
@@ -636,7 +628,6 @@
             else:
                 level = logging.DEBUG
             logger.log(level, 'poll%s took %.3f seconds', argstr, t1-t0)
->>>>>>> d99c709e
         else:
             event_list = self._selector.select(timeout)
         self._process_events(event_list)
