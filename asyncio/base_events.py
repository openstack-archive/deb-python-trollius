"""Base implementation of event loop.

The event loop can be broken up into a multiplexer (the part
responsible for notifying us of IO events) and the event loop proper,
which wraps a multiplexer with functionality for scheduling callbacks,
immediately or at a given time in the future.

Whenever a public API takes a callback, subsequent positional
arguments will be passed to the callback if/when it is called.  This
avoids the proliferation of trivial lambdas implementing closures.
Keyword arguments for the callback are not supported; this is a
conscious design decision, leaving the door open for keyword arguments
to modify the meaning of the API call itself.
"""


import collections
import heapq
import logging
import socket
import subprocess
import time
import os
import sys
try:
    from collections import OrderedDict
except ImportError:
    # Python 2.6: use ordereddict backport
    from ordereddict import OrderedDict

from . import compat
from . import events
from . import futures
from . import tasks
from .executor import get_default_executor
from .log import logger
from .time_monotonic import time_monotonic, time_monotonic_resolution


__all__ = ['BaseEventLoop', 'Server']


class _StopError(BaseException):
    """Raised to stop the event loop."""


def _check_resolved_address(sock, address):
    # Ensure that the address is already resolved to avoid the trap of hanging
    # the entire event loop when the address requires doing a DNS lookup.
    family = sock.family
    if family not in (socket.AF_INET, socket.AF_INET6):
        return

    host, port = address
    type_mask = 0
    if hasattr(socket, 'SOCK_NONBLOCK'):
        type_mask |= socket.SOCK_NONBLOCK
    if hasattr(socket, 'SOCK_CLOEXEC'):
        type_mask |= socket.SOCK_CLOEXEC
    # Use getaddrinfo(AI_NUMERICHOST) to ensure that the address is
    # already resolved.
    try:
        socket.getaddrinfo(host, port,
                           family,
                           (sock.type & ~type_mask),
                           sock.proto,
                           socket.AI_NUMERICHOST)
    except socket.gaierror as err:
        raise ValueError("address must be resolved (IP address), got %r: %s"
                         % (address, err))

def _raise_stop_error(*args):
    raise _StopError


class Server(events.AbstractServer):

    def __init__(self, loop, sockets):
        self.loop = loop
        self.sockets = sockets
        self.active_count = 0
        self.waiters = []

    def attach(self, transport):
        assert self.sockets is not None
        self.active_count += 1

    def detach(self, transport):
        assert self.active_count > 0
        self.active_count -= 1
        if self.active_count == 0 and self.sockets is None:
            self._wakeup()

    def close(self):
        sockets = self.sockets
        if sockets is not None:
            self.sockets = None
            for sock in sockets:
                self.loop._stop_serving(sock)
            if self.active_count == 0:
                self._wakeup()

    def _wakeup(self):
        waiters = self.waiters
        self.waiters = None
        for waiter in waiters:
            if not waiter.done():
                waiter.set_result(waiter)

    @tasks.coroutine
    def wait_closed(self):
        if self.sockets is None or self.waiters is None:
            raise tasks.Return()
        waiter = futures.Future(loop=self.loop)
        self.waiters.append(waiter)
        yield waiter


class BaseEventLoop(events.AbstractEventLoop):

    def __init__(self):
        self._ready = collections.deque()
        self._scheduled = []
        self._default_executor = None
        self._internal_fds = 0
        self._running = False
<<<<<<< HEAD
        self._clock_resolution = time_monotonic_resolution
=======
        self._clock_resolution = time.get_clock_info('monotonic').resolution
        self._exception_handler = None
        self._debug = False
>>>>>>> 420d15b7

    def _make_socket_transport(self, sock, protocol, waiter=None,
                               extra=None, server=None):
        """Create socket transport."""
        raise NotImplementedError

    def _make_ssl_transport(self, rawsock, protocol, sslcontext, waiter,
                            server_side=False, server_hostname=None,
                            extra=None, server=None):
        """Create SSL transport."""
        raise NotImplementedError

    def _make_datagram_transport(self, sock, protocol,
                                 address=None, extra=None):
        """Create datagram transport."""
        raise NotImplementedError

    def _make_read_pipe_transport(self, pipe, protocol, waiter=None,
                                  extra=None):
        """Create read pipe transport."""
        raise NotImplementedError

    def _make_write_pipe_transport(self, pipe, protocol, waiter=None,
                                   extra=None):
        """Create write pipe transport."""
        raise NotImplementedError

    @tasks.coroutine
    def _make_subprocess_transport(self, protocol, args, shell,
                                   stdin, stdout, stderr, bufsize,
                                   extra=None, **kwargs):
        """Create subprocess transport."""
        raise NotImplementedError

    def _read_from_self(self):
        """XXX"""
        raise NotImplementedError

    def _write_to_self(self):
        """XXX"""
        raise NotImplementedError

    def _process_events(self, event_list):
        """Process selector events."""
        raise NotImplementedError

    def run_forever(self):
        """Run until stop() is called."""
        if self._running:
            raise RuntimeError('Event loop is running.')
        self._running = True
        try:
            while True:
                try:
                    self._run_once()
                except _StopError:
                    break
        finally:
            self._running = False

    def run_until_complete(self, future):
        """Run until the Future is done.

        If the argument is a coroutine, it is wrapped in a Task.

        XXX TBD: It would be disastrous to call run_until_complete()
        with the same coroutine twice -- it would wrap it in two
        different Tasks and that can't be good.

        Return the Future's result, or raise its exception.
        """
        future = tasks.async(future, loop=self)
        future.add_done_callback(_raise_stop_error)
        self.run_forever()
        future.remove_done_callback(_raise_stop_error)
        if not future.done():
            raise RuntimeError('Event loop stopped before Future completed.')

        return future.result()

    def stop(self):
        """Stop running the event loop.

        Every callback scheduled before stop() is called will run.
        Callback scheduled after stop() is called won't.  However,
        those callbacks will run if run() is called again later.
        """
        self.call_soon(_raise_stop_error)

    def close(self):
        """Close the event loop.

        This clears the queues and shuts down the executor,
        but does not wait for the executor to finish.
        """
        self._ready.clear()
        del self._scheduled[:]
        executor = self._default_executor
        if executor is not None:
            self._default_executor = None
            executor.shutdown(wait=False)

    def is_running(self):
        """Returns running status of event loop."""
        return self._running

    def time(self):
        """Return the time according to the event loop's clock."""
        return time_monotonic()

    def call_later(self, delay, callback, *args):
        """Arrange for a callback to be called at a given time.

        Return a Handle: an opaque object with a cancel() method that
        can be used to cancel the call.

        The delay can be an int or float, expressed in seconds.  It is
        always a relative time.

        Each callback will be called exactly once.  If two callbacks
        are scheduled for exactly the same time, it undefined which
        will be called first.

        Any positional arguments after the callback will be passed to
        the callback when it is called.
        """
        return self.call_at(self.time() + delay, callback, *args)

    def call_at(self, when, callback, *args):
        """Like call_later(), but uses an absolute time."""
        if tasks.iscoroutinefunction(callback):
            raise TypeError("coroutines cannot be used with call_at()")
        timer = events.TimerHandle(when, callback, args, self)
        heapq.heappush(self._scheduled, timer)
        return timer

    def call_soon(self, callback, *args):
        """Arrange for a callback to be called as soon as possible.

        This operates as a FIFO queue, callbacks are called in the
        order in which they are registered.  Each callback will be
        called exactly once.

        Any positional arguments after the callback will be passed to
        the callback when it is called.
        """
        if tasks.iscoroutinefunction(callback):
            raise TypeError("coroutines cannot be used with call_soon()")
        handle = events.Handle(callback, args, self)
        self._ready.append(handle)
        return handle

    def call_soon_threadsafe(self, callback, *args):
        """XXX"""
        handle = self.call_soon(callback, *args)
        self._write_to_self()
        return handle

    def run_in_executor(self, executor, callback, *args):
        if tasks.iscoroutinefunction(callback):
            raise TypeError("coroutines cannot be used with run_in_executor()")
        if isinstance(callback, events.Handle):
            assert not args
            assert not isinstance(callback, events.TimerHandle)
            if callback._cancelled:
                f = futures.Future(loop=self)
                f.set_result(None)
                return f
            callback, args = callback._callback, callback._args
        if executor is None:
            executor = self._default_executor
            if executor is None:
                self._default_executor = get_default_executor()
                executor = self._default_executor
        return futures.wrap_future(executor.submit(callback, *args), loop=self)

    def set_default_executor(self, executor):
        self._default_executor = executor

    def getaddrinfo(self, host, port,
                    family=0, type=0, proto=0, flags=0):
        return self.run_in_executor(None, socket.getaddrinfo,
                                    host, port, family, type, proto, flags)

    def getnameinfo(self, sockaddr, flags=0):
        return self.run_in_executor(None, socket.getnameinfo, sockaddr, flags)

    @tasks.coroutine
    def create_connection(self, protocol_factory, host=None, port=None,
                          ssl=None, family=0, proto=0, flags=0, sock=None,
                          local_addr=None, server_hostname=None):
        """XXX"""
        if server_hostname is not None and not ssl:
            raise ValueError('server_hostname is only meaningful with ssl')

        if server_hostname is None and ssl:
            # Use host as default for server_hostname.  It is an error
            # if host is empty or not set, e.g. when an
            # already-connected socket was passed or when only a port
            # is given.  To avoid this error, you can pass
            # server_hostname='' -- this will bypass the hostname
            # check.  (This also means that if host is a numeric
            # IP/IPv6 address, we will attempt to verify that exact
            # address; this will probably fail, but it is possible to
            # create a certificate for a specific IP address, so we
            # don't judge it here.)
            if not host:
                raise ValueError('You must set server_hostname '
                                 'when using ssl without a host')
            server_hostname = host

        if host is not None or port is not None:
            if sock is not None:
                raise ValueError(
                    'host/port and sock can not be specified at the same time')

            f1 = self.getaddrinfo(
                host, port, family=family,
                type=socket.SOCK_STREAM, proto=proto, flags=flags)
            fs = [f1]
            if local_addr is not None:
                f2 = self.getaddrinfo(
                    *local_addr, family=family,
                    type=socket.SOCK_STREAM, proto=proto, flags=flags)
                fs.append(f2)
            else:
                f2 = None

            yield tasks.wait(fs, loop=self)

            infos = f1.result()
            if not infos:
                raise socket.error('getaddrinfo() returned empty list')
            if f2 is not None:
                laddr_infos = f2.result()
                if not laddr_infos:
                    raise socket.error('getaddrinfo() returned empty list')

            exceptions = []
            for family, type, proto, cname, address in infos:
                try:
                    sock = socket.socket(family=family, type=type, proto=proto)
                    sock.setblocking(False)
                    if f2 is not None:
                        for _, _, _, _, laddr in laddr_infos:
                            try:
                                sock.bind(laddr)
                                break
                            except socket.error as exc:
                                exc = socket.error(
                                    exc.errno, 'error while '
                                    'attempting to bind on address '
                                    '{0!r}: {1}'.format(
                                        laddr, exc.strerror.lower()))
                                exceptions.append(exc)
                        else:
                            sock.close()
                            sock = None
                            continue
                    yield self.sock_connect(sock, address)
                except socket.error as exc:
                    if sock is not None:
                        sock.close()
                    exceptions.append(exc)
                else:
                    break
            else:
                if len(exceptions) == 1:
                    raise exceptions[0]
                else:
                    # If they all have the same str(), raise one.
                    model = str(exceptions[0])
                    if all(str(exc) == model for exc in exceptions):
                        raise exceptions[0]
                    # Raise a combined exception so the user can see all
                    # the various error messages.
                    raise socket.error('Multiple exceptions: {0}'.format(
                        ', '.join(str(exc) for exc in exceptions)))

        elif sock is None:
            raise ValueError(
                'host and port was not specified and no sock specified')

        sock.setblocking(False)

        transport, protocol = yield from self._create_connection_transport(
            sock, protocol_factory, ssl, server_hostname)
        return transport, protocol

    @tasks.coroutine
    def _create_connection_transport(self, sock, protocol_factory, ssl,
                                     server_hostname):
        protocol = protocol_factory()
        waiter = futures.Future(loop=self)
        if ssl:
            sslcontext = None if isinstance(ssl, bool) else ssl
            transport = self._make_ssl_transport(
                sock, protocol, sslcontext, waiter,
                server_side=False, server_hostname=server_hostname)
        else:
            transport = self._make_socket_transport(sock, protocol, waiter)

        yield waiter
        raise tasks.Return(transport, protocol)

    @tasks.coroutine
    def create_datagram_endpoint(self, protocol_factory,
                                 local_addr=None, remote_addr=None,
                                 family=0, proto=0, flags=0):
        """Create datagram connection."""
        if not (local_addr or remote_addr):
            if family == 0:
                raise ValueError('unexpected address family')
            addr_pairs_info = (((family, proto), (None, None)),)
        else:
            # join addresss by (family, protocol)
            addr_infos = OrderedDict()
            for idx, addr in ((0, local_addr), (1, remote_addr)):
                if addr is not None:
                    assert isinstance(addr, tuple) and len(addr) == 2, (
                        '2-tuple is expected')

                    infos = yield self.getaddrinfo(
                        *addr, family=family, type=socket.SOCK_DGRAM,
                        proto=proto, flags=flags)
                    if not infos:
                        raise socket.error('getaddrinfo() returned empty list')

                    for fam, _, pro, _, address in infos:
                        key = (fam, pro)
                        if key not in addr_infos:
                            addr_infos[key] = [None, None]
                        addr_infos[key][idx] = address

            # each addr has to have info for each (family, proto) pair
            addr_pairs_info = [
                (key, addr_pair) for key, addr_pair in addr_infos.items()
                if not ((local_addr and addr_pair[0] is None) or
                        (remote_addr and addr_pair[1] is None))]

            if not addr_pairs_info:
                raise ValueError('can not get address information')

        exceptions = []

        for ((family, proto),
             (local_address, remote_address)) in addr_pairs_info:
            sock = None
            r_addr = None
            try:
                sock = socket.socket(
                    family=family, type=socket.SOCK_DGRAM, proto=proto)
                sock.setsockopt(socket.SOL_SOCKET, socket.SO_REUSEADDR, 1)
                sock.setblocking(False)

                if local_addr:
                    sock.bind(local_address)
                if remote_addr:
                    yield self.sock_connect(sock, remote_address)
                    r_addr = remote_address
            except socket.error as exc:
                if sock is not None:
                    sock.close()
                exceptions.append(exc)
            else:
                break
        else:
            raise exceptions[0]

        protocol = protocol_factory()
        transport = self._make_datagram_transport(sock, protocol, r_addr)
        raise tasks.Return(transport, protocol)

    @tasks.coroutine
    def create_server(self, protocol_factory, host=None, port=None,
                      family=socket.AF_UNSPEC,
                      flags=socket.AI_PASSIVE,
                      sock=None,
                      backlog=100,
                      ssl=None,
                      reuse_address=None):
        """XXX"""
        if isinstance(ssl, bool):
            raise TypeError('ssl argument must be an SSLContext or None')
        if host is not None or port is not None:
            if sock is not None:
                raise ValueError(
                    'host/port and sock can not be specified at the same time')

            AF_INET6 = getattr(socket, 'AF_INET6', 0)
            if reuse_address is None:
                reuse_address = os.name == 'posix' and sys.platform != 'cygwin'
            sockets = []
            if host == '':
                host = None

            infos = yield self.getaddrinfo(
                host, port, family=family,
                type=socket.SOCK_STREAM, proto=0, flags=flags)
            if not infos:
                raise socket.error('getaddrinfo() returned empty list')

            completed = False
            try:
                for res in infos:
                    af, socktype, proto, canonname, sa = res
                    try:
                        sock = socket.socket(af, socktype, proto)
                    except socket.error:
                        # Assume it's a bad family/type/protocol combination.
                        continue
                    sockets.append(sock)
                    if reuse_address:
                        sock.setsockopt(socket.SOL_SOCKET, socket.SO_REUSEADDR,
                                        True)
                    # Disable IPv4/IPv6 dual stack support (enabled by
                    # default on Linux) which makes a single socket
                    # listen on both address families.
                    if af == AF_INET6 and hasattr(socket, 'IPPROTO_IPV6'):
                        sock.setsockopt(socket.IPPROTO_IPV6,
                                        socket.IPV6_V6ONLY,
                                        True)
                    try:
                        sock.bind(sa)
                    except socket.error as err:
                        raise socket.error(err.errno,
                                           'error while attempting '
                                           'to bind on address %r: %s'
                                           % (sa, err.strerror.lower()))
                completed = True
            finally:
                if not completed:
                    for sock in sockets:
                        sock.close()
        else:
            if sock is None:
                raise ValueError(
                    'host and port was not specified and no sock specified')
            sockets = [sock]

        server = Server(self, sockets)
        for sock in sockets:
            sock.listen(backlog)
            sock.setblocking(False)
            self._start_serving(protocol_factory, sock, ssl, server)
        raise tasks.Return(server)

    @tasks.coroutine
    def connect_read_pipe(self, protocol_factory, pipe):
        protocol = protocol_factory()
        waiter = futures.Future(loop=self)
        transport = self._make_read_pipe_transport(pipe, protocol, waiter)
        yield waiter
        raise tasks.Return(transport, protocol)

    @tasks.coroutine
    def connect_write_pipe(self, protocol_factory, pipe):
        protocol = protocol_factory()
        waiter = futures.Future(loop=self)
        transport = self._make_write_pipe_transport(pipe, protocol, waiter)
        yield waiter
        raise tasks.Return(transport, protocol)

    @tasks.coroutine
    def subprocess_shell(self, protocol_factory, cmd, stdin=subprocess.PIPE,
                         stdout=subprocess.PIPE, stderr=subprocess.PIPE,
                         universal_newlines=False, shell=True, bufsize=0,
                         **kwargs):
        if not isinstance(cmd, compat.string_types):
            raise ValueError("cmd must be a string")
        if universal_newlines:
            raise ValueError("universal_newlines must be False")
        if not shell:
            raise ValueError("shell must be True")
        if bufsize != 0:
            raise ValueError("bufsize must be 0")
        protocol = protocol_factory()
        transport = yield self._make_subprocess_transport(
            protocol, cmd, True, stdin, stdout, stderr, bufsize, **kwargs)
        raise tasks.Return(transport, protocol)

    @tasks.coroutine
<<<<<<< HEAD
    def subprocess_exec(self, protocol_factory, program, *args, **kwargs):
        stdin = kwargs.pop('stdin', subprocess.PIPE)
        stdout = kwargs.pop('stdout', subprocess.PIPE)
        stderr = kwargs.pop('stderr', subprocess.PIPE)
        universal_newlines = kwargs.pop('universal_newlines', False)
        shell = kwargs.pop('shell', False)
        bufsize = kwargs.pop('bufsize', 0)
=======
    def subprocess_exec(self, protocol_factory, program, *args,
                        stdin=subprocess.PIPE, stdout=subprocess.PIPE,
                        stderr=subprocess.PIPE, universal_newlines=False,
                        shell=False, bufsize=0, **kwargs):
>>>>>>> 420d15b7
        if universal_newlines:
            raise ValueError("universal_newlines must be False")
        if shell:
            raise ValueError("shell must be False")
        if bufsize != 0:
            raise ValueError("bufsize must be 0")
        popen_args = (program,) + args
        for arg in popen_args:
            if not isinstance(arg, compat.string_types ):
                raise TypeError("program arguments must be "
                                "a bytes or text string, not %s"
                                % type(arg).__name__)
        protocol = protocol_factory()
<<<<<<< HEAD
        transport = yield self._make_subprocess_transport(
            protocol, popen_args, False, stdin, stdout, stderr, bufsize, **kwargs)
        raise tasks.Return(transport, protocol)
=======
        transport = yield from self._make_subprocess_transport(
            protocol, popen_args, False, stdin, stdout, stderr,
            bufsize, **kwargs)
        return transport, protocol
>>>>>>> 420d15b7

    def set_exception_handler(self, handler):
        """Set handler as the new event loop exception handler.

        If handler is None, the default exception handler will
        be set.

        If handler is a callable object, it should have a
        matching signature to '(loop, context)', where 'loop'
        will be a reference to the active event loop, 'context'
        will be a dict object (see `call_exception_handler()`
        documentation for details about context).
        """
        if handler is not None and not callable(handler):
            raise TypeError('A callable object or None is expected, '
                            'got {!r}'.format(handler))
        self._exception_handler = handler

    def default_exception_handler(self, context):
        """Default exception handler.

        This is called when an exception occurs and no exception
        handler is set, and can be called by a custom exception
        handler that wants to defer to the default behavior.

        context parameter has the same meaning as in
        `call_exception_handler()`.
        """
        message = context.get('message')
        if not message:
            message = 'Unhandled exception in event loop'

        exception = context.get('exception')
        if exception is not None:
            exc_info = (type(exception), exception, exception.__traceback__)
        else:
            exc_info = False

        log_lines = [message]
        for key in sorted(context):
            if key in {'message', 'exception'}:
                continue
            log_lines.append('{}: {!r}'.format(key, context[key]))

        logger.error('\n'.join(log_lines), exc_info=exc_info)

    def call_exception_handler(self, context):
        """Call the current event loop exception handler.

        context is a dict object containing the following keys
        (new keys maybe introduced later):
        - 'message': Error message;
        - 'exception' (optional): Exception object;
        - 'future' (optional): Future instance;
        - 'handle' (optional): Handle instance;
        - 'protocol' (optional): Protocol instance;
        - 'transport' (optional): Transport instance;
        - 'socket' (optional): Socket instance.

        Note: this method should not be overloaded in subclassed
        event loops.  For any custom exception handling, use
        `set_exception_handler()` method.
        """
        if self._exception_handler is None:
            try:
                self.default_exception_handler(context)
            except Exception:
                # Second protection layer for unexpected errors
                # in the default implementation, as well as for subclassed
                # event loops with overloaded "default_exception_handler".
                logger.error('Exception in default exception handler',
                             exc_info=True)
        else:
            try:
                self._exception_handler(self, context)
            except Exception as exc:
                # Exception in the user set custom exception handler.
                try:
                    # Let's try default handler.
                    self.default_exception_handler({
                        'message': 'Unhandled error in exception handler',
                        'exception': exc,
                        'context': context,
                    })
                except Exception:
                    # Guard 'default_exception_handler' in case it's
                    # overloaded.
                    logger.error('Exception in default exception handler '
                                 'while handling an unexpected error '
                                 'in custom exception handler',
                                 exc_info=True)

    def _add_callback(self, handle):
        """Add a Handle to ready or scheduled."""
        assert isinstance(handle, events.Handle), 'A Handle is required here'
        if handle._cancelled:
            return
        if isinstance(handle, events.TimerHandle):
            heapq.heappush(self._scheduled, handle)
        else:
            self._ready.append(handle)

    def _add_callback_signalsafe(self, handle):
        """Like _add_callback() but called from a signal handler."""
        self._add_callback(handle)
        self._write_to_self()

    def _run_once(self):
        """Run one full iteration of the event loop.

        This calls all currently ready callbacks, polls for I/O,
        schedules the resulting callbacks, and finally schedules
        'call_later' callbacks.
        """
        # Remove delayed calls that were cancelled from head of queue.
        while self._scheduled and self._scheduled[0]._cancelled:
            heapq.heappop(self._scheduled)

        timeout = None
        if self._ready:
            timeout = 0
        elif self._scheduled:
            # Compute the desired timeout.
            when = self._scheduled[0]._when
            deadline = max(0, when - self.time())
            if timeout is None:
                timeout = deadline
            else:
                timeout = min(timeout, deadline)

        # TODO: Instrumentation only in debug mode?
        if logger.isEnabledFor(logging.INFO):
            t0 = self.time()
            event_list = self._selector.select(timeout)
            t1 = self.time()
            if t1-t0 >= 1:
                level = logging.INFO
            else:
                level = logging.DEBUG
            if timeout is not None:
                logger.log(level, 'poll %.3f took %.3f seconds',
                           timeout, t1-t0)
            else:
                logger.log(level, 'poll took %.3f seconds', t1-t0)
        else:
            event_list = self._selector.select(timeout)
        self._process_events(event_list)

        # Handle 'later' callbacks that are ready.
        end_time = self.time() + self._clock_resolution
        while self._scheduled:
            handle = self._scheduled[0]
            if handle._when >= end_time:
                break
            handle = heapq.heappop(self._scheduled)
            self._ready.append(handle)

        # This is the only place where callbacks are actually *called*.
        # All other places just add them to ready.
        # Note: We run all currently scheduled callbacks, but not any
        # callbacks scheduled by callbacks run this time around --
        # they will be run the next time (after another I/O poll).
        # Use an idiom that is threadsafe without using locks.
        ntodo = len(self._ready)
        for i in range(ntodo):
            handle = self._ready.popleft()
            if not handle._cancelled:
                handle._run()
        handle = None  # Needed to break cycles when an exception occurs.

    def get_debug(self):
        return self._debug

    def set_debug(self, enabled):
        self._debug = enabled<|MERGE_RESOLUTION|>--- conflicted
+++ resolved
@@ -124,13 +124,9 @@
         self._default_executor = None
         self._internal_fds = 0
         self._running = False
-<<<<<<< HEAD
         self._clock_resolution = time_monotonic_resolution
-=======
-        self._clock_resolution = time.get_clock_info('monotonic').resolution
         self._exception_handler = None
         self._debug = False
->>>>>>> 420d15b7
 
     def _make_socket_transport(self, sock, protocol, waiter=None,
                                extra=None, server=None):
@@ -416,9 +412,9 @@
 
         sock.setblocking(False)
 
-        transport, protocol = yield from self._create_connection_transport(
+        transport, protocol = yield self._create_connection_transport(
             sock, protocol_factory, ssl, server_hostname)
-        return transport, protocol
+        raise tasks.Return(transport, protocol)
 
     @tasks.coroutine
     def _create_connection_transport(self, sock, protocol_factory, ssl,
@@ -613,7 +609,6 @@
         raise tasks.Return(transport, protocol)
 
     @tasks.coroutine
-<<<<<<< HEAD
     def subprocess_exec(self, protocol_factory, program, *args, **kwargs):
         stdin = kwargs.pop('stdin', subprocess.PIPE)
         stdout = kwargs.pop('stdout', subprocess.PIPE)
@@ -621,12 +616,6 @@
         universal_newlines = kwargs.pop('universal_newlines', False)
         shell = kwargs.pop('shell', False)
         bufsize = kwargs.pop('bufsize', 0)
-=======
-    def subprocess_exec(self, protocol_factory, program, *args,
-                        stdin=subprocess.PIPE, stdout=subprocess.PIPE,
-                        stderr=subprocess.PIPE, universal_newlines=False,
-                        shell=False, bufsize=0, **kwargs):
->>>>>>> 420d15b7
         if universal_newlines:
             raise ValueError("universal_newlines must be False")
         if shell:
@@ -640,16 +629,10 @@
                                 "a bytes or text string, not %s"
                                 % type(arg).__name__)
         protocol = protocol_factory()
-<<<<<<< HEAD
         transport = yield self._make_subprocess_transport(
-            protocol, popen_args, False, stdin, stdout, stderr, bufsize, **kwargs)
-        raise tasks.Return(transport, protocol)
-=======
-        transport = yield from self._make_subprocess_transport(
             protocol, popen_args, False, stdin, stdout, stderr,
             bufsize, **kwargs)
-        return transport, protocol
->>>>>>> 420d15b7
+        raise tasks.Return(transport, protocol)
 
     def set_exception_handler(self, handler):
         """Set handler as the new event loop exception handler.
@@ -684,7 +667,8 @@
 
         exception = context.get('exception')
         if exception is not None:
-            exc_info = (type(exception), exception, exception.__traceback__)
+            # FIXME: exc_info = (type(exception), exception, exception.__traceback__)
+            exc_info = (type(exception), exception, None)
         else:
             exc_info = False
 
