"""Base implementation of event loop.

The event loop can be broken up into a multiplexer (the part
responsible for notifying us of IO events) and the event loop proper,
which wraps a multiplexer with functionality for scheduling callbacks,
immediately or at a given time in the future.

Whenever a public API takes a callback, subsequent positional
arguments will be passed to the callback if/when it is called.  This
avoids the proliferation of trivial lambdas implementing closures.
Keyword arguments for the callback are not supported; this is a
conscious design decision, leaving the door open for keyword arguments
to modify the meaning of the API call itself.
"""


import collections
import heapq
import logging
import socket
import subprocess
import time
import os
import sys
try:
    from collections import OrderedDict
except ImportError:
    # Python 2.6: use ordereddict backport
    from ordereddict import OrderedDict

from . import events
from . import futures
from . import tasks
from .executor import get_default_executor
from .log import logger
from .time_monotonic import time_monotonic, time_monotonic_resolution


__all__ = ['BaseEventLoop', 'Server']


class _StopError(BaseException):
    """Raised to stop the event loop."""


def _raise_stop_error(*args):
    raise _StopError


class Server(events.AbstractServer):

    def __init__(self, loop, sockets):
        self.loop = loop
        self.sockets = sockets
        self.active_count = 0
        self.waiters = []

    def attach(self, transport):
        assert self.sockets is not None
        self.active_count += 1

    def detach(self, transport):
        assert self.active_count > 0
        self.active_count -= 1
        if self.active_count == 0 and self.sockets is None:
            self._wakeup()

    def close(self):
        sockets = self.sockets
        if sockets is not None:
            self.sockets = None
            for sock in sockets:
                self.loop._stop_serving(sock)
            if self.active_count == 0:
                self._wakeup()

    def _wakeup(self):
        waiters = self.waiters
        self.waiters = None
        for waiter in waiters:
            if not waiter.done():
                waiter.set_result(waiter)

    @tasks.coroutine
    def wait_closed(self):
        if self.sockets is None or self.waiters is None:
            raise tasks.Return()
        waiter = futures.Future(loop=self.loop)
        self.waiters.append(waiter)
        yield waiter


class BaseEventLoop(events.AbstractEventLoop):

    def __init__(self):
        self._ready = collections.deque()
        self._scheduled = []
        self._default_executor = None
        self._internal_fds = 0
        self._running = False
        self._clock_resolution = time.get_clock_info('monotonic').resolution

    def _make_socket_transport(self, sock, protocol, waiter=None,
                               extra=None, server=None):
        """Create socket transport."""
        raise NotImplementedError

    def _make_ssl_transport(self, rawsock, protocol, sslcontext, waiter,
                            server_side=False, server_hostname=None,
                            extra=None, server=None):
        """Create SSL transport."""
        raise NotImplementedError

    def _make_datagram_transport(self, sock, protocol,
                                 address=None, extra=None):
        """Create datagram transport."""
        raise NotImplementedError

    def _make_read_pipe_transport(self, pipe, protocol, waiter=None,
                                  extra=None):
        """Create read pipe transport."""
        raise NotImplementedError

    def _make_write_pipe_transport(self, pipe, protocol, waiter=None,
                                   extra=None):
        """Create write pipe transport."""
        raise NotImplementedError

    @tasks.coroutine
    def _make_subprocess_transport(self, protocol, args, shell,
                                   stdin, stdout, stderr, bufsize,
                                   extra=None, **kwargs):
        """Create subprocess transport."""
        raise NotImplementedError

    def _read_from_self(self):
        """XXX"""
        raise NotImplementedError

    def _write_to_self(self):
        """XXX"""
        raise NotImplementedError

    def _process_events(self, event_list):
        """Process selector events."""
        raise NotImplementedError

    def run_forever(self):
        """Run until stop() is called."""
        if self._running:
            raise RuntimeError('Event loop is running.')
        self._running = True
        try:
            while True:
                try:
                    self._run_once()
                except _StopError:
                    break
        finally:
            self._running = False

    def run_until_complete(self, future):
        """Run until the Future is done.

        If the argument is a coroutine, it is wrapped in a Task.

        XXX TBD: It would be disastrous to call run_until_complete()
        with the same coroutine twice -- it would wrap it in two
        different Tasks and that can't be good.

        Return the Future's result, or raise its exception.
        """
        future = tasks.async(future, loop=self)
        future.add_done_callback(_raise_stop_error)
        self.run_forever()
        future.remove_done_callback(_raise_stop_error)
        if not future.done():
            raise RuntimeError('Event loop stopped before Future completed.')

        return future.result()

    def stop(self):
        """Stop running the event loop.

        Every callback scheduled before stop() is called will run.
        Callback scheduled after stop() is called won't.  However,
        those callbacks will run if run() is called again later.
        """
        self.call_soon(_raise_stop_error)

    def close(self):
        """Close the event loop.

        This clears the queues and shuts down the executor,
        but does not wait for the executor to finish.
        """
        self._ready.clear()
        del self._scheduled[:]
        executor = self._default_executor
        if executor is not None:
            self._default_executor = None
            executor.shutdown(wait=False)

    def is_running(self):
        """Returns running status of event loop."""
        return self._running

    def time(self):
        """Return the time according to the event loop's clock."""
        return time_monotonic()

    def call_later(self, delay, callback, *args):
        """Arrange for a callback to be called at a given time.

        Return a Handle: an opaque object with a cancel() method that
        can be used to cancel the call.

        The delay can be an int or float, expressed in seconds.  It is
        always a relative time.

        Each callback will be called exactly once.  If two callbacks
        are scheduled for exactly the same time, it undefined which
        will be called first.

        Any positional arguments after the callback will be passed to
        the callback when it is called.
        """
        return self.call_at(self.time() + delay, callback, *args)

    def call_at(self, when, callback, *args):
        """Like call_later(), but uses an absolute time."""
        if tasks.iscoroutinefunction(callback):
            raise TypeError("coroutines cannot be used with call_at()")
        timer = events.TimerHandle(when, callback, args)
        heapq.heappush(self._scheduled, timer)
        return timer

    def call_soon(self, callback, *args):
        """Arrange for a callback to be called as soon as possible.

        This operates as a FIFO queue, callbacks are called in the
        order in which they are registered.  Each callback will be
        called exactly once.

        Any positional arguments after the callback will be passed to
        the callback when it is called.
        """
        if tasks.iscoroutinefunction(callback):
            raise TypeError("coroutines cannot be used with call_soon()")
        handle = events.Handle(callback, args)
        self._ready.append(handle)
        return handle

    def call_soon_threadsafe(self, callback, *args):
        """XXX"""
        handle = self.call_soon(callback, *args)
        self._write_to_self()
        return handle

    def run_in_executor(self, executor, callback, *args):
        if tasks.iscoroutinefunction(callback):
            raise TypeError("coroutines cannot be used with run_in_executor()")
        if isinstance(callback, events.Handle):
            assert not args
            assert not isinstance(callback, events.TimerHandle)
            if callback._cancelled:
                f = futures.Future(loop=self)
                f.set_result(None)
                return f
            callback, args = callback._callback, callback._args
        if executor is None:
            executor = self._default_executor
            if executor is None:
                self._default_executor = get_default_executor()
                executor = self._default_executor
        return futures.wrap_future(executor.submit(callback, *args), loop=self)

    def set_default_executor(self, executor):
        self._default_executor = executor

    def getaddrinfo(self, host, port,
                    family=0, type=0, proto=0, flags=0):
        return self.run_in_executor(None, socket.getaddrinfo,
                                    host, port, family, type, proto, flags)

    def getnameinfo(self, sockaddr, flags=0):
        return self.run_in_executor(None, socket.getnameinfo, sockaddr, flags)

    @tasks.coroutine
    def create_connection(self, protocol_factory, host=None, port=None,
                          ssl=None, family=0, proto=0, flags=0, sock=None,
                          local_addr=None, server_hostname=None):
        """XXX"""
        if server_hostname is not None and not ssl:
            raise ValueError('server_hostname is only meaningful with ssl')

        if server_hostname is None and ssl:
            # Use host as default for server_hostname.  It is an error
            # if host is empty or not set, e.g. when an
            # already-connected socket was passed or when only a port
            # is given.  To avoid this error, you can pass
            # server_hostname='' -- this will bypass the hostname
            # check.  (This also means that if host is a numeric
            # IP/IPv6 address, we will attempt to verify that exact
            # address; this will probably fail, but it is possible to
            # create a certificate for a specific IP address, so we
            # don't judge it here.)
            if not host:
                raise ValueError('You must set server_hostname '
                                 'when using ssl without a host')
            server_hostname = host

        if host is not None or port is not None:
            if sock is not None:
                raise ValueError(
                    'host/port and sock can not be specified at the same time')

            f1 = self.getaddrinfo(
                host, port, family=family,
                type=socket.SOCK_STREAM, proto=proto, flags=flags)
            fs = [f1]
            if local_addr is not None:
                f2 = self.getaddrinfo(
                    *local_addr, family=family,
                    type=socket.SOCK_STREAM, proto=proto, flags=flags)
                fs.append(f2)
            else:
                f2 = None

            yield tasks.wait(fs, loop=self)

            infos = f1.result()
            if not infos:
                raise socket.error('getaddrinfo() returned empty list')
            if f2 is not None:
                laddr_infos = f2.result()
                if not laddr_infos:
                    raise socket.error('getaddrinfo() returned empty list')

            exceptions = []
            for family, type, proto, cname, address in infos:
                try:
                    sock = socket.socket(family=family, type=type, proto=proto)
                    sock.setblocking(False)
                    if f2 is not None:
                        for _, _, _, _, laddr in laddr_infos:
                            try:
                                sock.bind(laddr)
                                break
                            except socket.error as exc:
                                exc = socket.error(
                                    exc.errno, 'error while '
                                    'attempting to bind on address '
                                    '{0!r}: {1}'.format(
                                        laddr, exc.strerror.lower()))
                                exceptions.append(exc)
                        else:
                            sock.close()
                            sock = None
                            continue
                    yield self.sock_connect(sock, address)
                except socket.error as exc:
                    if sock is not None:
                        sock.close()
                    exceptions.append(exc)
                else:
                    break
            else:
                if len(exceptions) == 1:
                    raise exceptions[0]
                else:
                    # If they all have the same str(), raise one.
                    model = str(exceptions[0])
                    if all(str(exc) == model for exc in exceptions):
                        raise exceptions[0]
                    # Raise a combined exception so the user can see all
                    # the various error messages.
                    raise socket.error('Multiple exceptions: {0}'.format(
                        ', '.join(str(exc) for exc in exceptions)))

        elif sock is None:
            raise ValueError(
                'host and port was not specified and no sock specified')

        sock.setblocking(False)

        protocol = protocol_factory()
        waiter = futures.Future(loop=self)
        if ssl:
            sslcontext = None if isinstance(ssl, bool) else ssl
            transport = self._make_ssl_transport(
                sock, protocol, sslcontext, waiter,
                server_side=False, server_hostname=server_hostname)
        else:
            transport = self._make_socket_transport(sock, protocol, waiter)

        yield waiter
        raise tasks.Return(transport, protocol)

    @tasks.coroutine
    def create_datagram_endpoint(self, protocol_factory,
                                 local_addr=None, remote_addr=None,
                                 family=0, proto=0, flags=0):
        """Create datagram connection."""
        if not (local_addr or remote_addr):
            if family == 0:
                raise ValueError('unexpected address family')
            addr_pairs_info = (((family, proto), (None, None)),)
        else:
            # join addresss by (family, protocol)
            addr_infos = OrderedDict()
            for idx, addr in ((0, local_addr), (1, remote_addr)):
                if addr is not None:
                    assert isinstance(addr, tuple) and len(addr) == 2, (
                        '2-tuple is expected')

                    infos = yield self.getaddrinfo(
                        *addr, family=family, type=socket.SOCK_DGRAM,
                        proto=proto, flags=flags)
                    if not infos:
                        raise socket.error('getaddrinfo() returned empty list')

                    for fam, _, pro, _, address in infos:
                        key = (fam, pro)
                        if key not in addr_infos:
                            addr_infos[key] = [None, None]
                        addr_infos[key][idx] = address

            # each addr has to have info for each (family, proto) pair
            addr_pairs_info = [
                (key, addr_pair) for key, addr_pair in addr_infos.items()
                if not ((local_addr and addr_pair[0] is None) or
                        (remote_addr and addr_pair[1] is None))]

            if not addr_pairs_info:
                raise ValueError('can not get address information')

        exceptions = []

        for ((family, proto),
             (local_address, remote_address)) in addr_pairs_info:
            sock = None
            r_addr = None
            try:
                sock = socket.socket(
                    family=family, type=socket.SOCK_DGRAM, proto=proto)
                sock.setsockopt(socket.SOL_SOCKET, socket.SO_REUSEADDR, 1)
                sock.setblocking(False)

                if local_addr:
                    sock.bind(local_address)
                if remote_addr:
                    yield self.sock_connect(sock, remote_address)
                    r_addr = remote_address
            except socket.error as exc:
                if sock is not None:
                    sock.close()
                exceptions.append(exc)
            else:
                break
        else:
            raise exceptions[0]

        protocol = protocol_factory()
        transport = self._make_datagram_transport(sock, protocol, r_addr)
        raise tasks.Return(transport, protocol)

    @tasks.coroutine
    def create_server(self, protocol_factory, host=None, port=None,
                      family=socket.AF_UNSPEC,
                      flags=socket.AI_PASSIVE,
                      sock=None,
                      backlog=100,
                      ssl=None,
                      reuse_address=None):
        """XXX"""
        if isinstance(ssl, bool):
            raise TypeError('ssl argument must be an SSLContext or None')
        if host is not None or port is not None:
            if sock is not None:
                raise ValueError(
                    'host/port and sock can not be specified at the same time')

            AF_INET6 = getattr(socket, 'AF_INET6', 0)
            if reuse_address is None:
                reuse_address = os.name == 'posix' and sys.platform != 'cygwin'
            sockets = []
            if host == '':
                host = None

            infos = yield self.getaddrinfo(
                host, port, family=family,
                type=socket.SOCK_STREAM, proto=0, flags=flags)
            if not infos:
                raise socket.error('getaddrinfo() returned empty list')

            completed = False
            try:
                for res in infos:
                    af, socktype, proto, canonname, sa = res
                    try:
                        sock = socket.socket(af, socktype, proto)
                    except socket.error:
                        # Assume it's a bad family/type/protocol combination.
                        continue
                    sockets.append(sock)
                    if reuse_address:
                        sock.setsockopt(socket.SOL_SOCKET, socket.SO_REUSEADDR,
                                        True)
                    # Disable IPv4/IPv6 dual stack support (enabled by
                    # default on Linux) which makes a single socket
                    # listen on both address families.
                    if af == AF_INET6 and hasattr(socket, 'IPPROTO_IPV6'):
                        sock.setsockopt(socket.IPPROTO_IPV6,
                                        socket.IPV6_V6ONLY,
                                        True)
                    try:
                        sock.bind(sa)
                    except socket.error as err:
                        raise socket.error(err.errno,
                                           'error while attempting '
                                           'to bind on address %r: %s'
                                           % (sa, err.strerror.lower()))
                completed = True
            finally:
                if not completed:
                    for sock in sockets:
                        sock.close()
        else:
            if sock is None:
                raise ValueError(
                    'host and port was not specified and no sock specified')
            sockets = [sock]

        server = Server(self, sockets)
        for sock in sockets:
            sock.listen(backlog)
            sock.setblocking(False)
            self._start_serving(protocol_factory, sock, ssl, server)
        raise tasks.Return(server)

    @tasks.coroutine
    def connect_read_pipe(self, protocol_factory, pipe):
        protocol = protocol_factory()
        waiter = futures.Future(loop=self)
        transport = self._make_read_pipe_transport(pipe, protocol, waiter)
        yield waiter
        raise tasks.Return(transport, protocol)

    @tasks.coroutine
    def connect_write_pipe(self, protocol_factory, pipe):
        protocol = protocol_factory()
        waiter = futures.Future(loop=self)
        transport = self._make_write_pipe_transport(pipe, protocol, waiter)
        yield waiter
        raise tasks.Return(transport, protocol)

    @tasks.coroutine
    def subprocess_shell(self, protocol_factory, cmd, stdin=subprocess.PIPE,
                         stdout=subprocess.PIPE, stderr=subprocess.PIPE,
                         universal_newlines=False, shell=True, bufsize=0,
                         **kwargs):
        if not isinstance(cmd, (bytes, str)):
            raise ValueError("cmd must be a string")
        if universal_newlines:
            raise ValueError("universal_newlines must be False")
        if not shell:
            raise ValueError("shell must be True")
        if bufsize != 0:
            raise ValueError("bufsize must be 0")
        protocol = protocol_factory()
        transport = yield self._make_subprocess_transport(
            protocol, cmd, True, stdin, stdout, stderr, bufsize, **kwargs)
        raise tasks.Return(transport, protocol)

    @tasks.coroutine
<<<<<<< HEAD
    def subprocess_exec(self, protocol_factory, *args, **kwargs):
        stdin = kwargs.pop('stdin', subprocess.PIPE)
        stdout = kwargs.pop('stdout', subprocess.PIPE)
        stderr = kwargs.pop('stderr', subprocess.PIPE)
        universal_newlines = kwargs.pop('universal_newlines', False)
        shell = kwargs.pop('shell', False)
        bufsize = kwargs.pop('bufsize', 0)
=======
    def subprocess_exec(self, protocol_factory, program, *args, stdin=subprocess.PIPE,
                        stdout=subprocess.PIPE, stderr=subprocess.PIPE,
                        universal_newlines=False, shell=False, bufsize=0,
                        **kwargs):
>>>>>>> 7b8ea10b
        if universal_newlines:
            raise ValueError("universal_newlines must be False")
        if shell:
            raise ValueError("shell must be False")
        if bufsize != 0:
            raise ValueError("bufsize must be 0")
        popen_args = (program,) + args
        for arg in popen_args:
            if not isinstance(arg, (str, bytes)):
                raise TypeError("program arguments must be "
                                "a bytes or text string, not %s"
                                % type(arg).__name__)
        protocol = protocol_factory()
<<<<<<< HEAD
        transport = yield self._make_subprocess_transport(
            protocol, args, False, stdin, stdout, stderr, bufsize, **kwargs)
        raise tasks.Return(transport, protocol)
=======
        transport = yield from self._make_subprocess_transport(
            protocol, popen_args, False, stdin, stdout, stderr, bufsize, **kwargs)
        return transport, protocol
>>>>>>> 7b8ea10b

    def _add_callback(self, handle):
        """Add a Handle to ready or scheduled."""
        assert isinstance(handle, events.Handle), 'A Handle is required here'
        if handle._cancelled:
            return
        if isinstance(handle, events.TimerHandle):
            heapq.heappush(self._scheduled, handle)
        else:
            self._ready.append(handle)

    def _add_callback_signalsafe(self, handle):
        """Like _add_callback() but called from a signal handler."""
        self._add_callback(handle)
        self._write_to_self()

    def _run_once(self):
        """Run one full iteration of the event loop.

        This calls all currently ready callbacks, polls for I/O,
        schedules the resulting callbacks, and finally schedules
        'call_later' callbacks.
        """
        # Remove delayed calls that were cancelled from head of queue.
        while self._scheduled and self._scheduled[0]._cancelled:
            heapq.heappop(self._scheduled)

        timeout = None
        if self._ready:
            timeout = 0
        elif self._scheduled:
            # Compute the desired timeout.
            when = self._scheduled[0]._when
            deadline = max(0, when - self.time())
            if timeout is None:
                timeout = deadline
            else:
                timeout = min(timeout, deadline)

        # TODO: Instrumentation only in debug mode?
        if logger.isEnabledFor(logging.INFO):
            t0 = self.time()
            event_list = self._selector.select(timeout)
            t1 = self.time()
            if t1-t0 >= 1:
                level = logging.INFO
            else:
                level = logging.DEBUG
            if timeout is not None:
                logger.log(level, 'poll %.3f took %.3f seconds',
                           timeout, t1-t0)
            else:
                logger.log(level, 'poll took %.3f seconds', t1-t0)
        else:
            event_list = self._selector.select(timeout)
        self._process_events(event_list)

        # Handle 'later' callbacks that are ready.
        end_time = self.time() + self._clock_resolution
        while self._scheduled:
            handle = self._scheduled[0]
            if handle._when >= end_time:
                break
            handle = heapq.heappop(self._scheduled)
            self._ready.append(handle)

        # This is the only place where callbacks are actually *called*.
        # All other places just add them to ready.
        # Note: We run all currently scheduled callbacks, but not any
        # callbacks scheduled by callbacks run this time around --
        # they will be run the next time (after another I/O poll).
        # Use an idiom that is threadsafe without using locks.
        ntodo = len(self._ready)
        for i in range(ntodo):
            handle = self._ready.popleft()
            if not handle._cancelled:
                handle._run()
        handle = None  # Needed to break cycles when an exception occurs.<|MERGE_RESOLUTION|>--- conflicted
+++ resolved
@@ -98,7 +98,7 @@
         self._default_executor = None
         self._internal_fds = 0
         self._running = False
-        self._clock_resolution = time.get_clock_info('monotonic').resolution
+        self._clock_resolution = time_monotonic_resolution
 
     def _make_socket_transport(self, sock, protocol, waiter=None,
                                extra=None, server=None):
@@ -560,7 +560,7 @@
                          stdout=subprocess.PIPE, stderr=subprocess.PIPE,
                          universal_newlines=False, shell=True, bufsize=0,
                          **kwargs):
-        if not isinstance(cmd, (bytes, str)):
+        if not isinstance(cmd, (str, unicode)):
             raise ValueError("cmd must be a string")
         if universal_newlines:
             raise ValueError("universal_newlines must be False")
@@ -574,20 +574,13 @@
         raise tasks.Return(transport, protocol)
 
     @tasks.coroutine
-<<<<<<< HEAD
-    def subprocess_exec(self, protocol_factory, *args, **kwargs):
+    def subprocess_exec(self, protocol_factory, program, *args, **kwargs):
         stdin = kwargs.pop('stdin', subprocess.PIPE)
         stdout = kwargs.pop('stdout', subprocess.PIPE)
         stderr = kwargs.pop('stderr', subprocess.PIPE)
         universal_newlines = kwargs.pop('universal_newlines', False)
         shell = kwargs.pop('shell', False)
         bufsize = kwargs.pop('bufsize', 0)
-=======
-    def subprocess_exec(self, protocol_factory, program, *args, stdin=subprocess.PIPE,
-                        stdout=subprocess.PIPE, stderr=subprocess.PIPE,
-                        universal_newlines=False, shell=False, bufsize=0,
-                        **kwargs):
->>>>>>> 7b8ea10b
         if universal_newlines:
             raise ValueError("universal_newlines must be False")
         if shell:
@@ -596,20 +589,14 @@
             raise ValueError("bufsize must be 0")
         popen_args = (program,) + args
         for arg in popen_args:
-            if not isinstance(arg, (str, bytes)):
+            if not isinstance(arg, (str, unicode)):
                 raise TypeError("program arguments must be "
                                 "a bytes or text string, not %s"
                                 % type(arg).__name__)
         protocol = protocol_factory()
-<<<<<<< HEAD
         transport = yield self._make_subprocess_transport(
-            protocol, args, False, stdin, stdout, stderr, bufsize, **kwargs)
+            protocol, popen_args, False, stdin, stdout, stderr, bufsize, **kwargs)
         raise tasks.Return(transport, protocol)
-=======
-        transport = yield from self._make_subprocess_transport(
-            protocol, popen_args, False, stdin, stdout, stderr, bufsize, **kwargs)
-        return transport, protocol
->>>>>>> 7b8ea10b
 
     def _add_callback(self, handle):
         """Add a Handle to ready or scheduled."""
