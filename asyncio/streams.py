"""Stream-related things."""

__all__ = ['StreamReader', 'StreamWriter', 'StreamReaderProtocol',
           'open_connection', 'start_server', 'IncompleteReadError',
           ]

from . import events
from . import futures
from . import protocols
from . import tasks
from .py33_exceptions import ConnectionResetError


_DEFAULT_LIMIT = 2**16


class IncompleteReadError(EOFError):
    """
    Incomplete read error. Attributes:

    - partial: read bytes string before the end of stream was reached
    - expected: total number of expected bytes
    """
    def __init__(self, partial, expected):
        EOFError.__init__(self, "%s bytes read on a total of %s expected bytes"
                                % (len(partial), expected))
        self.partial = partial
        self.expected = expected


@tasks.coroutine
def open_connection(host=None, port=None,
                    loop=None, limit=_DEFAULT_LIMIT, **kwds):
    """A wrapper for create_connection() returning a (reader, writer) pair.

    The reader returned is a StreamReader instance; the writer is a
    StreamWriter instance.

    The arguments are all the usual arguments to create_connection()
    except protocol_factory; most common are positional host and port,
    with various optional keyword arguments following.

    Additional optional keyword arguments are loop (to set the event loop
    instance to use) and limit (to set the buffer limit passed to the
    StreamReader).

    (If you want to customize the StreamReader and/or
    StreamReaderProtocol classes, just copy the code -- there's
    really nothing special here except some convenience.)
    """
    if loop is None:
        loop = events.get_event_loop()
    reader = StreamReader(limit=limit, loop=loop)
    protocol = StreamReaderProtocol(reader, loop=loop)
    transport, _ = yield loop.create_connection(
        lambda: protocol, host, port, **kwds)
    writer = StreamWriter(transport, protocol, reader, loop)
    raise tasks.Return(reader, writer)


@tasks.coroutine
def start_server(client_connected_cb, host=None, port=None,
                 loop=None, limit=_DEFAULT_LIMIT, **kwds):
    """Start a socket server, call back for each client connected.

    The first parameter, `client_connected_cb`, takes two parameters:
    client_reader, client_writer.  client_reader is a StreamReader
    object, while client_writer is a StreamWriter object.  This
    parameter can either be a plain callback function or a coroutine;
    if it is a coroutine, it will be automatically converted into a
    Task.

    The rest of the arguments are all the usual arguments to
    loop.create_server() except protocol_factory; most common are
    positional host and port, with various optional keyword arguments
    following.  The return value is the same as loop.create_server().

    Additional optional keyword arguments are loop (to set the event loop
    instance to use) and limit (to set the buffer limit passed to the
    StreamReader).

    The return value is the same as loop.create_server(), i.e. a
    Server object which can be used to stop the service.
    """
    if loop is None:
        loop = events.get_event_loop()

    def factory():
        reader = StreamReader(limit=limit, loop=loop)
        protocol = StreamReaderProtocol(reader, client_connected_cb,
                                        loop=loop)
        return protocol

    result = yield loop.create_server(factory, host, port, **kwds)
    raise tasks.Return(result)


class FlowControlMixin(protocols.Protocol):
    """Reusable flow control logic for StreamWriter.drain().

    This implements the protocol methods pause_writing(),
    resume_reading() and connection_lost().  If the subclass overrides
    these it must call the super methods.

    StreamWriter.drain() must check for error conditions and then call
    _make_drain_waiter(), which will return either () or a Future
    depending on the paused state.
    """

    def __init__(self, loop=None):
        self._loop = loop  # May be None; we may never need it.
        self._paused = False
        self._drain_waiter = None

    def pause_writing(self):
        assert not self._paused
        self._paused = True

    def resume_writing(self):
        assert self._paused
        self._paused = False
        waiter = self._drain_waiter
        if waiter is not None:
            self._drain_waiter = None
            if not waiter.done():
                waiter.set_result(None)

    def connection_lost(self, exc):
        # Wake up the writer if currently paused.
        if not self._paused:
            return
        waiter = self._drain_waiter
        if waiter is None:
            return
        self._drain_waiter = None
        if waiter.done():
            return
        if exc is None:
            waiter.set_result(None)
        else:
            waiter.set_exception(exc)

    def _make_drain_waiter(self):
        if not self._paused:
            return ()
        waiter = self._drain_waiter
        assert waiter is None or waiter.cancelled()
        waiter = futures.Future(loop=self._loop)
        self._drain_waiter = waiter
        return waiter


class StreamReaderProtocol(FlowControlMixin, protocols.Protocol):
    """Helper class to adapt between Protocol and StreamReader.

    (This is a helper class instead of making StreamReader itself a
    Protocol subclass, because the StreamReader has other potential
    uses, and to prevent the user of the StreamReader to accidentally
    call inappropriate methods of the protocol.)
    """

    def __init__(self, stream_reader, client_connected_cb=None, loop=None):
        super().__init__(loop=loop)
        self._stream_reader = stream_reader
        self._stream_writer = None
        self._client_connected_cb = client_connected_cb

    def connection_made(self, transport):
        self._stream_reader.set_transport(transport)
        if self._client_connected_cb is not None:
            self._stream_writer = StreamWriter(transport, self,
                                               self._stream_reader,
                                               self._loop)
            res = self._client_connected_cb(self._stream_reader,
                                            self._stream_writer)
            if tasks.iscoroutine(res):
                tasks.Task(res, loop=self._loop)

    def connection_lost(self, exc):
        if exc is None:
            self._stream_reader.feed_eof()
        else:
            self._stream_reader.set_exception(exc)
        super().connection_lost(exc)

    def data_received(self, data):
        self._stream_reader.feed_data(data)

    def eof_received(self):
        self._stream_reader.feed_eof()


class StreamWriter(object):
    """Wraps a Transport.

    This exposes write(), writelines(), [can_]write_eof(),
    get_extra_info() and close().  It adds drain() which returns an
    optional Future on which you can wait for flow control.  It also
    adds a transport property which references the Transport
    directly.
    """

    def __init__(self, transport, protocol, reader, loop):
        self._transport = transport
        self._protocol = protocol
        self._reader = reader
        self._loop = loop

    @property
    def transport(self):
        return self._transport

    def write(self, data):
        self._transport.write(data)

    def writelines(self, data):
        self._transport.writelines(data)

    def write_eof(self):
        return self._transport.write_eof()

    def can_write_eof(self):
        return self._transport.can_write_eof()

    def close(self):
        return self._transport.close()

    def get_extra_info(self, name, default=None):
        return self._transport.get_extra_info(name, default)

    @tasks.coroutine
    def drain(self):
        """This method has an unusual return value.

        The intended use is to write

          w.write(data)
          yield w.drain()

        When there's nothing to wait for, drain() returns (), and the
        yield-from continues immediately.  When the transport buffer
        is full (the protocol is paused), drain() creates and returns
        a Future and the yield-from will block until that Future is
        completed, which will happen when the buffer is (partially)
        drained and the protocol is resumed.
        """
        if self._reader is not None and self._reader._exception is not None:
            raise self._reader._exception
        if self._transport._conn_lost:  # Uses private variable.
            raise ConnectionResetError('Connection lost')
        return self._protocol._make_drain_waiter()


class StreamReader(object):

    def __init__(self, limit=_DEFAULT_LIMIT, loop=None):
        # The line length limit is  a security feature;
        # it also doubles as half the buffer limit.
        self._limit = limit
        if loop is None:
            loop = events.get_event_loop()
        self._loop = loop
        self._buffer = bytearray()
        self._eof = False  # Whether we're done.
        self._waiter = None  # A future.
        self._exception = None
        self._transport = None
        self._paused = False

    def exception(self):
        return self._exception

    def set_exception(self, exc):
        self._exception = exc

        waiter = self._waiter
        if waiter is not None:
            self._waiter = None
            if not waiter.cancelled():
                waiter.set_exception(exc)

    def set_transport(self, transport):
        assert self._transport is None, 'Transport already set'
        self._transport = transport

    def _maybe_resume_transport(self):
        if self._paused and len(self._buffer) <= self._limit:
            self._paused = False
            self._transport.resume_reading()

    def feed_eof(self):
        self._eof = True
        waiter = self._waiter
        if waiter is not None:
            self._waiter = None
            if not waiter.cancelled():
                waiter.set_result(True)

    def at_eof(self):
        """Return True if the buffer is empty and 'feed_eof' was called."""
        return self._eof and not self._buffer

    def feed_data(self, data):
        assert not self._eof, 'feed_data after feed_eof'

        if not data:
            return

        self._buffer.extend(data)

        waiter = self._waiter
        if waiter is not None:
            self._waiter = None
            if not waiter.cancelled():
                waiter.set_result(False)

        if (self._transport is not None and
            not self._paused and
            len(self._buffer) > 2*self._limit):
            try:
                self._transport.pause_reading()
            except NotImplementedError:
                # The transport can't be paused.
                # We'll just have to buffer all data.
                # Forget the transport so we don't keep trying.
                self._transport = None
            else:
                self._paused = True

    def _create_waiter(self, func_name):
        # StreamReader uses a future to link the protocol feed_data() method
        # to a read coroutine. Running two read coroutines at the same time
        # would have an unexpected behaviour. It would not possible to know
        # which coroutine would get the next data.
        if self._waiter is not None:
            raise RuntimeError('%s() called while another coroutine is '
                               'already waiting for incoming data' % func_name)
        return futures.Future(loop=self._loop)

    @tasks.coroutine
    def readline(self):
        if self._exception is not None:
            raise self._exception

        line = bytearray()
        not_enough = True

        while not_enough:
            while self._buffer and not_enough:
                ichar = self._buffer.find(b'\n')
                if ichar < 0:
                    line.extend(self._buffer)
                    self._buffer.clear()
                else:
                    ichar += 1
                    line.extend(self._buffer[:ichar])
                    del self._buffer[:ichar]
                    not_enough = False

                if len(line) > self._limit:
                    self._maybe_resume_transport()
                    raise ValueError('Line is too long')

            if self._eof:
                break

            if not_enough:
                self._waiter = self._create_waiter('readline')
                try:
                    yield self._waiter
                finally:
                    self._waiter = None

        self._maybe_resume_transport()
<<<<<<< HEAD

        raise tasks.Return(line)
=======
        return bytes(line)
>>>>>>> b347e8a8

    @tasks.coroutine
    def read(self, n=-1):
        if self._exception is not None:
            raise self._exception

        if not n:
            raise tasks.Return(b'')

        if n < 0:
            while not self._eof:
                self._waiter = self._create_waiter('read')
                try:
                    yield self._waiter
                finally:
                    self._waiter = None
        else:
            if not self._buffer and not self._eof:
                self._waiter = self._create_waiter('read')
                try:
                    yield self._waiter
                finally:
                    self._waiter = None

        if n < 0 or len(self._buffer) <= n:
            data = bytes(self._buffer)
            self._buffer.clear()
<<<<<<< HEAD
            self._byte_count = 0
            self._maybe_resume_transport()
            raise tasks.Return(data)

        parts = []
        parts_bytes = 0
        while self._buffer and parts_bytes < n:
            data = self._buffer.popleft()
            data_bytes = len(data)
            if n < parts_bytes + data_bytes:
                data_bytes = n - parts_bytes
                data, rest = data[:data_bytes], data[data_bytes:]
                self._buffer.appendleft(rest)

            parts.append(data)
            parts_bytes += data_bytes
            self._byte_count -= data_bytes
            self._maybe_resume_transport()

        raise tasks.Return(b''.join(parts))
=======
        else:
            # n > 0 and len(self._buffer) > n
            data = bytes(self._buffer[:n])
            del self._buffer[:n]

        self._maybe_resume_transport()
        return data
>>>>>>> b347e8a8

    @tasks.coroutine
    def readexactly(self, n):
        if self._exception is not None:
            raise self._exception

        # There used to be "optimized" code here.  It created its own
        # Future and waited until self._buffer had at least the n
        # bytes, then called read(n).  Unfortunately, this could pause
        # the transport if the argument was larger than the pause
        # limit (which is twice self._limit).  So now we just read()
        # into a local buffer.

        blocks = []
        while n > 0:
            block = yield self.read(n)
            if not block:
                partial = b''.join(blocks)
                raise IncompleteReadError(partial, len(partial) + n)
            blocks.append(block)
            n -= len(block)

        raise tasks.Return(b''.join(blocks))<|MERGE_RESOLUTION|>--- conflicted
+++ resolved
@@ -160,7 +160,7 @@
     """
 
     def __init__(self, stream_reader, client_connected_cb=None, loop=None):
-        super().__init__(loop=loop)
+        super(StreamReaderProtocol, self).__init__(loop=loop)
         self._stream_reader = stream_reader
         self._stream_writer = None
         self._client_connected_cb = client_connected_cb
@@ -181,7 +181,7 @@
             self._stream_reader.feed_eof()
         else:
             self._stream_reader.set_exception(exc)
-        super().connection_lost(exc)
+        super(StreamReaderProtocol, self).connection_lost(exc)
 
     def data_received(self, data):
         self._stream_reader.feed_data(data)
@@ -350,7 +350,7 @@
                 ichar = self._buffer.find(b'\n')
                 if ichar < 0:
                     line.extend(self._buffer)
-                    self._buffer.clear()
+                    del self._buffer[:]
                 else:
                     ichar += 1
                     line.extend(self._buffer[:ichar])
@@ -372,12 +372,7 @@
                     self._waiter = None
 
         self._maybe_resume_transport()
-<<<<<<< HEAD
-
-        raise tasks.Return(line)
-=======
-        return bytes(line)
->>>>>>> b347e8a8
+        raise tasks.Return(bytes(line))
 
     @tasks.coroutine
     def read(self, n=-1):
@@ -404,37 +399,14 @@
 
         if n < 0 or len(self._buffer) <= n:
             data = bytes(self._buffer)
-            self._buffer.clear()
-<<<<<<< HEAD
-            self._byte_count = 0
-            self._maybe_resume_transport()
-            raise tasks.Return(data)
-
-        parts = []
-        parts_bytes = 0
-        while self._buffer and parts_bytes < n:
-            data = self._buffer.popleft()
-            data_bytes = len(data)
-            if n < parts_bytes + data_bytes:
-                data_bytes = n - parts_bytes
-                data, rest = data[:data_bytes], data[data_bytes:]
-                self._buffer.appendleft(rest)
-
-            parts.append(data)
-            parts_bytes += data_bytes
-            self._byte_count -= data_bytes
-            self._maybe_resume_transport()
-
-        raise tasks.Return(b''.join(parts))
-=======
+            del self._buffer[:]
         else:
             # n > 0 and len(self._buffer) > n
             data = bytes(self._buffer[:n])
             del self._buffer[:n]
 
         self._maybe_resume_transport()
-        return data
->>>>>>> b347e8a8
+        raise tasks.Return(data)
 
     @tasks.coroutine
     def readexactly(self, n):
