--- conflicted
+++ resolved
@@ -95,11 +95,6 @@
 
 
 class FlowControlMixin(protocols.Protocol):
-<<<<<<< HEAD
-    """XXX"""
-
-    def __init__(self):
-=======
     """Reusable flow control logic for StreamWriter.drain().
 
     This implements the protocol methods pause_writing(),
@@ -113,7 +108,6 @@
 
     def __init__(self, loop=None):
         self._loop = loop  # May be None; we may never need it.
->>>>>>> 0860f3cf
         self._paused = False
         self._drain_waiter = None
 
@@ -130,13 +124,8 @@
             if not waiter.done():
                 waiter.set_result(None)
 
-<<<<<<< HEAD
-    def _wakeup_drain_waiter(self, exc):
-        # Also wake up the writing side.
-=======
     def connection_lost(self, exc):
         # Wake up the writer if currently paused.
->>>>>>> 0860f3cf
         if not self._paused:
             return
         waiter = self._drain_waiter
@@ -150,8 +139,6 @@
         else:
             waiter.set_exception(exc)
 
-<<<<<<< HEAD
-=======
     def _make_drain_waiter(self):
         if not self._paused:
             return ()
@@ -161,7 +148,6 @@
         self._drain_waiter = waiter
         return waiter
 
->>>>>>> 0860f3cf
 
 class StreamReaderProtocol(FlowControlMixin, protocols.Protocol):
     """Helper class to adapt between Protocol and StreamReader.
@@ -173,11 +159,7 @@
     """
 
     def __init__(self, stream_reader, client_connected_cb=None, loop=None):
-<<<<<<< HEAD
-        super().__init__()
-=======
         super().__init__(loop=loop)
->>>>>>> 0860f3cf
         self._stream_reader = stream_reader
         self._stream_writer = None
         self._client_connected_cb = client_connected_cb
@@ -198,11 +180,7 @@
             self._stream_reader.feed_eof()
         else:
             self._stream_reader.set_exception(exc)
-<<<<<<< HEAD
-        self._wakeup_drain_waiter(exc)
-=======
         super().connection_lost(exc)
->>>>>>> 0860f3cf
 
     def data_received(self, data):
         self._stream_reader.feed_data(data)
