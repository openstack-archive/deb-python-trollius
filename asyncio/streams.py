--- conflicted
+++ resolved
@@ -423,26 +423,17 @@
             raise Return(b'')
 
         if n < 0:
-<<<<<<< HEAD
-            while not self._eof:
-                self._waiter = self._create_waiter('read')
-                try:
-                    yield From(self._waiter)
-                finally:
-                    self._waiter = None
-=======
             # This used to just loop creating a new waiter hoping to
             # collect everything in self._buffer, but that would
             # deadlock if the subprocess sends more than self.limit
             # bytes.  So just call self.read(self._limit) until EOF.
             blocks = []
             while True:
-                block = yield from self.read(self._limit)
+                block = yield From(self.read(self._limit))
                 if not block:
                     break
                 blocks.append(block)
-            return b''.join(blocks)
->>>>>>> 99b02b55
+            raise Return(b''.join(blocks))
         else:
             if not self._buffer and not self._eof:
                 self._waiter = self._create_waiter('read')
