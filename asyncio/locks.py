--- conflicted
+++ resolved
@@ -258,12 +258,7 @@
                 self._waiters.remove(fut)
 
         finally:
-<<<<<<< HEAD
-            if keep_lock:
-                yield self.acquire()
-=======
-            yield from self.acquire()
->>>>>>> cf7779cf
+            yield self.acquire()
 
     @tasks.coroutine
     def wait_for(self, predicate):
