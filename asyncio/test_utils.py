--- conflicted
+++ resolved
@@ -7,21 +7,18 @@
 import os
 import re
 import socket
-import socketserver
+try:
+    import socketserver
+    from http.server import HTTPServer
+except ImportError:
+    import SocketServer as socketserver
+    from BaseHTTPServer import HTTPServer
 import sys
 import tempfile
 import threading
 import time
-<<<<<<< HEAD
-from wsgiref.simple_server import make_server, WSGIRequestHandler, WSGIServer
-=======
-import unittest
-import unittest.mock
-
-from http.server import HTTPServer
 from wsgiref.simple_server import WSGIRequestHandler, WSGIServer
 
->>>>>>> 86ba6095
 try:
     import ssl
     from .py3_ssl import SSLContext, wrap_socket
@@ -44,7 +41,101 @@
     skipIf = unittest.skipIf
     skipUnless = unittest.skipUnless
     SkipTest = unittest.SkipTest
-    TestCase = unittest.TestCase
+
+    class _BaseTestCaseContext:
+
+        def __init__(self, test_case):
+            self.test_case = test_case
+
+        def _raiseFailure(self, standardMsg):
+            msg = self.test_case._formatMessage(self.msg, standardMsg)
+            raise self.test_case.failureException(msg)
+
+
+    class _AssertRaisesBaseContext(_BaseTestCaseContext):
+
+        def __init__(self, expected, test_case, callable_obj=None,
+                     expected_regex=None):
+            _BaseTestCaseContext.__init__(self, test_case)
+            self.expected = expected
+            self.test_case = test_case
+            if callable_obj is not None:
+                try:
+                    self.obj_name = callable_obj.__name__
+                except AttributeError:
+                    self.obj_name = str(callable_obj)
+            else:
+                self.obj_name = None
+            if isinstance(expected_regex, (bytes, str)):
+                expected_regex = re.compile(expected_regex)
+            self.expected_regex = expected_regex
+            self.msg = None
+
+        def handle(self, name, callable_obj, args, kwargs):
+            """
+            If callable_obj is None, assertRaises/Warns is being used as a
+            context manager, so check for a 'msg' kwarg and return self.
+            If callable_obj is not None, call it passing args and kwargs.
+            """
+            if callable_obj is None:
+                self.msg = kwargs.pop('msg', None)
+                return self
+            with self:
+                callable_obj(*args, **kwargs)
+
+
+    class _AssertRaisesContext(_AssertRaisesBaseContext):
+        """A context manager used to implement TestCase.assertRaises* methods."""
+
+        def __enter__(self):
+            return self
+
+        def __exit__(self, exc_type, exc_value, tb):
+            if exc_type is None:
+                try:
+                    exc_name = self.expected.__name__
+                except AttributeError:
+                    exc_name = str(self.expected)
+                if self.obj_name:
+                    self._raiseFailure("{} not raised by {}".format(exc_name,
+                                                                    self.obj_name))
+                else:
+                    self._raiseFailure("{} not raised".format(exc_name))
+            if not issubclass(exc_type, self.expected):
+                # let unexpected exceptions pass through
+                return False
+            self.exception = exc_value
+            if self.expected_regex is None:
+                return True
+
+            expected_regex = self.expected_regex
+            if not expected_regex.search(str(exc_value)):
+                self._raiseFailure('"{}" does not match "{}"'.format(
+                         expected_regex.pattern, str(exc_value)))
+            return True
+
+
+    class TestCase(unittest.TestCase):
+        if not hasattr(unittest.TestCase, 'assertRaisesRegex'):
+            def assertRaisesRegex(self, expected_exception, expected_regex,
+                                  callable_obj=None, *args, **kwargs):
+                """Asserts that the message in a raised exception matches a regex.
+
+                Args:
+                    expected_exception: Exception class expected to be raised.
+                    expected_regex: Regex (re pattern object or string) expected
+                            to be found in error message.
+                    callable_obj: Function to be called.
+                    msg: Optional message used in case of failure. Can only be used
+                            when assertRaisesRegex is used as a context manager.
+                    args: Extra args.
+                    kwargs: Extra kwargs.
+                """
+                context = _AssertRaisesContext(expected_exception, self, callable_obj,
+                                               expected_regex)
+
+                return context.handle('assertRaisesRegex', callable_obj, args, kwargs)
+
 except AttributeError:
     # Python 2.6: use the backported unittest module called "unittest2"
     import unittest2
@@ -104,12 +195,7 @@
     loop.run_forever()
 
 
-<<<<<<< HEAD
-@contextlib.contextmanager
-def run_test_server(host='127.0.0.1', port=0, use_ssl=False):
-=======
 class SilentWSGIRequestHandler(WSGIRequestHandler):
->>>>>>> 86ba6095
 
     def get_stderr(self):
         return io.StringIO()
@@ -148,37 +234,12 @@
             # maybe socket has been closed by peer
             pass
 
-<<<<<<< HEAD
-    class SSLWSGIServer(SilentWSGIServer):
-        def finish_request(self, request, client_address):
-            # The relative location of our test directory (which
-            # contains the ssl key and certificate files) differs
-            # between the stdlib and stand-alone asyncio.
-            # Prefer our own if we can find it.
-            here = os.path.join(os.path.dirname(__file__), '..', 'tests')
-            if not os.path.isdir(here):
-                here = os.path.join(os.path.dirname(os.__file__),
-                                    'test', 'test_asyncio')
-            keyfile = os.path.join(here, 'ssl_key.pem')
-            certfile = os.path.join(here, 'ssl_cert.pem')
-            ssock = wrap_socket(request,
-                                keyfile=keyfile,
-                                certfile=certfile,
-                                server_side=True)
-            try:
-                self.RequestHandlerClass(ssock, client_address, self)
-                ssock.close()
-            except OSError:
-                # maybe socket has been closed by peer
-                pass
-=======
 
 class SSLWSGIServer(SSLWSGIServerMixin, SilentWSGIServer):
     pass
 
 
-def _run_test_server(*, address, use_ssl=False, server_cls, server_ssl_cls):
->>>>>>> 86ba6095
+def _run_test_server(address, use_ssl, server_cls, server_ssl_cls):
 
     def app(environ, start_response):
         status = '200 OK'
@@ -204,7 +265,7 @@
 
 if hasattr(socket, 'AF_UNIX'):
 
-    class UnixHTTPServer(socketserver.UnixStreamServer, HTTPServer):
+    class UnixHTTPServer(socketserver.UnixStreamServer, HTTPServer, object):
 
         def server_bind(self):
             socketserver.UnixStreamServer.server_bind(self)
@@ -219,7 +280,7 @@
             self.setup_environ()
 
         def get_request(self):
-            request, client_addr = super().get_request()
+            request, client_addr = super(UnixWSGIServer, self).get_request()
             # Code in the stdlib expects that get_request
             # will return a socket and a tuple (host, port).
             # However, this isn't true for UNIX sockets,
@@ -257,18 +318,20 @@
 
 
     @contextlib.contextmanager
-    def run_test_unix_server(*, use_ssl=False):
+    def run_test_unix_server(use_ssl=False):
         with unix_socket_path() as path:
-            yield from _run_test_server(address=path, use_ssl=use_ssl,
-                                        server_cls=SilentUnixWSGIServer,
-                                        server_ssl_cls=UnixSSLWSGIServer)
+            for item in _run_test_server(address=path, use_ssl=use_ssl,
+                                         server_cls=SilentUnixWSGIServer,
+                                         server_ssl_cls=UnixSSLWSGIServer):
+                yield item
 
 
 @contextlib.contextmanager
-def run_test_server(*, host='127.0.0.1', port=0, use_ssl=False):
-    yield from _run_test_server(address=(host, port), use_ssl=use_ssl,
-                                server_cls=SilentWSGIServer,
-                                server_ssl_cls=SSLWSGIServer)
+def run_test_server(host='127.0.0.1', port=0, use_ssl=False):
+    for item in _run_test_server(address=(host, port), use_ssl=use_ssl,
+                                 server_cls=SilentWSGIServer,
+                                 server_ssl_cls=SSLWSGIServer):
+        yield item
 
 
 def make_test_protocol(base):
@@ -419,10 +482,7 @@
 
 
 def MockCallback(**kwargs):
-<<<<<<< HEAD
     return mock.Mock(spec=['__call__'], **kwargs)
-=======
-    return unittest.mock.Mock(spec=['__call__'], **kwargs)
 
 
 class MockPattern(str):
@@ -435,5 +495,4 @@
        mock_call.assert_called_with(MockPattern('spam.*ham'))
     """
     def __eq__(self, other):
-        return bool(re.search(str(self), other, re.S))
->>>>>>> 86ba6095
+        return bool(re.search(str(self), other, re.S))