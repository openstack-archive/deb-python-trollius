from __future__ import absolute_import

__all__ = ['create_subprocess_exec', 'create_subprocess_shell']

import collections
import subprocess

from . import events
from . import futures
from . import protocols
from . import streams
from . import tasks
from .py33_exceptions import ProcessLookupError


PIPE = subprocess.PIPE
STDOUT = subprocess.STDOUT


class SubprocessStreamProtocol(streams.FlowControlMixin,
                               protocols.SubprocessProtocol):
    """Like StreamReaderProtocol, but for a subprocess."""

    def __init__(self, limit, loop):
        super(SubprocessStreamProtocol, self).__init__(loop=loop)
        self._limit = limit
        self.stdin = self.stdout = self.stderr = None
        self.waiter = futures.Future(loop=loop)
        self._waiters = collections.deque()
        self._transport = None

    def connection_made(self, transport):
        self._transport = transport
        if transport.get_pipe_transport(1):
            self.stdout = streams.StreamReader(limit=self._limit,
                                               loop=self._loop)
        if transport.get_pipe_transport(2):
            self.stderr = streams.StreamReader(limit=self._limit,
                                               loop=self._loop)
        stdin = transport.get_pipe_transport(0)
        if stdin is not None:
            self.stdin = streams.StreamWriter(stdin,
                                              protocol=self,
                                              reader=None,
                                              loop=self._loop)
        self.waiter.set_result(None)

    def pipe_data_received(self, fd, data):
        if fd == 1:
            reader = self.stdout
        elif fd == 2:
            reader = self.stderr
        else:
            reader = None
        if reader is not None:
            reader.feed_data(data)

    def pipe_connection_lost(self, fd, exc):
        if fd == 0:
            pipe = self.stdin
            if pipe is not None:
                pipe.close()
            self.connection_lost(exc)
            return
        if fd == 1:
            reader = self.stdout
        elif fd == 2:
            reader = self.stderr
        else:
            reader = None
        if reader != None:
            if exc is None:
                reader.feed_eof()
            else:
                reader.set_exception(exc)

    def process_exited(self):
        # wake up futures waiting for wait()
        returncode = self._transport.get_returncode()
        while self._waiters:
            waiter = self._waiters.popleft()
            waiter.set_result(returncode)


class Process:
    def __init__(self, transport, protocol, loop):
        self._transport = transport
        self._protocol = protocol
        self._loop = loop
        self.stdin = protocol.stdin
        self.stdout = protocol.stdout
        self.stderr = protocol.stderr
        # transport.get_pid() cannot be used because it fails
        # if the process already exited
        self.pid = self._transport.get_extra_info('subprocess').pid

    @property
    def returncode(self):
        return self._transport.get_returncode()

    @tasks.coroutine
    def wait(self):
        """Wait until the process exit and return the process return code."""
        returncode = self._transport.get_returncode()
        if returncode is not None:
            raise tasks.Return(returncode)

        waiter = futures.Future(loop=self._loop)
        self._protocol._waiters.append(waiter)
        yield waiter
        raise tasks.Return(waiter.result())

    def _check_alive(self):
        if self._transport.get_returncode() is not None:
            raise ProcessLookupError()

    def send_signal(self, signal):
        self._check_alive()
        self._transport.send_signal(signal)

    def terminate(self):
        self._check_alive()
        self._transport.terminate()

    def kill(self):
        self._check_alive()
        self._transport.kill()

    @tasks.coroutine
    def _feed_stdin(self, input):
        self.stdin.write(input)
        yield self.stdin.drain()
        self.stdin.close()

    @tasks.coroutine
    def _noop(self):
        return None

    @tasks.coroutine
    def _read_stream(self, fd):
        transport = self._transport.get_pipe_transport(fd)
        if fd == 2:
            stream = self.stderr
        else:
            assert fd == 1
            stream = self.stdout
        output = yield stream.read()
        transport.close()
        raise tasks.Return(output)

    @tasks.coroutine
    def communicate(self, input=None):
        loop = self._transport._loop
        if input:
            stdin = self._feed_stdin(input)
        else:
            stdin = self._noop()
        if self.stdout is not None:
            stdout = self._read_stream(1)
        else:
            stdout = self._noop()
        if self.stderr is not None:
            stderr = self._read_stream(2)
        else:
            stderr = self._noop()
        stdin, stdout, stderr = yield tasks.gather(stdin, stdout, stderr,
                                                   loop=loop)
        yield self.wait()
        raise tasks.Return(stdout, stderr)


@tasks.coroutine
def create_subprocess_shell(cmd, **kwds):
    stdin = kwds.pop('stdin', None)
    stdout = kwds.pop('stdout', None)
    stderr = kwds.pop('stderr', None)
    loop = kwds.pop('loop', None)
    limit = kwds.pop('limit', streams._DEFAULT_LIMIT)
    if loop is None:
        loop = events.get_event_loop()
    protocol_factory = lambda: SubprocessStreamProtocol(limit=limit,
                                                        loop=loop)
    transport, protocol = yield loop.subprocess_shell(
                                       protocol_factory,
                                       cmd, stdin=stdin, stdout=stdout,
                                       stderr=stderr, **kwds)
    yield protocol.waiter
    raise tasks.Return(Process(transport, protocol, loop))

@tasks.coroutine
<<<<<<< HEAD
def create_subprocess_exec(*args, **kwds):
    stdin = kwds.pop('stdin', None)
    stdout = kwds.pop('stdout', None)
    stderr = kwds.pop('stderr', None)
    loop = kwds.pop('loop', None)
    limit = kwds.pop('limit', streams._DEFAULT_LIMIT)
=======
def create_subprocess_exec(program, *args, stdin=None, stdout=None, stderr=None,
                           loop=None, limit=streams._DEFAULT_LIMIT, **kwds):
>>>>>>> 7b8ea10b
    if loop is None:
        loop = events.get_event_loop()
    protocol_factory = lambda: SubprocessStreamProtocol(limit=limit,
                                                        loop=loop)
<<<<<<< HEAD
    transport, protocol = yield loop.subprocess_exec(
                                       protocol_factory,
                                       *args, stdin=stdin, stdout=stdout,
                                       stderr=stderr, **kwds)
    yield protocol.waiter
    raise tasks.Return(Process(transport, protocol, loop))
=======
    transport, protocol = yield from loop.subprocess_exec(
                                            protocol_factory,
                                            program, *args,
                                            stdin=stdin, stdout=stdout,
                                            stderr=stderr, **kwds)
    yield from protocol.waiter
    return Process(transport, protocol, loop)
>>>>>>> 7b8ea10b
<|MERGE_RESOLUTION|>--- conflicted
+++ resolved
@@ -188,34 +188,20 @@
     raise tasks.Return(Process(transport, protocol, loop))
 
 @tasks.coroutine
-<<<<<<< HEAD
-def create_subprocess_exec(*args, **kwds):
+def create_subprocess_exec(program, *args, **kwds):
     stdin = kwds.pop('stdin', None)
     stdout = kwds.pop('stdout', None)
     stderr = kwds.pop('stderr', None)
     loop = kwds.pop('loop', None)
     limit = kwds.pop('limit', streams._DEFAULT_LIMIT)
-=======
-def create_subprocess_exec(program, *args, stdin=None, stdout=None, stderr=None,
-                           loop=None, limit=streams._DEFAULT_LIMIT, **kwds):
->>>>>>> 7b8ea10b
     if loop is None:
         loop = events.get_event_loop()
     protocol_factory = lambda: SubprocessStreamProtocol(limit=limit,
                                                         loop=loop)
-<<<<<<< HEAD
     transport, protocol = yield loop.subprocess_exec(
                                        protocol_factory,
-                                       *args, stdin=stdin, stdout=stdout,
+                                       program, *args,
+                                       stdin=stdin, stdout=stdout,
                                        stderr=stderr, **kwds)
     yield protocol.waiter
-    raise tasks.Return(Process(transport, protocol, loop))
-=======
-    transport, protocol = yield from loop.subprocess_exec(
-                                            protocol_factory,
-                                            program, *args,
-                                            stdin=stdin, stdout=stdout,
-                                            stderr=stderr, **kwds)
-    yield from protocol.waiter
-    return Process(transport, protocol, loop)
->>>>>>> 7b8ea10b
+    raise tasks.Return(Process(transport, protocol, loop))