--- conflicted
+++ resolved
@@ -6,29 +6,13 @@
 import types
 import unittest
 import weakref
-<<<<<<< HEAD
 
 import trollius as asyncio
 from trollius import From, Return
 from trollius import coroutines
 from trollius import test_support as support
 from trollius import test_utils
-from trollius.test_support import assert_python_ok
 from trollius.test_utils import mock
-try:
-    from test import support   # gc_collect
-    from test.script_helper import assert_python_ok
-except ImportError:
-    from trollius import test_support as support
-    from trollius.test_support import assert_python_ok
-=======
-from unittest import mock
-
-import asyncio
-from asyncio import coroutines
-from asyncio import test_support as support
-from asyncio import test_utils
->>>>>>> e296ce98
 
 
 PY33 = (sys.version_info >= (3, 3))
@@ -1787,46 +1771,19 @@
         aio_path = os.path.dirname(os.path.dirname(asyncio.__file__))
 
         code = '\n'.join((
-<<<<<<< HEAD
             'import trollius.coroutines',
             'print(trollius.coroutines._DEBUG)'))
 
-        sts, stdout, stderr = assert_python_ok('-c', code,
-                                               TROLLIUSDEBUG='',
-                                               PYTHONPATH=aio_path)
-        self.assertEqual(stdout.rstrip(), b'False')
-
-        sts, stdout, stderr = assert_python_ok('-c', code,
-                                               TROLLIUSDEBUG='1',
-                                               PYTHONPATH=aio_path)
-        self.assertEqual(stdout.rstrip(), b'True')
-
-=======
-            'import asyncio.coroutines',
-            'print(asyncio.coroutines._DEBUG)'))
-
-        # Test with -E to not fail if the unit test was run with
-        # PYTHONASYNCIODEBUG set to a non-empty string
-        sts, stdout, stderr = support.assert_python_ok('-E', '-c', code,
+        sts, stdout, stderr = support.assert_python_ok('-c', code,
+                                                       TROLLIUSDEBUG='',
                                                        PYTHONPATH=aio_path)
         self.assertEqual(stdout.rstrip(), b'False')
 
         sts, stdout, stderr = support.assert_python_ok('-c', code,
-                                                       PYTHONASYNCIODEBUG='',
-                                                       PYTHONPATH=aio_path)
-        self.assertEqual(stdout.rstrip(), b'False')
-
-        sts, stdout, stderr = support.assert_python_ok('-c', code,
-                                                       PYTHONASYNCIODEBUG='1',
+                                                       TROLLIUSDEBUG='1',
                                                        PYTHONPATH=aio_path)
         self.assertEqual(stdout.rstrip(), b'True')
 
-        sts, stdout, stderr = support.assert_python_ok('-E', '-c', code,
-                                                       PYTHONASYNCIODEBUG='1',
-                                                       PYTHONPATH=aio_path)
-        self.assertEqual(stdout.rstrip(), b'False')
-
->>>>>>> e296ce98
 
 class FutureGatherTests(GatherTestsBase, test_utils.TestCase):
 
