"""Tests for tasks.py."""

import gc
import os.path
import sys
import types
import unittest
import weakref

<<<<<<< HEAD
import trollius as asyncio
from trollius import From, Return
from trollius import coroutines
from trollius import test_utils
from trollius.test_support import assert_python_ok
=======
import asyncio
from asyncio import tasks
from asyncio import test_utils
>>>>>>> 9a02568b


PY35 = (sys.version_info >= (3, 5))


@asyncio.coroutine
def coroutine_function():
    pass


class Dummy:

    def __repr__(self):
        return 'Dummy()'

    def __call__(self, *args):
        pass


class TaskTests(test_utils.TestCase):

    def setUp(self):
        self.loop = self.new_test_loop()

    def test_task_class(self):
        @asyncio.coroutine
        def notmuch():
            return 'ok'
        t = asyncio.Task(notmuch(), loop=self.loop)
        self.loop.run_until_complete(t)
        self.assertTrue(t.done())
        self.assertEqual(t.result(), 'ok')
        self.assertIs(t._loop, self.loop)

        loop = asyncio.new_event_loop()
        self.set_event_loop(loop)
        t = asyncio.Task(notmuch(), loop=loop)
        self.assertIs(t._loop, loop)
        loop.close()

    def test_async_coroutine(self):
        @asyncio.coroutine
        def notmuch():
            return 'ok'
        t = asyncio.async(notmuch(), loop=self.loop)
        self.loop.run_until_complete(t)
        self.assertTrue(t.done())
        self.assertEqual(t.result(), 'ok')
        self.assertIs(t._loop, self.loop)

        loop = asyncio.new_event_loop()
        self.set_event_loop(loop)
        t = asyncio.async(notmuch(), loop=loop)
        self.assertIs(t._loop, loop)
        loop.close()

    def test_async_future(self):
        f_orig = asyncio.Future(loop=self.loop)
        f_orig.set_result('ko')

        f = asyncio.async(f_orig)
        self.loop.run_until_complete(f)
        self.assertTrue(f.done())
        self.assertEqual(f.result(), 'ko')
        self.assertIs(f, f_orig)

        loop = asyncio.new_event_loop()
        self.set_event_loop(loop)

        with self.assertRaises(ValueError):
            f = asyncio.async(f_orig, loop=loop)

        loop.close()

        f = asyncio.async(f_orig, loop=self.loop)
        self.assertIs(f, f_orig)

    def test_async_task(self):
        @asyncio.coroutine
        def notmuch():
            return 'ok'
        t_orig = asyncio.Task(notmuch(), loop=self.loop)
        t = asyncio.async(t_orig)
        self.loop.run_until_complete(t)
        self.assertTrue(t.done())
        self.assertEqual(t.result(), 'ok')
        self.assertIs(t, t_orig)

        loop = asyncio.new_event_loop()
        self.set_event_loop(loop)

        with self.assertRaises(ValueError):
            t = asyncio.async(t_orig, loop=loop)

        loop.close()

        t = asyncio.async(t_orig, loop=self.loop)
        self.assertIs(t, t_orig)

    def test_async_neither(self):
        with self.assertRaises(TypeError):
            asyncio.async('ok')

    def test_task_repr(self):
        @asyncio.coroutine
        def noop():
            pass

        @asyncio.coroutine
        def notmuch():
            yield From(noop())
            raise Return('abc')

        self.assertEqual(notmuch.__name__, 'notmuch')
        if PY35:
            self.assertEqual(notmuch.__qualname__,
                             'TaskTests.test_task_repr.<locals>.notmuch')
        self.assertEqual(notmuch.__module__, __name__)

        filename, lineno = test_utils.get_function_source(notmuch)
        src = "%s:%s" % (filename, lineno)

        gen = notmuch()
        self.assertEqual(gen.__name__, 'notmuch')
        if PY35:
            self.assertEqual(gen.__qualname__,
                             'TaskTests.test_task_repr.<locals>.notmuch')

        t = asyncio.Task(gen, loop=self.loop)
        t.add_done_callback(Dummy())
        self.assertEqual(repr(t),
                         'Task(<notmuch at %s>)<PENDING, [Dummy()]>' % src)

        t.cancel()  # Does not take immediate effect!
        self.assertEqual(repr(t),
                         'Task(<notmuch at %s>)<CANCELLING, [Dummy()]>' % src)
        self.assertRaises(asyncio.CancelledError,
                          self.loop.run_until_complete, t)
        self.assertEqual(repr(t),
                         'Task(<notmuch done at %s>)<CANCELLED>' % filename)

        t = asyncio.Task(notmuch(), loop=self.loop)
        self.loop.run_until_complete(t)
        self.assertEqual(repr(t),
                         "Task(<notmuch done at %s>)<result='abc'>" % filename)

    def test_task_repr_custom(self):
        @asyncio.coroutine
        def notmuch():
            pass

        self.assertEqual(notmuch.__name__, 'notmuch')
        self.assertEqual(notmuch.__module__, __name__)
        if PY35:
            self.assertEqual(notmuch.__qualname__,
                             'TaskTests.test_task_repr_custom.<locals>.notmuch')

        class T(asyncio.Future):
            def __repr__(self):
                return 'T[]'

        class MyTask(asyncio.Task, T):
            def __repr__(self):
                return super(MyTask, self).__repr__()

        gen = notmuch()
        if PY35 or tasks._DEBUG:
            # On Python >= 3.5, generators now inherit the name of the
            # function, as expected, and have a qualified name (__qualname__
            # attribute). In debug mode, @coroutine decorator uses CoroWrapper
            # which gets its name (__name__ attribute) from the wrapped
            # coroutine function.
            coro_name = 'notmuch'
        else:
            # On Python < 3.5, generators inherit the name of the code, not of
            # the function. See: http://bugs.python.org/issue21205
            coro_name = 'coro'
        self.assertEqual(gen.__name__, coro_name)
        if PY35:
            self.assertEqual(gen.__qualname__,
                             'TaskTests.test_task_repr_custom.<locals>.notmuch')

        t = MyTask(gen, loop=self.loop)
        filename = gen.gi_code.co_filename
        lineno = gen.gi_frame.f_lineno
        self.assertEqual(repr(t), 'T[](<%s at %s:%s>)' % (coro_name, filename, lineno))

    def test_task_basics(self):
        @asyncio.coroutine
        def outer():
            a = yield From(inner1())
            b = yield From(inner2())
            raise Return(a+b)

        @asyncio.coroutine
        def inner1():
            return 42

        @asyncio.coroutine
        def inner2():
            return 1000

        t = outer()
        self.assertEqual(self.loop.run_until_complete(t), 1042)

    def test_cancel(self):

        def gen():
            when = yield
            self.assertAlmostEqual(10.0, when)
            yield 0

        loop = self.new_test_loop(gen)

        @asyncio.coroutine
        def task():
            yield From(asyncio.sleep(10.0, loop=loop))
            raise Return(12)

        t = asyncio.Task(task(), loop=loop)
        test_utils.run_briefly(loop)
        loop.call_soon(t.cancel)
        with self.assertRaises(asyncio.CancelledError):
            loop.run_until_complete(t)
        self.assertTrue(t.done())
        self.assertTrue(t.cancelled())
        self.assertFalse(t.cancel())

    def test_cancel_yield(self):
        @asyncio.coroutine
        def task():
            yield From(None)
            yield From(None)
            raise Return(12)

        t = asyncio.Task(task(), loop=self.loop)
        test_utils.run_briefly(self.loop)  # start coro
        t.cancel()
        self.assertRaises(
            asyncio.CancelledError, self.loop.run_until_complete, t)
        self.assertTrue(t.done())
        self.assertTrue(t.cancelled())
        self.assertFalse(t.cancel())

    def test_cancel_inner_future(self):
        f = asyncio.Future(loop=self.loop)

        @asyncio.coroutine
        def task():
            yield From(f)
            raise Return(12)

        t = asyncio.Task(task(), loop=self.loop)
        test_utils.run_briefly(self.loop)  # start task
        f.cancel()
        with self.assertRaises(asyncio.CancelledError):
            self.loop.run_until_complete(t)
        self.assertTrue(f.cancelled())
        self.assertTrue(t.cancelled())

    def test_cancel_both_task_and_inner_future(self):
        f = asyncio.Future(loop=self.loop)

        @asyncio.coroutine
        def task():
            yield From(f)
            raise Return(12)

        t = asyncio.Task(task(), loop=self.loop)
        test_utils.run_briefly(self.loop)

        f.cancel()
        t.cancel()

        with self.assertRaises(asyncio.CancelledError):
            self.loop.run_until_complete(t)

        self.assertTrue(t.done())
        self.assertTrue(f.cancelled())
        self.assertTrue(t.cancelled())

    def test_cancel_task_catching(self):
        fut1 = asyncio.Future(loop=self.loop)
        fut2 = asyncio.Future(loop=self.loop)

        @asyncio.coroutine
        def task():
            yield From(fut1)
            try:
                yield From(fut2)
            except asyncio.CancelledError:
                raise Return(42)

        t = asyncio.Task(task(), loop=self.loop)
        test_utils.run_briefly(self.loop)
        self.assertIs(t._fut_waiter, fut1)  # White-box test.
        fut1.set_result(None)
        test_utils.run_briefly(self.loop)
        self.assertIs(t._fut_waiter, fut2)  # White-box test.
        t.cancel()
        self.assertTrue(fut2.cancelled())
        res = self.loop.run_until_complete(t)
        self.assertEqual(res, 42)
        self.assertFalse(t.cancelled())

    def test_cancel_task_ignoring(self):
        fut1 = asyncio.Future(loop=self.loop)
        fut2 = asyncio.Future(loop=self.loop)
        fut3 = asyncio.Future(loop=self.loop)

        @asyncio.coroutine
        def task():
            yield From(fut1)
            try:
                yield From(fut2)
            except asyncio.CancelledError:
                pass
            res = yield From(fut3)
            raise Return(res)

        t = asyncio.Task(task(), loop=self.loop)
        test_utils.run_briefly(self.loop)
        self.assertIs(t._fut_waiter, fut1)  # White-box test.
        fut1.set_result(None)
        test_utils.run_briefly(self.loop)
        self.assertIs(t._fut_waiter, fut2)  # White-box test.
        t.cancel()
        self.assertTrue(fut2.cancelled())
        test_utils.run_briefly(self.loop)
        self.assertIs(t._fut_waiter, fut3)  # White-box test.
        fut3.set_result(42)
        res = self.loop.run_until_complete(t)
        self.assertEqual(res, 42)
        self.assertFalse(fut3.cancelled())
        self.assertFalse(t.cancelled())

    def test_cancel_current_task(self):
        loop = asyncio.new_event_loop()
        self.set_event_loop(loop)

        @asyncio.coroutine
        def task():
            t.cancel()
            self.assertTrue(t._must_cancel)  # White-box test.
            # The sleep should be cancelled immediately.
            yield From(asyncio.sleep(100, loop=loop))
            raise Return(12)

        t = asyncio.Task(task(), loop=loop)
        self.assertRaises(
            asyncio.CancelledError, loop.run_until_complete, t)
        self.assertTrue(t.done())
        self.assertFalse(t._must_cancel)  # White-box test.
        self.assertFalse(t.cancel())

    def test_stop_while_run_in_complete(self):

        def gen():
            when = yield
            self.assertAlmostEqual(0.1, when)
            when = yield 0.1
            self.assertAlmostEqual(0.2, when)
            when = yield 0.1
            self.assertAlmostEqual(0.3, when)
            yield 0.1

        loop = self.new_test_loop(gen)

        non_local = {'x': 0}
        waiters = []

        @asyncio.coroutine
        def task():
            while non_local['x'] < 10:
                waiters.append(asyncio.sleep(0.1, loop=loop))
                yield From(waiters[-1])
                non_local['x'] += 1
                if non_local['x'] == 3:
                    loop.stop()

        t = asyncio.Task(task(), loop=loop)
        self.assertRaises(
            RuntimeError, loop.run_until_complete, t)
        self.assertFalse(t.done())
        self.assertEqual(non_local['x'], 3)
        self.assertAlmostEqual(0.3, loop.time())

        # close generators
        for w in waiters:
            w.close()

    def test_wait_for(self):

        @asyncio.coroutine
        def gen():
            when = yield
            self.assertAlmostEqual(0.2, when)
            when = yield 0
            self.assertAlmostEqual(0.1, when)
            when = yield 0.1

        loop = self.new_test_loop(gen)

        non_local = {'foo_running': None}

        @asyncio.coroutine
        def foo():
            non_local['foo_running'] = True
            try:
                yield From(asyncio.sleep(0.2, loop=loop))
            finally:
                non_local['foo_running'] = False
            raise Return('done')

        fut = asyncio.Task(foo(), loop=loop)
        test_utils.run_briefly(loop)

        with self.assertRaises(asyncio.TimeoutError):
            loop.run_until_complete(asyncio.wait_for(fut, 0.1, loop=loop))

        # Trollius issue #2: need to run the loop briefly to ensure that the
        # cancellation is propagated to all tasks
        waiter = asyncio.Future(loop=loop)
        fut.add_done_callback(lambda f: waiter.set_result(True))
        loop.run_until_complete(waiter)

        self.assertTrue(fut.done())
        # it should have been cancelled due to the timeout
        self.assertTrue(fut.cancelled())
        self.assertAlmostEqual(0.1, loop.time())
        self.assertEqual(non_local['foo_running'], False)

    def test_wait_for_blocking(self):
        loop = self.new_test_loop()

        @asyncio.coroutine
        def coro():
            return 'done'

        res = loop.run_until_complete(asyncio.wait_for(coro(),
                                                       timeout=None,
                                                       loop=loop))
        self.assertEqual(res, 'done')

    def test_wait_for_with_global_loop(self):

        def gen():
            when = yield
            self.assertAlmostEqual(0.2, when)
            when = yield 0
            self.assertAlmostEqual(0.01, when)
            yield 0.01

        loop = self.new_test_loop(gen)

        @asyncio.coroutine
        def foo():
            yield From(asyncio.sleep(0.2, loop=loop))
            raise Return('done')

        asyncio.set_event_loop(loop)
        try:
            fut = asyncio.Task(foo(), loop=loop)
            test_utils.run_briefly(loop)
            with self.assertRaises(asyncio.TimeoutError):
                loop.run_until_complete(asyncio.wait_for(fut, 0.01))
        finally:
            asyncio.set_event_loop(None)

        # Trollius issue #2: need to run the loop briefly to ensure that the
        # cancellation is propagated to all tasks
        waiter = asyncio.Future(loop=loop)
        fut.add_done_callback(lambda f: waiter.set_result(True))
        loop.run_until_complete(waiter)

        self.assertAlmostEqual(0.01, loop.time())
        self.assertTrue(fut.done())
        self.assertTrue(fut.cancelled())

    def test_wait(self):

        def gen():
            when = yield
            self.assertAlmostEqual(0.1, when)
            when = yield 0
            self.assertAlmostEqual(0.15, when)
            yield 0.15

        loop = self.new_test_loop(gen)

        a = asyncio.Task(asyncio.sleep(0.1, loop=loop), loop=loop)
        b = asyncio.Task(asyncio.sleep(0.15, loop=loop), loop=loop)

        @asyncio.coroutine
        def foo():
            done, pending = yield From(asyncio.wait([b, a], loop=loop))
            self.assertEqual(done, set([a, b]))
            self.assertEqual(pending, set())
            raise Return(42)

        res = loop.run_until_complete(asyncio.Task(foo(), loop=loop))
        self.assertEqual(res, 42)
        self.assertAlmostEqual(0.15, loop.time())

        # Doing it again should take no time and exercise a different path.
        res = loop.run_until_complete(asyncio.Task(foo(), loop=loop))
        self.assertAlmostEqual(0.15, loop.time())
        self.assertEqual(res, 42)

    def test_wait_with_global_loop(self):

        def gen():
            when = yield
            self.assertAlmostEqual(0.01, when)
            when = yield 0
            self.assertAlmostEqual(0.015, when)
            yield 0.015

        loop = self.new_test_loop(gen)

        a = asyncio.Task(asyncio.sleep(0.01, loop=loop), loop=loop)
        b = asyncio.Task(asyncio.sleep(0.015, loop=loop), loop=loop)

        @asyncio.coroutine
        def foo():
            done, pending = yield From(asyncio.wait([b, a]))
            self.assertEqual(done, set([a, b]))
            self.assertEqual(pending, set())
            raise Return(42)

        asyncio.set_event_loop(loop)
        res = loop.run_until_complete(
            asyncio.Task(foo(), loop=loop))

        self.assertEqual(res, 42)

    def test_wait_duplicate_coroutines(self):
        @asyncio.coroutine
        def coro(s):
            return s
        c = coro('test')

        task = asyncio.Task(
            asyncio.wait([c, c, coro('spam')], loop=self.loop),
            loop=self.loop)

        done, pending = self.loop.run_until_complete(task)

        self.assertFalse(pending)
        self.assertEqual(set(f.result() for f in done), set(('test', 'spam')))

    def test_wait_errors(self):
        self.assertRaises(
            ValueError, self.loop.run_until_complete,
            asyncio.wait(set(), loop=self.loop))

        self.assertRaises(
            ValueError, self.loop.run_until_complete,
            asyncio.wait([asyncio.sleep(10.0, loop=self.loop)],
                         return_when=-1, loop=self.loop))

    def test_wait_first_completed(self):

        def gen():
            when = yield
            self.assertAlmostEqual(10.0, when)
            when = yield 0
            self.assertAlmostEqual(0.1, when)
            yield 0.1

        loop = self.new_test_loop(gen)

        a = asyncio.Task(asyncio.sleep(10.0, loop=loop), loop=loop)
        b = asyncio.Task(asyncio.sleep(0.1, loop=loop), loop=loop)
        task = asyncio.Task(
            asyncio.wait([b, a], return_when=asyncio.FIRST_COMPLETED,
                         loop=loop),
            loop=loop)

        done, pending = loop.run_until_complete(task)
        self.assertEqual(set((b,)), done)
        self.assertEqual(set((a,)), pending)
        self.assertFalse(a.done())
        self.assertTrue(b.done())
        self.assertIsNone(b.result())
        self.assertAlmostEqual(0.1, loop.time())

        # move forward to close generator
        loop.advance_time(10)
        loop.run_until_complete(asyncio.wait([a, b], loop=loop))

    def test_wait_really_done(self):
        # there is possibility that some tasks in the pending list
        # became done but their callbacks haven't all been called yet

        @asyncio.coroutine
        def coro1():
            yield From(None)

        @asyncio.coroutine
        def coro2():
            yield From(None)
            yield From(None)

        a = asyncio.Task(coro1(), loop=self.loop)
        b = asyncio.Task(coro2(), loop=self.loop)
        task = asyncio.Task(
            asyncio.wait([b, a], return_when=asyncio.FIRST_COMPLETED,
                         loop=self.loop),
            loop=self.loop)

        done, pending = self.loop.run_until_complete(task)
        self.assertEqual(set((a, b)), done)
        self.assertTrue(a.done())
        self.assertIsNone(a.result())
        self.assertTrue(b.done())
        self.assertIsNone(b.result())

    def test_wait_first_exception(self):

        def gen():
            when = yield
            self.assertAlmostEqual(10.0, when)
            yield 0

        loop = self.new_test_loop(gen)

        # first_exception, task already has exception
        a = asyncio.Task(asyncio.sleep(10.0, loop=loop), loop=loop)

        @asyncio.coroutine
        def exc():
            raise ZeroDivisionError('err')

        b = asyncio.Task(exc(), loop=loop)
        task = asyncio.Task(
            asyncio.wait([b, a], return_when=asyncio.FIRST_EXCEPTION,
                         loop=loop),
            loop=loop)

        done, pending = loop.run_until_complete(task)
        self.assertEqual(set((b,)), done)
        self.assertEqual(set((a,)), pending)
        self.assertAlmostEqual(0, loop.time())

        # move forward to close generator
        loop.advance_time(10)
        loop.run_until_complete(asyncio.wait([a, b], loop=loop))

    def test_wait_first_exception_in_wait(self):

        def gen():
            when = yield
            self.assertAlmostEqual(10.0, when)
            when = yield 0
            self.assertAlmostEqual(0.01, when)
            yield 0.01

        loop = self.new_test_loop(gen)

        # first_exception, exception during waiting
        a = asyncio.Task(asyncio.sleep(10.0, loop=loop), loop=loop)

        @asyncio.coroutine
        def exc():
            yield From(asyncio.sleep(0.01, loop=loop))
            raise ZeroDivisionError('err')

        b = asyncio.Task(exc(), loop=loop)
        task = asyncio.wait([b, a], return_when=asyncio.FIRST_EXCEPTION,
                            loop=loop)

        done, pending = loop.run_until_complete(task)
        self.assertEqual(set((b,)), done)
        self.assertEqual(set((a,)), pending)
        self.assertAlmostEqual(0.01, loop.time())

        # move forward to close generator
        loop.advance_time(10)
        loop.run_until_complete(asyncio.wait([a, b], loop=loop))

    def test_wait_with_exception(self):

        def gen():
            when = yield
            self.assertAlmostEqual(0.1, when)
            when = yield 0
            self.assertAlmostEqual(0.15, when)
            yield 0.15

        loop = self.new_test_loop(gen)

        a = asyncio.Task(asyncio.sleep(0.1, loop=loop), loop=loop)

        @asyncio.coroutine
        def sleeper():
            yield From(asyncio.sleep(0.15, loop=loop))
            raise ZeroDivisionError('really')

        b = asyncio.Task(sleeper(), loop=loop)

        @asyncio.coroutine
        def foo():
            done, pending = yield From(asyncio.wait([b, a], loop=loop))
            self.assertEqual(len(done), 2)
            self.assertEqual(pending, set())
            errors = set(f for f in done if f.exception() is not None)
            self.assertEqual(len(errors), 1)

        loop.run_until_complete(asyncio.Task(foo(), loop=loop))
        self.assertAlmostEqual(0.15, loop.time())

        loop.run_until_complete(asyncio.Task(foo(), loop=loop))
        self.assertAlmostEqual(0.15, loop.time())

    def test_wait_with_timeout(self):

        def gen():
            when = yield
            self.assertAlmostEqual(0.1, when)
            when = yield 0
            self.assertAlmostEqual(0.15, when)
            when = yield 0
            self.assertAlmostEqual(0.11, when)
            yield 0.11

        loop = self.new_test_loop(gen)

        a = asyncio.Task(asyncio.sleep(0.1, loop=loop), loop=loop)
        b = asyncio.Task(asyncio.sleep(0.15, loop=loop), loop=loop)

        @asyncio.coroutine
        def foo():
            done, pending = yield From(asyncio.wait([b, a], timeout=0.11,
                                               loop=loop))
            self.assertEqual(done, set([a]))
            self.assertEqual(pending, set([b]))

        loop.run_until_complete(asyncio.Task(foo(), loop=loop))
        self.assertAlmostEqual(0.11, loop.time())

        # move forward to close generator
        loop.advance_time(10)
        loop.run_until_complete(asyncio.wait([a, b], loop=loop))

    def test_wait_concurrent_complete(self):

        def gen():
            when = yield
            self.assertAlmostEqual(0.1, when)
            when = yield 0
            self.assertAlmostEqual(0.15, when)
            when = yield 0
            self.assertAlmostEqual(0.1, when)
            yield 0.1

        loop = self.new_test_loop(gen)

        a = asyncio.Task(asyncio.sleep(0.1, loop=loop), loop=loop)
        b = asyncio.Task(asyncio.sleep(0.15, loop=loop), loop=loop)

        done, pending = loop.run_until_complete(
            asyncio.wait([b, a], timeout=0.1, loop=loop))

        self.assertEqual(done, set([a]))
        self.assertEqual(pending, set([b]))
        self.assertAlmostEqual(0.1, loop.time())

        # move forward to close generator
        loop.advance_time(10)
        loop.run_until_complete(asyncio.wait([a, b], loop=loop))

    def test_as_completed(self):

        def gen():
            yield 0
            yield 0
            yield 0.01
            yield 0

        loop = self.new_test_loop(gen)
        completed = set()
        non_local = {'time_shifted': False}

        @asyncio.coroutine
        def sleeper(dt, x):
            yield From(asyncio.sleep(dt, loop=loop))
            completed.add(x)
            if not non_local['time_shifted'] and 'a' in completed and 'b' in completed:
                non_local['time_shifted'] = True
                loop.advance_time(0.14)
            raise Return(x)

        a = sleeper(0.01, 'a')
        b = sleeper(0.01, 'b')
        c = sleeper(0.15, 'c')

        @asyncio.coroutine
        def foo():
            values = []
            for f in asyncio.as_completed([b, c, a], loop=loop):
                values.append((yield From(f)))
            raise Return(values)

        res = loop.run_until_complete(asyncio.Task(foo(), loop=loop))
        self.assertAlmostEqual(0.15, loop.time())
        self.assertTrue('a' in res[:2])
        self.assertTrue('b' in res[:2])
        self.assertEqual(res[2], 'c')

        # Doing it again should take no time and exercise a different path.
        res = loop.run_until_complete(asyncio.Task(foo(), loop=loop))
        self.assertAlmostEqual(0.15, loop.time())

    def test_as_completed_with_timeout(self):

        def gen():
            yield
            yield 0
            yield 0
            yield 0.1

        loop = self.new_test_loop(gen)

        a = asyncio.sleep(0.1, 'a', loop=loop)
        b = asyncio.sleep(0.15, 'b', loop=loop)

        @asyncio.coroutine
        def foo():
            values = []
            for f in asyncio.as_completed([a, b], timeout=0.12, loop=loop):
                if values:
                    loop.advance_time(0.02)
                try:
                    v = yield From(f)
                    values.append((1, v))
                except asyncio.TimeoutError as exc:
                    values.append((2, exc))
            raise Return(values)

        res = loop.run_until_complete(asyncio.Task(foo(), loop=loop))
        self.assertEqual(len(res), 2, res)
        self.assertEqual(res[0], (1, 'a'))
        self.assertEqual(res[1][0], 2)
        self.assertIsInstance(res[1][1], asyncio.TimeoutError)
        self.assertAlmostEqual(0.12, loop.time())

        # move forward to close generator
        loop.advance_time(10)
        loop.run_until_complete(asyncio.wait([a, b], loop=loop))

    def test_as_completed_with_unused_timeout(self):

        def gen():
            yield
            yield 0
            yield 0.01

        loop = self.new_test_loop(gen)

        a = asyncio.sleep(0.01, 'a', loop=loop)

        @asyncio.coroutine
        def foo():
            for f in asyncio.as_completed([a], timeout=1, loop=loop):
                v = yield From(f)
                self.assertEqual(v, 'a')

        loop.run_until_complete(asyncio.Task(foo(), loop=loop))

    def test_as_completed_reverse_wait(self):

        def gen():
            yield 0
            yield 0.05
            yield 0

        loop = self.new_test_loop(gen)

        a = asyncio.sleep(0.05, 'a', loop=loop)
        b = asyncio.sleep(0.10, 'b', loop=loop)
        fs = set((a, b))
        futs = list(asyncio.as_completed(fs, loop=loop))
        self.assertEqual(len(futs), 2)

        x = loop.run_until_complete(futs[1])
        self.assertEqual(x, 'a')
        self.assertAlmostEqual(0.05, loop.time())
        loop.advance_time(0.05)
        y = loop.run_until_complete(futs[0])
        self.assertEqual(y, 'b')
        self.assertAlmostEqual(0.10, loop.time())

    def test_as_completed_concurrent(self):

        def gen():
            when = yield
            self.assertAlmostEqual(0.05, when)
            when = yield 0
            self.assertAlmostEqual(0.05, when)
            yield 0.05

        loop = self.new_test_loop(gen)

        a = asyncio.sleep(0.05, 'a', loop=loop)
        b = asyncio.sleep(0.05, 'b', loop=loop)
        fs = set((a, b))
        futs = list(asyncio.as_completed(fs, loop=loop))
        self.assertEqual(len(futs), 2)
        waiter = asyncio.wait(futs, loop=loop)
        done, pending = loop.run_until_complete(waiter)
        self.assertEqual(set(f.result() for f in done), set(('a', 'b')))

    def test_as_completed_duplicate_coroutines(self):

        @asyncio.coroutine
        def coro(s):
            return s

        @asyncio.coroutine
        def runner():
            result = []
            c = coro('ham')
            for f in asyncio.as_completed([c, c, coro('spam')],
                                          loop=self.loop):
                result.append((yield From(f)))
            raise Return(result)

        fut = asyncio.Task(runner(), loop=self.loop)
        self.loop.run_until_complete(fut)
        result = fut.result()
        self.assertEqual(set(result), set(('ham', 'spam')))
        self.assertEqual(len(result), 2)

    def test_sleep(self):

        def gen():
            when = yield
            self.assertAlmostEqual(0.05, when)
            when = yield 0.05
            self.assertAlmostEqual(0.1, when)
            yield 0.05

        loop = self.new_test_loop(gen)

        @asyncio.coroutine
        def sleeper(dt, arg):
            yield From(asyncio.sleep(dt/2, loop=loop))
            res = yield From(asyncio.sleep(dt/2, arg, loop=loop))
            raise Return(res)

        t = asyncio.Task(sleeper(0.1, 'yeah'), loop=loop)
        loop.run_until_complete(t)
        self.assertTrue(t.done())
        self.assertEqual(t.result(), 'yeah')
        self.assertAlmostEqual(0.1, loop.time())

    def test_sleep_cancel(self):

        def gen():
            when = yield
            self.assertAlmostEqual(10.0, when)
            yield 0

        loop = self.new_test_loop(gen)

        t = asyncio.Task(asyncio.sleep(10.0, 'yeah', loop=loop),
                         loop=loop)

        non_local = {'handle': None}
        orig_call_later = loop.call_later

        def call_later(self, delay, callback, *args):
            non_local['handle'] = orig_call_later(self, delay, callback, *args)
            return non_local['handle']

        loop.call_later = call_later
        test_utils.run_briefly(loop)

        self.assertFalse(non_local['handle']._cancelled)

        t.cancel()
        test_utils.run_briefly(loop)
        self.assertTrue(non_local['handle']._cancelled)

    def test_task_cancel_sleeping_task(self):

        def gen():
            when = yield
            self.assertAlmostEqual(0.1, when)
            when = yield 0
            self.assertAlmostEqual(5000, when)
            yield 0.1

        loop = self.new_test_loop(gen)

        @asyncio.coroutine
        def sleep(dt):
            yield From(asyncio.sleep(dt, loop=loop))

        @asyncio.coroutine
        def doit():
            sleeper = asyncio.Task(sleep(5000), loop=loop)
            loop.call_later(0.1, sleeper.cancel)
            try:
                yield From(sleeper)
            except asyncio.CancelledError:
                raise Return('cancelled')
            else:
                raise Return('slept in')

        doer = doit()
        self.assertEqual(loop.run_until_complete(doer), 'cancelled')
        self.assertAlmostEqual(0.1, loop.time())

    def test_task_cancel_waiter_future(self):
        fut = asyncio.Future(loop=self.loop)

        @asyncio.coroutine
        def coro():
            yield From(fut)

        task = asyncio.Task(coro(), loop=self.loop)
        test_utils.run_briefly(self.loop)
        self.assertIs(task._fut_waiter, fut)

        task.cancel()
        test_utils.run_briefly(self.loop)
        self.assertRaises(
            asyncio.CancelledError, self.loop.run_until_complete, task)
        self.assertIsNone(task._fut_waiter)
        self.assertTrue(fut.cancelled())

    def test_step_in_completed_task(self):
        @asyncio.coroutine
        def notmuch():
            return 'ko'

        gen = notmuch()
        task = asyncio.Task(gen, loop=self.loop)
        task.set_result('ok')

        self.assertRaises(AssertionError, task._step)
        gen.close()

    def test_step_result(self):
        @asyncio.coroutine
        def notmuch():
            yield From(None)
            yield From(1)
            raise Return('ko')

        self.assertRaises(
            RuntimeError, self.loop.run_until_complete, notmuch())

    def test_step_result_future(self):
        # If coroutine returns future, task waits on this future.

        class Fut(asyncio.Future):
            def __init__(self, *args, **kwds):
                self.cb_added = False
                super(Fut, self).__init__(*args, **kwds)

            def add_done_callback(self, fn):
                self.cb_added = True
                super(Fut, self).add_done_callback(fn)

        fut = Fut(loop=self.loop)
        non_local = {'result': None}

        @asyncio.coroutine
        def wait_for_future():
            non_local['result'] = yield From(fut)

        t = asyncio.Task(wait_for_future(), loop=self.loop)
        test_utils.run_briefly(self.loop)
        self.assertTrue(fut.cb_added)

        res = object()
        fut.set_result(res)
        test_utils.run_briefly(self.loop)
        self.assertIs(res, non_local['result'])
        self.assertTrue(t.done())
        self.assertIsNone(t.result())

    def test_step_with_baseexception(self):
        @asyncio.coroutine
        def notmutch():
            raise BaseException()

        task = asyncio.Task(notmutch(), loop=self.loop)
        self.assertRaises(BaseException, task._step)

        self.assertTrue(task.done())
        self.assertIsInstance(task.exception(), BaseException)

    def test_baseexception_during_cancel(self):

        def gen():
            when = yield
            self.assertAlmostEqual(10.0, when)
            yield 0

        loop = self.new_test_loop(gen)

        @asyncio.coroutine
        def sleeper():
            yield From(asyncio.sleep(10, loop=loop))

        base_exc = BaseException()

        @asyncio.coroutine
        def notmutch():
            try:
                yield From(sleeper())
            except asyncio.CancelledError:
                raise base_exc

        task = asyncio.Task(notmutch(), loop=loop)
        test_utils.run_briefly(loop, 2)

        task.cancel()
        self.assertFalse(task.done())

        self.assertRaises(BaseException, test_utils.run_briefly, loop, 2)

        self.assertTrue(task.done())
        self.assertFalse(task.cancelled())
        self.assertIs(task.exception(), base_exc)

    def test_iscoroutinefunction(self):
        def fn():
            pass

        self.assertFalse(asyncio.iscoroutinefunction(fn))

        def fn1():
            yield
        self.assertFalse(asyncio.iscoroutinefunction(fn1))

        @asyncio.coroutine
        def fn2():
            yield
        self.assertTrue(asyncio.iscoroutinefunction(fn2))

    def test_coroutine_non_gen_function(self):
        @asyncio.coroutine
        def func():
            return 'test'

        self.assertTrue(asyncio.iscoroutinefunction(func))

        coro = func()
        self.assertTrue(asyncio.iscoroutine(coro))

        res = self.loop.run_until_complete(coro)
        self.assertEqual(res, 'test')

    def test_coroutine_non_gen_function_return_future(self):
        fut = asyncio.Future(loop=self.loop)

        @asyncio.coroutine
        def func():
            return fut

        @asyncio.coroutine
        def coro():
            fut.set_result('test')

        t1 = asyncio.Task(func(), loop=self.loop)
        t2 = asyncio.Task(coro(), loop=self.loop)
        res = self.loop.run_until_complete(t1)
        self.assertEqual(res, 'test')
        self.assertIsNone(t2.result())

    def test_current_task(self):
        self.assertIsNone(asyncio.Task.current_task(loop=self.loop))

        @asyncio.coroutine
        def coro(loop):
            self.assertTrue(asyncio.Task.current_task(loop=loop) is task)

        task = asyncio.Task(coro(self.loop), loop=self.loop)
        self.loop.run_until_complete(task)
        self.assertIsNone(asyncio.Task.current_task(loop=self.loop))

    def test_current_task_with_interleaving_tasks(self):
        self.assertIsNone(asyncio.Task.current_task(loop=self.loop))

        fut1 = asyncio.Future(loop=self.loop)
        fut2 = asyncio.Future(loop=self.loop)

        @asyncio.coroutine
        def coro1(loop):
            self.assertTrue(asyncio.Task.current_task(loop=loop) is task1)
            yield From(fut1)
            self.assertTrue(asyncio.Task.current_task(loop=loop) is task1)
            fut2.set_result(True)

        @asyncio.coroutine
        def coro2(loop):
            self.assertTrue(asyncio.Task.current_task(loop=loop) is task2)
            fut1.set_result(True)
            yield From(fut2)
            self.assertTrue(asyncio.Task.current_task(loop=loop) is task2)

        task1 = asyncio.Task(coro1(self.loop), loop=self.loop)
        task2 = asyncio.Task(coro2(self.loop), loop=self.loop)

        self.loop.run_until_complete(asyncio.wait((task1, task2),
                                                  loop=self.loop))
        self.assertIsNone(asyncio.Task.current_task(loop=self.loop))

    # Some thorough tests for cancellation propagation through
    # coroutines, tasks and wait().

    def test_yield_future_passes_cancel(self):
        # Cancelling outer() cancels inner() cancels waiter.
        non_local = {'proof': 0}
        waiter = asyncio.Future(loop=self.loop)

        @asyncio.coroutine
        def inner():
            try:
                yield From(waiter)
            except asyncio.CancelledError:
                non_local['proof'] += 1
                raise
            else:
                self.fail('got past sleep() in inner()')

        @asyncio.coroutine
        def outer():
            try:
                yield From(inner())
            except asyncio.CancelledError:
                non_local['proof'] += 100  # Expect this path.
            else:
                non_local['proof'] += 10

        f = asyncio.async(outer(), loop=self.loop)
        test_utils.run_briefly(self.loop)
        f.cancel()
        self.loop.run_until_complete(f)
        self.assertEqual(non_local['proof'], 101)
        self.assertTrue(waiter.cancelled())

    def test_yield_wait_does_not_shield_cancel(self):
        # Cancelling outer() makes wait() return early, leaves inner()
        # running.
        non_local = {'proof': 0}
        waiter = asyncio.Future(loop=self.loop)

        @asyncio.coroutine
        def inner():
            yield From(waiter)
            non_local['proof'] += 1

        @asyncio.coroutine
        def outer():
            d, p = yield From(asyncio.wait([inner()], loop=self.loop))
            non_local['proof'] += 100

        f = asyncio.async(outer(), loop=self.loop)
        test_utils.run_briefly(self.loop)
        f.cancel()
        self.assertRaises(
            asyncio.CancelledError, self.loop.run_until_complete, f)
        waiter.set_result(None)
        test_utils.run_briefly(self.loop)
        self.assertEqual(non_local['proof'], 1)

    def test_shield_result(self):
        inner = asyncio.Future(loop=self.loop)
        outer = asyncio.shield(inner)
        inner.set_result(42)
        res = self.loop.run_until_complete(outer)
        self.assertEqual(res, 42)

    def test_shield_exception(self):
        inner = asyncio.Future(loop=self.loop)
        outer = asyncio.shield(inner)
        test_utils.run_briefly(self.loop)
        exc = RuntimeError('expected')
        inner.set_exception(exc)
        test_utils.run_briefly(self.loop)
        self.assertIs(outer.exception(), exc)

    def test_shield_cancel(self):
        inner = asyncio.Future(loop=self.loop)
        outer = asyncio.shield(inner)
        test_utils.run_briefly(self.loop)
        inner.cancel()
        test_utils.run_briefly(self.loop)
        self.assertTrue(outer.cancelled())

    def test_shield_shortcut(self):
        fut = asyncio.Future(loop=self.loop)
        fut.set_result(42)
        res = self.loop.run_until_complete(asyncio.shield(fut))
        self.assertEqual(res, 42)

    def test_shield_effect(self):
        # Cancelling outer() does not affect inner().
        non_local = {'proof': 0}
        waiter = asyncio.Future(loop=self.loop)

        @asyncio.coroutine
        def inner():
            yield From(waiter)
            non_local['proof'] += 1

        @asyncio.coroutine
        def outer():
            yield From(asyncio.shield(inner(), loop=self.loop))
            non_local['proof'] += 100

        f = asyncio.async(outer(), loop=self.loop)
        test_utils.run_briefly(self.loop)
        f.cancel()
        with self.assertRaises(asyncio.CancelledError):
            self.loop.run_until_complete(f)
        waiter.set_result(None)
        test_utils.run_briefly(self.loop)
        self.assertEqual(non_local['proof'], 1)

    def test_shield_gather(self):
        child1 = asyncio.Future(loop=self.loop)
        child2 = asyncio.Future(loop=self.loop)
        parent = asyncio.gather(child1, child2, loop=self.loop)
        outer = asyncio.shield(parent, loop=self.loop)
        test_utils.run_briefly(self.loop)
        outer.cancel()
        test_utils.run_briefly(self.loop)
        self.assertTrue(outer.cancelled())
        child1.set_result(1)
        child2.set_result(2)
        test_utils.run_briefly(self.loop)
        self.assertEqual(parent.result(), [1, 2])

    def test_gather_shield(self):
        child1 = asyncio.Future(loop=self.loop)
        child2 = asyncio.Future(loop=self.loop)
        inner1 = asyncio.shield(child1, loop=self.loop)
        inner2 = asyncio.shield(child2, loop=self.loop)
        parent = asyncio.gather(inner1, inner2, loop=self.loop)
        test_utils.run_briefly(self.loop)
        parent.cancel()
        # This should cancel inner1 and inner2 but bot child1 and child2.
        test_utils.run_briefly(self.loop)
        self.assertIsInstance(parent.exception(), asyncio.CancelledError)
        self.assertTrue(inner1.cancelled())
        self.assertTrue(inner2.cancelled())
        child1.set_result(1)
        child2.set_result(2)
        test_utils.run_briefly(self.loop)

    def test_as_completed_invalid_args(self):
        fut = asyncio.Future(loop=self.loop)

        # as_completed() expects a list of futures, not a future instance
        self.assertRaises(TypeError, self.loop.run_until_complete,
            asyncio.as_completed(fut, loop=self.loop))
        self.assertRaises(TypeError, self.loop.run_until_complete,
            asyncio.as_completed(coroutine_function(), loop=self.loop))

    def test_wait_invalid_args(self):
        fut = asyncio.Future(loop=self.loop)

        # wait() expects a list of futures, not a future instance
        self.assertRaises(TypeError, self.loop.run_until_complete,
            asyncio.wait(fut, loop=self.loop))
        self.assertRaises(TypeError, self.loop.run_until_complete,
            asyncio.wait(coroutine_function(), loop=self.loop))

        # wait() expects at least a future
        self.assertRaises(ValueError, self.loop.run_until_complete,
            asyncio.wait([], loop=self.loop))

    def test_corowrapper_mocks_generator(self):

        def check():
            # A function that asserts various things.
            # Called twice, with different debug flag values.

            @asyncio.coroutine
            def coro():
                # The actual coroutine.
                self.assertTrue(gen.gi_running)
                yield From(fut)

            # A completed Future used to run the coroutine.
            fut = asyncio.Future(loop=self.loop)
            fut.set_result(None)

            # Call the coroutine.
            gen = coro()

            # Check some properties.
            self.assertTrue(asyncio.iscoroutine(gen))
            self.assertIsInstance(gen.gi_frame, types.FrameType)
            self.assertFalse(gen.gi_running)
            self.assertIsInstance(gen.gi_code, types.CodeType)

            # Run it.
            self.loop.run_until_complete(gen)

            # The frame should have changed.
            self.assertIsNone(gen.gi_frame)

        # Save debug flag.
        old_debug = asyncio.coroutines._DEBUG
        try:
            # Test with debug flag cleared.
            asyncio.coroutines._DEBUG = False
            check()

            # Test with debug flag set.
            asyncio.coroutines._DEBUG = True
            check()

        finally:
            # Restore original debug flag.
            asyncio.coroutines._DEBUG = old_debug

    def test_yield_from_corowrapper(self):
        old_debug = asyncio.coroutines._DEBUG
        asyncio.coroutines._DEBUG = True
        try:
            @asyncio.coroutine
            def t1():
                res = yield From(t2())
                raise Return(res)

            @asyncio.coroutine
            def t2():
                f = asyncio.Future(loop=self.loop)
                asyncio.Task(t3(f), loop=self.loop)
                res = yield From(f)
                raise Return(res)

            @asyncio.coroutine
            def t3(f):
                f.set_result((1, 2, 3))

            task = asyncio.Task(t1(), loop=self.loop)
            val = self.loop.run_until_complete(task)
            self.assertEqual(val, (1, 2, 3))
        finally:
            asyncio.coroutines._DEBUG = old_debug

    def test_yield_from_corowrapper_send(self):
        def foo():
            a = yield
            raise Return(a)

        def call(arg):
            cw = asyncio.coroutines.CoroWrapper(foo(), foo)
            cw.send(None)
            try:
                cw.send(arg)
            except StopIteration as ex:
                return ex.value
            else:
                raise AssertionError('StopIteration was expected')

        self.assertEqual(call((1, 2)), (1, 2))
        self.assertEqual(call('spam'), 'spam')

    def test_corowrapper_weakref(self):
        wd = weakref.WeakValueDictionary()
        def foo(): yield From([])
        cw = asyncio.coroutines.CoroWrapper(foo(), foo)
        wd['cw'] = cw  # Would fail without __weakref__ slot.
        cw.gen = None  # Suppress warning from __del__.


class GatherTestsBase:

    def setUp(self):
        self.one_loop = self.new_test_loop()
        self.other_loop = self.new_test_loop()
        self.set_event_loop(self.one_loop, cleanup=False)

    def _run_loop(self, loop):
        while loop._ready:
            test_utils.run_briefly(loop)

    def _check_success(self, **kwargs):
        a, b, c = [asyncio.Future(loop=self.one_loop) for i in range(3)]
        fut = asyncio.gather(*self.wrap_futures(a, b, c), **kwargs)
        cb = test_utils.MockCallback()
        fut.add_done_callback(cb)
        b.set_result(1)
        a.set_result(2)
        self._run_loop(self.one_loop)
        self.assertEqual(cb.called, False)
        self.assertFalse(fut.done())
        c.set_result(3)
        self._run_loop(self.one_loop)
        cb.assert_called_once_with(fut)
        self.assertEqual(fut.result(), [2, 1, 3])

    def test_success(self):
        self._check_success()
        self._check_success(return_exceptions=False)

    def test_result_exception_success(self):
        self._check_success(return_exceptions=True)

    def test_one_exception(self):
        a, b, c, d, e = [asyncio.Future(loop=self.one_loop) for i in range(5)]
        fut = asyncio.gather(*self.wrap_futures(a, b, c, d, e))
        cb = test_utils.MockCallback()
        fut.add_done_callback(cb)
        exc = ZeroDivisionError()
        a.set_result(1)
        b.set_exception(exc)
        self._run_loop(self.one_loop)
        self.assertTrue(fut.done())
        cb.assert_called_once_with(fut)
        self.assertIs(fut.exception(), exc)
        # Does nothing
        c.set_result(3)
        d.cancel()
        e.set_exception(RuntimeError())
        e.exception()

    def test_return_exceptions(self):
        a, b, c, d = [asyncio.Future(loop=self.one_loop) for i in range(4)]
        fut = asyncio.gather(*self.wrap_futures(a, b, c, d),
                             return_exceptions=True)
        cb = test_utils.MockCallback()
        fut.add_done_callback(cb)
        exc = ZeroDivisionError()
        exc2 = RuntimeError()
        b.set_result(1)
        c.set_exception(exc)
        a.set_result(3)
        self._run_loop(self.one_loop)
        self.assertFalse(fut.done())
        d.set_exception(exc2)
        self._run_loop(self.one_loop)
        self.assertTrue(fut.done())
        cb.assert_called_once_with(fut)
        self.assertEqual(fut.result(), [3, 1, exc, exc2])

    def test_env_var_debug(self):
        path = os.path.dirname(asyncio.__file__)
        path = os.path.normpath(os.path.join(path, '..'))
        code = '\n'.join((
            'import sys',
            'sys.path.insert(0, %r)' % path,
            'import trollius.coroutines',
            'print(trollius.coroutines._DEBUG)'))

        # Test with -E to not fail if the unit test was run with
        # PYTHONASYNCIODEBUG set to a non-empty string
        sts, stdout, stderr = assert_python_ok('-E', '-c', code)
        self.assertEqual(stdout.rstrip(), b'False')

        sts, stdout, stderr = assert_python_ok('-c', code,
                                               PYTHONASYNCIODEBUG='')
        self.assertEqual(stdout.rstrip(), b'False')

        sts, stdout, stderr = assert_python_ok('-c', code,
                                               PYTHONASYNCIODEBUG='1')
        self.assertEqual(stdout.rstrip(), b'True')

        sts, stdout, stderr = assert_python_ok('-E', '-c', code,
                                               PYTHONASYNCIODEBUG='1')
        self.assertEqual(stdout.rstrip(), b'False')


class FutureGatherTests(GatherTestsBase, test_utils.TestCase):

    def wrap_futures(self, *futures):
        return futures

    def _check_empty_sequence(self, seq_or_iter):
        asyncio.set_event_loop(self.one_loop)
        self.addCleanup(asyncio.set_event_loop, None)
        fut = asyncio.gather(*seq_or_iter)
        self.assertIsInstance(fut, asyncio.Future)
        self.assertIs(fut._loop, self.one_loop)
        self._run_loop(self.one_loop)
        self.assertTrue(fut.done())
        self.assertEqual(fut.result(), [])
        fut = asyncio.gather(*seq_or_iter, loop=self.other_loop)
        self.assertIs(fut._loop, self.other_loop)

    def test_constructor_empty_sequence(self):
        self._check_empty_sequence([])
        self._check_empty_sequence(())
        self._check_empty_sequence(set())
        self._check_empty_sequence(iter(""))

    def test_constructor_heterogenous_futures(self):
        fut1 = asyncio.Future(loop=self.one_loop)
        fut2 = asyncio.Future(loop=self.other_loop)
        with self.assertRaises(ValueError):
            asyncio.gather(fut1, fut2)
        with self.assertRaises(ValueError):
            asyncio.gather(fut1, loop=self.other_loop)

    def test_constructor_homogenous_futures(self):
        children = [asyncio.Future(loop=self.other_loop) for i in range(3)]
        fut = asyncio.gather(*children)
        self.assertIs(fut._loop, self.other_loop)
        self._run_loop(self.other_loop)
        self.assertFalse(fut.done())
        fut = asyncio.gather(*children, loop=self.other_loop)
        self.assertIs(fut._loop, self.other_loop)
        self._run_loop(self.other_loop)
        self.assertFalse(fut.done())

    def test_one_cancellation(self):
        a, b, c, d, e = [asyncio.Future(loop=self.one_loop) for i in range(5)]
        fut = asyncio.gather(a, b, c, d, e)
        cb = test_utils.MockCallback()
        fut.add_done_callback(cb)
        a.set_result(1)
        b.cancel()
        self._run_loop(self.one_loop)
        self.assertTrue(fut.done())
        cb.assert_called_once_with(fut)
        self.assertFalse(fut.cancelled())
        self.assertIsInstance(fut.exception(), asyncio.CancelledError)
        # Does nothing
        c.set_result(3)
        d.cancel()
        e.set_exception(RuntimeError())
        e.exception()

    def test_result_exception_one_cancellation(self):
        a, b, c, d, e, f = [asyncio.Future(loop=self.one_loop)
                            for i in range(6)]
        fut = asyncio.gather(a, b, c, d, e, f, return_exceptions=True)
        cb = test_utils.MockCallback()
        fut.add_done_callback(cb)
        a.set_result(1)
        zde = ZeroDivisionError()
        b.set_exception(zde)
        c.cancel()
        self._run_loop(self.one_loop)
        self.assertFalse(fut.done())
        d.set_result(3)
        e.cancel()
        rte = RuntimeError()
        f.set_exception(rte)
        res = self.one_loop.run_until_complete(fut)
        self.assertIsInstance(res[2], asyncio.CancelledError)
        self.assertIsInstance(res[4], asyncio.CancelledError)
        res[2] = res[4] = None
        self.assertEqual(res, [1, zde, None, 3, None, rte])
        cb.assert_called_once_with(fut)


class CoroutineGatherTests(GatherTestsBase, test_utils.TestCase):

    def setUp(self):
        super(CoroutineGatherTests, self).setUp()
        asyncio.set_event_loop(self.one_loop)

<<<<<<< HEAD
    def tearDown(self):
        asyncio.set_event_loop(None)
        super(CoroutineGatherTests, self).tearDown()

=======
>>>>>>> 9a02568b
    def wrap_futures(self, *futures):
        coros = []
        for fut in futures:
            @asyncio.coroutine
            def coro(fut=fut):
                result = (yield From(fut))
                raise Return(result)
            coros.append(coro())
        return coros

    def test_constructor_loop_selection(self):
        @asyncio.coroutine
        def coro():
            return 'abc'
        gen1 = coro()
        gen2 = coro()
        fut = asyncio.gather(gen1, gen2)
        self.assertIs(fut._loop, self.one_loop)
        gen1.close()
        gen2.close()
        gen3 = coro()
        gen4 = coro()
        fut = asyncio.gather(gen3, gen4, loop=self.other_loop)
        self.assertIs(fut._loop, self.other_loop)
        gen3.close()
        gen4.close()

    def test_duplicate_coroutines(self):
        @asyncio.coroutine
        def coro(s):
            return s
        c = coro('abc')
        fut = asyncio.gather(c, c, coro('def'), c, loop=self.one_loop)
        self._run_loop(self.one_loop)
        self.assertEqual(fut.result(), ['abc', 'abc', 'def', 'abc'])

    def test_cancellation_broadcast(self):
        # Cancelling outer() cancels all children.
        non_local = {'proof': 0}
        waiter = asyncio.Future(loop=self.one_loop)

        @asyncio.coroutine
        def inner():
            yield From(waiter)
            non_local['proof'] += 1

        child1 = asyncio.async(inner(), loop=self.one_loop)
        child2 = asyncio.async(inner(), loop=self.one_loop)
        non_local['gatherer'] = None

        @asyncio.coroutine
        def outer():
            non_local['gatherer'] = asyncio.gather(child1, child2, loop=self.one_loop)
            yield From(non_local['gatherer'])
            non_local['proof'] += 100

        f = asyncio.async(outer(), loop=self.one_loop)
        test_utils.run_briefly(self.one_loop)
        self.assertTrue(f.cancel())
        with self.assertRaises(asyncio.CancelledError):
            self.one_loop.run_until_complete(f)
        self.assertFalse(non_local['gatherer'].cancel())
        self.assertTrue(waiter.cancelled())
        self.assertTrue(child1.cancelled())
        self.assertTrue(child2.cancelled())
        test_utils.run_briefly(self.one_loop)
        self.assertEqual(non_local['proof'], 0)

    def test_exception_marking(self):
        # Test for the first line marked "Mark exception retrieved."

        @asyncio.coroutine
        def inner(f):
            yield From(f)
            raise RuntimeError('should not be ignored')

        a = asyncio.Future(loop=self.one_loop)
        b = asyncio.Future(loop=self.one_loop)

        @asyncio.coroutine
        def outer():
            yield From(asyncio.gather(inner(a), inner(b), loop=self.one_loop))

        f = asyncio.async(outer(), loop=self.one_loop)
        test_utils.run_briefly(self.one_loop)
        a.set_result(None)
        test_utils.run_briefly(self.one_loop)
        b.set_result(None)
        test_utils.run_briefly(self.one_loop)
        self.assertIsInstance(f.exception(), RuntimeError)


if __name__ == '__main__':
    unittest.main()<|MERGE_RESOLUTION|>--- conflicted
+++ resolved
@@ -7,17 +7,11 @@
 import unittest
 import weakref
 
-<<<<<<< HEAD
 import trollius as asyncio
 from trollius import From, Return
 from trollius import coroutines
 from trollius import test_utils
 from trollius.test_support import assert_python_ok
-=======
-import asyncio
-from asyncio import tasks
-from asyncio import test_utils
->>>>>>> 9a02568b
 
 
 PY35 = (sys.version_info >= (3, 5))
@@ -184,7 +178,7 @@
                 return super(MyTask, self).__repr__()
 
         gen = notmuch()
-        if PY35 or tasks._DEBUG:
+        if PY35 or coroutines._DEBUG:
             # On Python >= 3.5, generators now inherit the name of the
             # function, as expected, and have a qualified name (__qualname__
             # attribute). In debug mode, @coroutine decorator uses CoroWrapper
@@ -1575,20 +1569,20 @@
             'print(trollius.coroutines._DEBUG)'))
 
         # Test with -E to not fail if the unit test was run with
-        # PYTHONASYNCIODEBUG set to a non-empty string
+        # TROLLIUSDEBUG set to a non-empty string
         sts, stdout, stderr = assert_python_ok('-E', '-c', code)
         self.assertEqual(stdout.rstrip(), b'False')
 
         sts, stdout, stderr = assert_python_ok('-c', code,
-                                               PYTHONASYNCIODEBUG='')
+                                               TROLLIUSDEBUG='')
         self.assertEqual(stdout.rstrip(), b'False')
 
         sts, stdout, stderr = assert_python_ok('-c', code,
-                                               PYTHONASYNCIODEBUG='1')
+                                               TROLLIUSDEBUG='1')
         self.assertEqual(stdout.rstrip(), b'True')
 
         sts, stdout, stderr = assert_python_ok('-E', '-c', code,
-                                               PYTHONASYNCIODEBUG='1')
+                                               TROLLIUSDEBUG='1')
         self.assertEqual(stdout.rstrip(), b'False')
 
 
@@ -1682,13 +1676,6 @@
         super(CoroutineGatherTests, self).setUp()
         asyncio.set_event_loop(self.one_loop)
 
-<<<<<<< HEAD
-    def tearDown(self):
-        asyncio.set_event_loop(None)
-        super(CoroutineGatherTests, self).tearDown()
-
-=======
->>>>>>> 9a02568b
     def wrap_futures(self, *futures):
         coros = []
         for fut in futures:
