--- conflicted
+++ resolved
@@ -103,18 +103,14 @@
             asyncio.async('ok')
 
     def test_task_repr(self):
-<<<<<<< HEAD
-        @tasks.coroutine
+        @asyncio.coroutine
         def noop():
             pass
 
-        @tasks.coroutine
-=======
-        @asyncio.coroutine
->>>>>>> 7ef01277
+        @asyncio.coroutine
         def notmuch():
             yield noop()
-            raise tasks.Return('abc')
+            raise asyncio.Return('abc')
 
         t = asyncio.Task(notmuch(), loop=self.loop)
         t.add_done_callback(Dummy())
@@ -151,7 +147,7 @@
         def outer():
             a = yield inner1()
             b = yield inner2()
-            raise tasks.Return(a+b)
+            raise asyncio.Return(a+b)
 
         @asyncio.coroutine
         def inner1():
@@ -176,18 +172,11 @@
 
         @asyncio.coroutine
         def task():
-<<<<<<< HEAD
-            yield tasks.sleep(10.0, loop=loop)
-            raise tasks.Return(12)
-
-        t = tasks.Task(task(), loop=loop)
+            yield asyncio.sleep(10.0, loop=loop)
+            raise asyncio.Return(12)
+
+        t = asyncio.Task(task(), loop=loop)
         test_utils.run_briefly(loop)
-=======
-            yield from asyncio.sleep(10.0, loop=loop)
-            return 12
-
-        t = asyncio.Task(task(), loop=loop)
->>>>>>> 7ef01277
         loop.call_soon(t.cancel)
         with self.assertRaises(asyncio.CancelledError):
             loop.run_until_complete(t)
@@ -200,7 +189,7 @@
         def task():
             yield
             yield
-            raise tasks.Return(12)
+            raise asyncio.Return(12)
 
         t = asyncio.Task(task(), loop=self.loop)
         test_utils.run_briefly(self.loop)  # start coro
@@ -217,7 +206,7 @@
         @asyncio.coroutine
         def task():
             yield f
-            raise tasks.Return(12)
+            raise asyncio.Return(12)
 
         t = asyncio.Task(task(), loop=self.loop)
         test_utils.run_briefly(self.loop)  # start task
@@ -233,7 +222,7 @@
         @asyncio.coroutine
         def task():
             yield f
-            raise tasks.Return(12)
+            raise asyncio.Return(12)
 
         t = asyncio.Task(task(), loop=self.loop)
         test_utils.run_briefly(self.loop)
@@ -256,15 +245,9 @@
         def task():
             yield fut1
             try:
-<<<<<<< HEAD
                 yield fut2
-            except futures.CancelledError:
-                raise tasks.Return(42)
-=======
-                yield from fut2
             except asyncio.CancelledError:
-                return 42
->>>>>>> 7ef01277
+                raise asyncio.Return(42)
 
         t = asyncio.Task(task(), loop=self.loop)
         test_utils.run_briefly(self.loop)
@@ -287,16 +270,11 @@
         def task():
             yield fut1
             try:
-<<<<<<< HEAD
                 yield fut2
-            except futures.CancelledError:
-=======
-                yield from fut2
             except asyncio.CancelledError:
->>>>>>> 7ef01277
                 pass
             res = yield fut3
-            raise tasks.Return(res)
+            raise asyncio.Return(res)
 
         t = asyncio.Task(task(), loop=self.loop)
         test_utils.run_briefly(self.loop)
@@ -323,13 +301,8 @@
             t.cancel()
             self.assertTrue(t._must_cancel)  # White-box test.
             # The sleep should be cancelled immediately.
-<<<<<<< HEAD
-            yield tasks.sleep(100, loop=loop)
-            raise tasks.Return(12)
-=======
-            yield from asyncio.sleep(100, loop=loop)
-            return 12
->>>>>>> 7ef01277
+            yield asyncio.sleep(100, loop=loop)
+            raise asyncio.Return(12)
 
         t = asyncio.Task(task(), loop=loop)
         self.assertRaises(
@@ -357,20 +330,11 @@
 
         @asyncio.coroutine
         def task():
-<<<<<<< HEAD
             while non_local['x'] < 10:
-                waiters.append(tasks.sleep(0.1, loop=loop))
+                waiters.append(asyncio.sleep(0.1, loop=loop))
                 yield waiters[-1]
                 non_local['x'] += 1
                 if non_local['x'] == 3:
-=======
-            nonlocal x
-            while x < 10:
-                waiters.append(asyncio.sleep(0.1, loop=loop))
-                yield from waiters[-1]
-                x += 1
-                if x == 2:
->>>>>>> 7ef01277
                     loop.stop()
 
         t = asyncio.Task(task(), loop=loop)
@@ -386,7 +350,7 @@
 
     def test_wait_for(self):
 
-        @tasks.coroutine
+        @asyncio.coroutine
         def gen():
             when = yield
             self.assertAlmostEqual(0.2, when)
@@ -397,27 +361,19 @@
         loop = test_utils.TestLoop(gen)
         self.addCleanup(loop.close)
 
-        foo_running = None
+        non_local = {'foo_running': None}
 
         @asyncio.coroutine
         def foo():
-<<<<<<< HEAD
-            yield tasks.sleep(0.2, loop=loop)
-            raise tasks.Return('done')
-
-        fut = tasks.Task(foo(), loop=loop)
+            non_local['foo_running'] = True
+            try:
+                yield asyncio.sleep(0.2, loop=loop)
+            finally:
+                non_local['foo_running'] = False
+            raise Return('done')
+
+        fut = asyncio.Task(foo(), loop=loop)
         test_utils.run_briefly(loop)
-=======
-            nonlocal foo_running
-            foo_running = True
-            try:
-                yield from asyncio.sleep(0.2, loop=loop)
-            finally:
-                foo_running = False
-            return 'done'
-
-        fut = asyncio.Task(foo(), loop=loop)
->>>>>>> 7ef01277
 
         with self.assertRaises(asyncio.TimeoutError):
             loop.run_until_complete(asyncio.wait_for(fut, 0.1, loop=loop))
@@ -425,7 +381,7 @@
         # it should have been cancelled due to the timeout
         self.assertTrue(fut.cancelled())
         self.assertAlmostEqual(0.1, loop.time())
-        self.assertEqual(foo_running, False)
+        self.assertEqual(non_local['foo_running'], False)
 
 
     def test_wait_for_with_global_loop(self):
@@ -442,26 +398,15 @@
 
         @asyncio.coroutine
         def foo():
-<<<<<<< HEAD
-            yield tasks.sleep(0.2, loop=loop)
-            raise tasks.Return('done')
-=======
-            yield from asyncio.sleep(0.2, loop=loop)
-            return 'done'
->>>>>>> 7ef01277
+            yield asyncio.sleep(0.2, loop=loop)
+            raise asyncio.Return('done')
 
         asyncio.set_event_loop(loop)
         try:
-<<<<<<< HEAD
-            fut = tasks.Task(foo(), loop=loop)
+            fut = asyncio.Task(foo(), loop=loop)
             test_utils.run_briefly(loop)
-            with self.assertRaises(futures.TimeoutError):
-                loop.run_until_complete(tasks.wait_for(fut, 0.01))
-=======
-            fut = asyncio.Task(foo(), loop=loop)
             with self.assertRaises(asyncio.TimeoutError):
                 loop.run_until_complete(asyncio.wait_for(fut, 0.01))
->>>>>>> 7ef01277
         finally:
             asyncio.set_event_loop(None)
 
@@ -486,14 +431,10 @@
 
         @asyncio.coroutine
         def foo():
-<<<<<<< HEAD
-            done, pending = yield tasks.wait([b, a], loop=loop)
-=======
-            done, pending = yield from asyncio.wait([b, a], loop=loop)
->>>>>>> 7ef01277
+            done, pending = yield asyncio.wait([b, a], loop=loop)
             self.assertEqual(done, set([a, b]))
             self.assertEqual(pending, set())
-            raise tasks.Return(42)
+            raise asyncio.Return(42)
 
         res = loop.run_until_complete(asyncio.Task(foo(), loop=loop))
         self.assertEqual(res, 42)
@@ -521,14 +462,10 @@
 
         @asyncio.coroutine
         def foo():
-<<<<<<< HEAD
-            done, pending = yield tasks.wait([b, a])
-=======
-            done, pending = yield from asyncio.wait([b, a])
->>>>>>> 7ef01277
+            done, pending = yield asyncio.wait([b, a])
             self.assertEqual(done, set([a, b]))
             self.assertEqual(pending, set())
-            raise tasks.Return(42)
+            raise asyncio.Return(42)
 
         asyncio.set_event_loop(loop)
         try:
@@ -656,11 +593,7 @@
 
         @asyncio.coroutine
         def exc():
-<<<<<<< HEAD
-            yield tasks.sleep(0.01, loop=loop)
-=======
-            yield from asyncio.sleep(0.01, loop=loop)
->>>>>>> 7ef01277
+            yield asyncio.sleep(0.01, loop=loop)
             raise ZeroDivisionError('err')
 
         b = asyncio.Task(exc(), loop=loop)
@@ -692,22 +625,14 @@
 
         @asyncio.coroutine
         def sleeper():
-<<<<<<< HEAD
-            yield tasks.sleep(0.15, loop=loop)
-=======
-            yield from asyncio.sleep(0.15, loop=loop)
->>>>>>> 7ef01277
+            yield asyncio.sleep(0.15, loop=loop)
             raise ZeroDivisionError('really')
 
         b = asyncio.Task(sleeper(), loop=loop)
 
         @asyncio.coroutine
         def foo():
-<<<<<<< HEAD
-            done, pending = yield tasks.wait([b, a], loop=loop)
-=======
-            done, pending = yield from asyncio.wait([b, a], loop=loop)
->>>>>>> 7ef01277
+            done, pending = yield asyncio.wait([b, a], loop=loop)
             self.assertEqual(len(done), 2)
             self.assertEqual(pending, set())
             errors = set(f for f in done if f.exception() is not None)
@@ -738,13 +663,8 @@
 
         @asyncio.coroutine
         def foo():
-<<<<<<< HEAD
-            done, pending = yield tasks.wait([b, a], timeout=0.11,
+            done, pending = yield asyncio.wait([b, a], timeout=0.11,
                                              loop=loop)
-=======
-            done, pending = yield from asyncio.wait([b, a], timeout=0.11,
-                                                  loop=loop)
->>>>>>> 7ef01277
             self.assertEqual(done, set([a]))
             self.assertEqual(pending, set([b]))
 
@@ -798,17 +718,12 @@
 
         @asyncio.coroutine
         def sleeper(dt, x):
-<<<<<<< HEAD
-            yield tasks.sleep(dt, loop=loop)
-=======
-            nonlocal time_shifted
-            yield from asyncio.sleep(dt, loop=loop)
->>>>>>> 7ef01277
+            yield asyncio.sleep(dt, loop=loop)
             completed.add(x)
             if not non_local['time_shifted'] and 'a' in completed and 'b' in completed:
                 non_local['time_shifted'] = True
                 loop.advance_time(0.14)
-            raise tasks.Return(x)
+            raise asyncio.Return(x)
 
         a = sleeper(0.01, 'a')
         b = sleeper(0.01, 'b')
@@ -817,15 +732,9 @@
         @asyncio.coroutine
         def foo():
             values = []
-<<<<<<< HEAD
-            for f in tasks.as_completed([b, c, a], loop=loop):
+            for f in asyncio.as_completed([b, c, a], loop=loop):
                 values.append((yield f))
-            raise tasks.Return(values)
-=======
-            for f in asyncio.as_completed([b, c, a], loop=loop):
-                values.append((yield from f))
-            return values
->>>>>>> 7ef01277
+            raise asyncio.Return(values)
 
         res = loop.run_until_complete(asyncio.Task(foo(), loop=loop))
         self.assertAlmostEqual(0.15, loop.time())
@@ -865,7 +774,7 @@
                     values.append((1, v))
                 except asyncio.TimeoutError as exc:
                     values.append((2, exc))
-            raise tasks.Return(values)
+            raise asyncio.Return(values)
 
         res = loop.run_until_complete(asyncio.Task(foo(), loop=loop))
         self.assertEqual(len(res), 2, res)
@@ -888,17 +797,10 @@
         loop = test_utils.TestLoop(gen)
         self.addCleanup(loop.close)
 
-<<<<<<< HEAD
-        a = tasks.sleep(0.05, 'a', loop=loop)
-        b = tasks.sleep(0.10, 'b', loop=loop)
-        fs = set((a, b))
-        futs = list(tasks.as_completed(fs, loop=loop))
-=======
         a = asyncio.sleep(0.05, 'a', loop=loop)
         b = asyncio.sleep(0.10, 'b', loop=loop)
-        fs = {a, b}
+        fs = set((a, b))
         futs = list(asyncio.as_completed(fs, loop=loop))
->>>>>>> 7ef01277
         self.assertEqual(len(futs), 2)
 
         x = loop.run_until_complete(futs[1])
@@ -921,17 +823,10 @@
         loop = test_utils.TestLoop(gen)
         self.addCleanup(loop.close)
 
-<<<<<<< HEAD
-        a = tasks.sleep(0.05, 'a', loop=loop)
-        b = tasks.sleep(0.05, 'b', loop=loop)
-        fs = set((a, b))
-        futs = list(tasks.as_completed(fs, loop=loop))
-=======
         a = asyncio.sleep(0.05, 'a', loop=loop)
         b = asyncio.sleep(0.05, 'b', loop=loop)
-        fs = {a, b}
+        fs = set((a, b))
         futs = list(asyncio.as_completed(fs, loop=loop))
->>>>>>> 7ef01277
         self.assertEqual(len(futs), 2)
         waiter = asyncio.wait(futs, loop=loop)
         done, pending = loop.run_until_complete(waiter)
@@ -951,15 +846,9 @@
 
         @asyncio.coroutine
         def sleeper(dt, arg):
-<<<<<<< HEAD
-            yield tasks.sleep(dt/2, loop=loop)
-            res = yield tasks.sleep(dt/2, arg, loop=loop)
-            raise tasks.Return(res)
-=======
-            yield from asyncio.sleep(dt/2, loop=loop)
-            res = yield from asyncio.sleep(dt/2, arg, loop=loop)
-            return res
->>>>>>> 7ef01277
+            yield asyncio.sleep(dt/2, loop=loop)
+            res = yield asyncio.sleep(dt/2, arg, loop=loop)
+            raise asyncio.Return(res)
 
         t = asyncio.Task(sleeper(0.1, 'yeah'), loop=loop)
         loop.run_until_complete(t)
@@ -1012,31 +901,19 @@
 
         @asyncio.coroutine
         def sleep(dt):
-<<<<<<< HEAD
-            non_local['sleepfut'] = tasks.sleep(dt, loop=loop)
+            non_local['sleepfut'] = asyncio.sleep(dt, loop=loop)
             yield non_local['sleepfut']
-=======
-            nonlocal sleepfut
-            sleepfut = asyncio.sleep(dt, loop=loop)
-            yield from sleepfut
->>>>>>> 7ef01277
 
         @asyncio.coroutine
         def doit():
             sleeper = asyncio.Task(sleep(5000), loop=loop)
             loop.call_later(0.1, sleeper.cancel)
             try:
-<<<<<<< HEAD
                 yield sleeper
-            except futures.CancelledError:
-                raise tasks.Return('cancelled')
-=======
-                yield from sleeper
             except asyncio.CancelledError:
-                return 'cancelled'
->>>>>>> 7ef01277
+                raise asyncio.Return('cancelled')
             else:
-                raise tasks.Return('slept in')
+                raise asyncio.Return('slept in')
 
         doer = doit()
         self.assertEqual(loop.run_until_complete(doer), 'cancelled')
@@ -1077,7 +954,7 @@
         def notmuch():
             yield None
             yield 1
-            raise tasks.Return('ko')
+            raise asyncio.Return('ko')
 
         self.assertRaises(
             RuntimeError, self.loop.run_until_complete, notmuch())
@@ -1135,32 +1012,19 @@
 
         @asyncio.coroutine
         def sleeper():
-<<<<<<< HEAD
-            yield tasks.sleep(10, loop=loop)
-=======
-            yield from asyncio.sleep(10, loop=loop)
->>>>>>> 7ef01277
+            yield asyncio.sleep(10, loop=loop)
 
         base_exc = BaseException()
 
         @asyncio.coroutine
         def notmutch():
             try:
-<<<<<<< HEAD
                 yield sleeper()
-            except futures.CancelledError:
-                raise base_exc
-
-        task = tasks.Task(notmutch(), loop=loop)
-        test_utils.run_briefly(loop, 2)
-=======
-                yield from sleeper()
             except asyncio.CancelledError:
                 raise base_exc
 
         task = asyncio.Task(notmutch(), loop=loop)
-        test_utils.run_briefly(loop)
->>>>>>> 7ef01277
+        test_utils.run_briefly(loop, 2)
 
         task.cancel()
         self.assertFalse(task.done())
@@ -1186,40 +1050,6 @@
             yield
         self.assertTrue(asyncio.iscoroutinefunction(fn2))
 
-<<<<<<< HEAD
-=======
-    def test_yield_vs_yield_from(self):
-        fut = asyncio.Future(loop=self.loop)
-
-        @asyncio.coroutine
-        def wait_for_future():
-            yield fut
-
-        task = wait_for_future()
-        with self.assertRaises(RuntimeError):
-            self.loop.run_until_complete(task)
-
-        self.assertFalse(fut.done())
-
-    def test_yield_vs_yield_from_generator(self):
-        @asyncio.coroutine
-        def coro():
-            yield
-
-        @asyncio.coroutine
-        def wait_for_future():
-            gen = coro()
-            try:
-                yield gen
-            finally:
-                gen.close()
-
-        task = wait_for_future()
-        self.assertRaises(
-            RuntimeError,
-            self.loop.run_until_complete, task)
-
->>>>>>> 7ef01277
     def test_coroutine_non_gen_function(self):
         @asyncio.coroutine
         def func():
@@ -1269,28 +1099,17 @@
 
         @asyncio.coroutine
         def coro1(loop):
-<<<<<<< HEAD
-            self.assertTrue(tasks.Task.current_task(loop=loop) is task1)
+            self.assertTrue(asyncio.Task.current_task(loop=loop) is task1)
             yield fut1
-            self.assertTrue(tasks.Task.current_task(loop=loop) is task1)
-=======
             self.assertTrue(asyncio.Task.current_task(loop=loop) is task1)
-            yield from fut1
-            self.assertTrue(asyncio.Task.current_task(loop=loop) is task1)
->>>>>>> 7ef01277
             fut2.set_result(True)
 
         @asyncio.coroutine
         def coro2(loop):
             self.assertTrue(asyncio.Task.current_task(loop=loop) is task2)
             fut1.set_result(True)
-<<<<<<< HEAD
             yield fut2
-            self.assertTrue(tasks.Task.current_task(loop=loop) is task2)
-=======
-            yield from fut2
             self.assertTrue(asyncio.Task.current_task(loop=loop) is task2)
->>>>>>> 7ef01277
 
         task1 = asyncio.Task(coro1(self.loop), loop=self.loop)
         task2 = asyncio.Task(coro2(self.loop), loop=self.loop)
@@ -1304,26 +1123,15 @@
 
     def test_yield_future_passes_cancel(self):
         # Cancelling outer() cancels inner() cancels waiter.
-<<<<<<< HEAD
         non_local = {'proof': 0}
-        waiter = futures.Future(loop=self.loop)
-=======
-        proof = 0
         waiter = asyncio.Future(loop=self.loop)
->>>>>>> 7ef01277
 
         @asyncio.coroutine
         def inner():
             try:
-<<<<<<< HEAD
                 yield waiter
-            except futures.CancelledError:
+            except asyncio.CancelledError:
                 non_local['proof'] += 1
-=======
-                yield from waiter
-            except asyncio.CancelledError:
-                proof += 1
->>>>>>> 7ef01277
                 raise
             else:
                 self.fail('got past sleep() in inner()')
@@ -1331,15 +1139,9 @@
         @asyncio.coroutine
         def outer():
             try:
-<<<<<<< HEAD
                 yield inner()
-            except futures.CancelledError:
+            except asyncio.CancelledError:
                 non_local['proof'] += 100  # Expect this path.
-=======
-                yield from inner()
-            except asyncio.CancelledError:
-                proof += 100  # Expect this path.
->>>>>>> 7ef01277
             else:
                 non_local['proof'] += 10
 
@@ -1353,13 +1155,8 @@
     def test_yield_wait_does_not_shield_cancel(self):
         # Cancelling outer() makes wait() return early, leaves inner()
         # running.
-<<<<<<< HEAD
         non_local = {'proof': 0}
-        waiter = futures.Future(loop=self.loop)
-=======
-        proof = 0
         waiter = asyncio.Future(loop=self.loop)
->>>>>>> 7ef01277
 
         @asyncio.coroutine
         def inner():
@@ -1368,14 +1165,8 @@
 
         @asyncio.coroutine
         def outer():
-<<<<<<< HEAD
-            d, p = yield tasks.wait([inner()], loop=self.loop)
+            d, p = yield asyncio.wait([inner()], loop=self.loop)
             non_local['proof'] += 100
-=======
-            nonlocal proof
-            d, p = yield from asyncio.wait([inner()], loop=self.loop)
-            proof += 100
->>>>>>> 7ef01277
 
         f = asyncio.async(outer(), loop=self.loop)
         test_utils.run_briefly(self.loop)
@@ -1418,13 +1209,8 @@
 
     def test_shield_effect(self):
         # Cancelling outer() does not affect inner().
-<<<<<<< HEAD
         non_local = {'proof': 0}
-        waiter = futures.Future(loop=self.loop)
-=======
-        proof = 0
         waiter = asyncio.Future(loop=self.loop)
->>>>>>> 7ef01277
 
         @asyncio.coroutine
         def inner():
@@ -1433,14 +1219,8 @@
 
         @asyncio.coroutine
         def outer():
-<<<<<<< HEAD
-            yield tasks.shield(inner(), loop=self.loop)
+            yield asyncio.shield(inner(), loop=self.loop)
             non_local['proof'] += 100
-=======
-            nonlocal proof
-            yield from asyncio.shield(inner(), loop=self.loop)
-            proof += 100
->>>>>>> 7ef01277
 
         f = asyncio.async(outer(), loop=self.loop)
         test_utils.run_briefly(self.loop)
@@ -1498,15 +1278,9 @@
             test_utils.run_briefly(loop)
 
     def _check_success(self, **kwargs):
-<<<<<<< HEAD
-        a, b, c = [futures.Future(loop=self.one_loop) for i in range(3)]
-        fut = tasks.gather(*self.wrap_futures(a, b, c), **kwargs)
-        cb = mock.Mock()
-=======
         a, b, c = [asyncio.Future(loop=self.one_loop) for i in range(3)]
         fut = asyncio.gather(*self.wrap_futures(a, b, c), **kwargs)
-        cb = Mock()
->>>>>>> 7ef01277
+        cb = mock.Mock()
         fut.add_done_callback(cb)
         b.set_result(1)
         a.set_result(2)
@@ -1526,15 +1300,9 @@
         self._check_success(return_exceptions=True)
 
     def test_one_exception(self):
-<<<<<<< HEAD
-        a, b, c, d, e = [futures.Future(loop=self.one_loop) for i in range(5)]
-        fut = tasks.gather(*self.wrap_futures(a, b, c, d, e))
-        cb = mock.Mock()
-=======
         a, b, c, d, e = [asyncio.Future(loop=self.one_loop) for i in range(5)]
         fut = asyncio.gather(*self.wrap_futures(a, b, c, d, e))
-        cb = Mock()
->>>>>>> 7ef01277
+        cb = mock.Mock()
         fut.add_done_callback(cb)
         exc = ZeroDivisionError()
         a.set_result(1)
@@ -1612,15 +1380,9 @@
         self.assertFalse(fut.done())
 
     def test_one_cancellation(self):
-<<<<<<< HEAD
-        a, b, c, d, e = [futures.Future(loop=self.one_loop) for i in range(5)]
-        fut = tasks.gather(a, b, c, d, e)
-        cb = mock.Mock()
-=======
         a, b, c, d, e = [asyncio.Future(loop=self.one_loop) for i in range(5)]
         fut = asyncio.gather(a, b, c, d, e)
-        cb = Mock()
->>>>>>> 7ef01277
+        cb = mock.Mock()
         fut.add_done_callback(cb)
         a.set_result(1)
         b.cancel()
@@ -1638,13 +1400,8 @@
     def test_result_exception_one_cancellation(self):
         a, b, c, d, e, f = [asyncio.Future(loop=self.one_loop)
                             for i in range(6)]
-<<<<<<< HEAD
-        fut = tasks.gather(a, b, c, d, e, f, return_exceptions=True)
+        fut = asyncio.gather(a, b, c, d, e, f, return_exceptions=True)
         cb = mock.Mock()
-=======
-        fut = asyncio.gather(a, b, c, d, e, f, return_exceptions=True)
-        cb = Mock()
->>>>>>> 7ef01277
         fut.add_done_callback(cb)
         a.set_result(1)
         zde = ZeroDivisionError()
@@ -1667,21 +1424,12 @@
 class CoroutineGatherTests(GatherTestsBase, test_utils.TestCase):
 
     def setUp(self):
-<<<<<<< HEAD
         super(CoroutineGatherTests, self).setUp()
-        events.set_event_loop(self.one_loop)
-
-    def tearDown(self):
-        events.set_event_loop(None)
-        super(CoroutineGatherTests, self).tearDown()
-=======
-        super().setUp()
         asyncio.set_event_loop(self.one_loop)
 
     def tearDown(self):
         asyncio.set_event_loop(None)
-        super().tearDown()
->>>>>>> 7ef01277
+        super(CoroutineGatherTests, self).tearDown()
 
     def wrap_futures(self, *futures):
         coros = []
@@ -1689,7 +1437,7 @@
             @asyncio.coroutine
             def coro(fut=fut):
                 result = (yield fut)
-                raise tasks.Return(result)
+                raise asyncio.Return(result)
             coros.append(coro())
         return coros
 
@@ -1712,41 +1460,23 @@
 
     def test_cancellation_broadcast(self):
         # Cancelling outer() cancels all children.
-<<<<<<< HEAD
         non_local = {'proof': 0}
-        waiter = futures.Future(loop=self.one_loop)
-=======
-        proof = 0
         waiter = asyncio.Future(loop=self.one_loop)
->>>>>>> 7ef01277
 
         @asyncio.coroutine
         def inner():
             yield waiter
             non_local['proof'] += 1
 
-<<<<<<< HEAD
-        child1 = tasks.async(inner(), loop=self.one_loop)
-        child2 = tasks.async(inner(), loop=self.one_loop)
-        non_local['gatherer'] = None
-=======
         child1 = asyncio.async(inner(), loop=self.one_loop)
         child2 = asyncio.async(inner(), loop=self.one_loop)
-        gatherer = None
->>>>>>> 7ef01277
+        non_local['gatherer'] = None
 
         @asyncio.coroutine
         def outer():
-<<<<<<< HEAD
-            non_local['gatherer'] = tasks.gather(child1, child2, loop=self.one_loop)
+            non_local['gatherer'] = asyncio.gather(child1, child2, loop=self.one_loop)
             yield non_local['gatherer']
             non_local['proof'] += 100
-=======
-            nonlocal proof, gatherer
-            gatherer = asyncio.gather(child1, child2, loop=self.one_loop)
-            yield from gatherer
-            proof += 100
->>>>>>> 7ef01277
 
         f = asyncio.async(outer(), loop=self.one_loop)
         test_utils.run_briefly(self.one_loop)
@@ -1773,11 +1503,7 @@
 
         @asyncio.coroutine
         def outer():
-<<<<<<< HEAD
-            yield tasks.gather(inner(a), inner(b), loop=self.one_loop)
-=======
-            yield from asyncio.gather(inner(a), inner(b), loop=self.one_loop)
->>>>>>> 7ef01277
+            yield asyncio.gather(inner(a), inner(b), loop=self.one_loop)
 
         f = asyncio.async(outer(), loop=self.one_loop)
         test_utils.run_briefly(self.one_loop)
