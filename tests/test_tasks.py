--- conflicted
+++ resolved
@@ -1772,44 +1772,19 @@
         aio_path = os.path.dirname(os.path.dirname(asyncio.__file__))
 
         code = '\n'.join((
-<<<<<<< HEAD
             'import trollius.coroutines',
             'print(trollius.coroutines._DEBUG)'))
 
         sts, stdout, stderr = assert_python_ok('-c', code,
-                                               TROLLIUSDEBUG='')
-        self.assertEqual(stdout.rstrip(), b'False')
-
-        sts, stdout, stderr = assert_python_ok('-c', code,
-                                               TROLLIUSDEBUG='1')
-        self.assertEqual(stdout.rstrip(), b'True')
-
-=======
-            'import asyncio.coroutines',
-            'print(asyncio.coroutines._DEBUG)'))
-
-        # Test with -E to not fail if the unit test was run with
-        # PYTHONASYNCIODEBUG set to a non-empty string
-        sts, stdout, stderr = assert_python_ok('-E', '-c', code,
+                                               TROLLIUSDEBUG='',
                                                PYTHONPATH=aio_path)
         self.assertEqual(stdout.rstrip(), b'False')
 
         sts, stdout, stderr = assert_python_ok('-c', code,
-                                               PYTHONASYNCIODEBUG='',
-                                               PYTHONPATH=aio_path)
-        self.assertEqual(stdout.rstrip(), b'False')
-
-        sts, stdout, stderr = assert_python_ok('-c', code,
-                                               PYTHONASYNCIODEBUG='1',
+                                               TROLLIUSDEBUG='1',
                                                PYTHONPATH=aio_path)
         self.assertEqual(stdout.rstrip(), b'True')
 
-        sts, stdout, stderr = assert_python_ok('-E', '-c', code,
-                                               PYTHONASYNCIODEBUG='1',
-                                               PYTHONPATH=aio_path)
-        self.assertEqual(stdout.rstrip(), b'False')
-
->>>>>>> e4091522
 
 class FutureGatherTests(GatherTestsBase, test_utils.TestCase):
 
