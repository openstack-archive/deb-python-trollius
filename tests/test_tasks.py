--- conflicted
+++ resolved
@@ -3,10 +3,10 @@
 import gc
 import os.path
 import unittest
-from test.script_helper import assert_python_ok
 
 import asyncio
 from asyncio import test_utils
+from asyncio.test_support import assert_python_ok
 from asyncio.test_utils import mock
 
 
@@ -906,16 +906,10 @@
         def runner():
             result = []
             c = coro('ham')
-<<<<<<< HEAD
-            for f in asyncio.as_completed([c, c, coro('spam')], loop=self.loop):
+            for f in asyncio.as_completed([c, c, coro('spam')],
+                                          loop=self.loop):
                 result.append((yield f))
             raise asyncio.Return(result)
-=======
-            for f in asyncio.as_completed([c, c, coro('spam')],
-                                          loop=self.loop):
-                result.append((yield from f))
-            return result
->>>>>>> 86ba6095
 
         fut = asyncio.Task(runner(), loop=self.loop)
         self.loop.run_until_complete(fut)
@@ -1454,8 +1448,8 @@
         code = '\n'.join((
             'import sys',
             'sys.path.insert(0, %r)' % path,
-            'import asyncio.tasks',
-            'print(asyncio.tasks._DEBUG)'))
+            'import asyncio.coroutine',
+            'print(asyncio.coroutine._DEBUG)'))
 
         # Test with -E to not fail if the unit test was run with
         # PYTHONASYNCIODEBUG set to a non-empty string
