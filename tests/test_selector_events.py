--- conflicted
+++ resolved
@@ -1430,11 +1430,7 @@
         self.assertEqual(tr._conn_lost, 1)
         self.assertEqual(1, self.loop.remove_reader_count[1])
 
-<<<<<<< HEAD
-    @test_utils.skipIf(ssl is None or not HAS_SNI, 'No SNI support')
-=======
-    @unittest.skipIf(ssl is None, 'No SSL support')
->>>>>>> f412cadb
+    @test_utils.skipIf(ssl is None, 'No SSL support')
     def test_server_hostname(self):
         _SelectorSslTransport(
             self.loop, self.sock, self.protocol, self.sslcontext,
