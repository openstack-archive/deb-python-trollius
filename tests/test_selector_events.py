--- conflicted
+++ resolved
@@ -55,12 +55,7 @@
 class BaseSelectorEventLoopTests(test_utils.TestCase):
 
     def setUp(self):
-<<<<<<< HEAD
         selector = mock.Mock()
-        selector.resolution = 1e-3
-=======
-        selector = unittest.mock.Mock()
->>>>>>> fbcc0a84
         self.loop = TestBaseSelectorEventLoop(selector)
 
     def test_make_socket_transport(self):
