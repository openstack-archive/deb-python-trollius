"""Tests for selector_events.py"""

import errno
#import gc
#import pprint
import socket
import sys
import unittest
try:
    import ssl
except ImportError:
    ssl = None
else:
    HAS_SNI = getattr(ssl, 'HAS_SNI', False)
    from trollius.py3_ssl import SSLWantReadError, SSLWantWriteError

import trollius as asyncio
from trollius.py33_exceptions import (
    BlockingIOError, InterruptedError,
    ConnectionResetError, ConnectionRefusedError)
from trollius import selectors
from trollius import test_utils
from trollius.selector_events import BaseSelectorEventLoop
from trollius.selector_events import _SelectorDatagramTransport
from trollius.selector_events import _SelectorSocketTransport
from trollius.selector_events import _SelectorSslTransport
from trollius.selector_events import _SelectorTransport
from trollius.selector_events import _SSL_REQUIRES_SELECT
from trollius.test_utils import mock

if sys.version_info >= (3,):
    UNICODE_STR = 'unicode'
else:
    UNICODE_STR = unicode('unicode')
    try:
        memoryview
    except NameError:
        # Python 2.6
        memoryview = buffer

MOCK_ANY = mock.ANY


class TestBaseSelectorEventLoop(BaseSelectorEventLoop):

    def _make_self_pipe(self):
        self._ssock = mock.Mock()
        self._csock = mock.Mock()
        self._internal_fds += 1


def list_to_buffer(l=()):
    return bytearray().join(l)


class BaseSelectorEventLoopTests(test_utils.TestCase):

    def setUp(self):
        selector = mock.Mock()
        self.loop = TestBaseSelectorEventLoop(selector)
        self.set_event_loop(self.loop, cleanup=False)

    def test_make_socket_transport(self):
        m = mock.Mock()
        self.loop.add_reader = mock.Mock()
        transport = self.loop._make_socket_transport(m, asyncio.Protocol())
        self.assertIsInstance(transport, _SelectorSocketTransport)

    @test_utils.skipIf(ssl is None, 'No ssl module')
    def test_make_ssl_transport(self):
        m = mock.Mock()
        self.loop.add_reader = mock.Mock()
        self.loop.add_writer = mock.Mock()
        self.loop.remove_reader = mock.Mock()
        self.loop.remove_writer = mock.Mock()
        waiter = asyncio.Future(loop=self.loop)
        transport = self.loop._make_ssl_transport(
            m, asyncio.Protocol(), m, waiter)
        self.assertIsInstance(transport, _SelectorSslTransport)

    @mock.patch('trollius.selector_events.ssl', None)
    def test_make_ssl_transport_without_ssl_error(self):
        m = mock.Mock()
        self.loop.add_reader = mock.Mock()
        self.loop.add_writer = mock.Mock()
        self.loop.remove_reader = mock.Mock()
        self.loop.remove_writer = mock.Mock()
        with self.assertRaises(RuntimeError):
            self.loop._make_ssl_transport(m, m, m, m)

    def test_close(self):
        ssock = self.loop._ssock
        ssock.fileno.return_value = 7
        csock = self.loop._csock
        csock.fileno.return_value = 1
        remove_reader = self.loop.remove_reader = mock.Mock()

        self.loop._selector.close()
        self.loop._selector = selector = mock.Mock()
        self.assertFalse(self.loop.is_closed())

        self.loop.close()
        self.assertTrue(self.loop.is_closed())
        self.assertIsNone(self.loop._selector)
        self.assertIsNone(self.loop._csock)
        self.assertIsNone(self.loop._ssock)
        selector.close.assert_called_with()
        ssock.close.assert_called_with()
        csock.close.assert_called_with()
        remove_reader.assert_called_with(7)

        # it should be possible to call close() more than once
        self.loop.close()
        self.loop.close()

        # operation blocked when the loop is closed
        f = asyncio.Future(loop=self.loop)
        self.assertRaises(RuntimeError, self.loop.run_forever)
        self.assertRaises(RuntimeError, self.loop.run_until_complete, f)
        fd = 0
        def callback():
            pass
        self.assertRaises(RuntimeError, self.loop.add_reader, fd, callback)
        self.assertRaises(RuntimeError, self.loop.add_writer, fd, callback)

    def test_close_no_selector(self):
        self.loop.remove_reader = mock.Mock()
        self.loop._selector.close()
        self.loop._selector = None
        self.loop.close()
        self.assertIsNone(self.loop._selector)

    def test_socketpair(self):
        self.assertRaises(NotImplementedError, self.loop._socketpair)

    def test_read_from_self_tryagain(self):
        self.loop._ssock.recv.side_effect = BlockingIOError
        self.assertIsNone(self.loop._read_from_self())

    def test_read_from_self_exception(self):
        self.loop._ssock.recv.side_effect = OSError
        self.assertRaises(OSError, self.loop._read_from_self)

    def test_write_to_self_tryagain(self):
        self.loop._csock.send.side_effect = BlockingIOError
        self.assertIsNone(self.loop._write_to_self())

    def test_write_to_self_exception(self):
        # _write_to_self() swallows OSError
        self.loop._csock.send.side_effect = RuntimeError()
        self.assertRaises(RuntimeError, self.loop._write_to_self)

    def test_sock_recv(self):
        sock = mock.Mock()
        self.loop._sock_recv = mock.Mock()

        f = self.loop.sock_recv(sock, 1024)
        self.assertIsInstance(f, asyncio.Future)
        self.loop._sock_recv.assert_called_with(f, False, sock, 1024)

    def test__sock_recv_canceled_fut(self):
        sock = mock.Mock()

        f = asyncio.Future(loop=self.loop)
        f.cancel()

        self.loop._sock_recv(f, False, sock, 1024)
        self.assertFalse(sock.recv.called)

    def test__sock_recv_unregister(self):
        sock = mock.Mock()
        sock.fileno.return_value = 10

        f = asyncio.Future(loop=self.loop)
        f.cancel()

        self.loop.remove_reader = mock.Mock()
        self.loop._sock_recv(f, True, sock, 1024)
        self.assertEqual((10,), self.loop.remove_reader.call_args[0])

    def test__sock_recv_tryagain(self):
        f = asyncio.Future(loop=self.loop)
        sock = mock.Mock()
        sock.fileno.return_value = 10
        sock.recv.side_effect = BlockingIOError

        self.loop.add_reader = mock.Mock()
        self.loop._sock_recv(f, False, sock, 1024)
        self.assertEqual((10, self.loop._sock_recv, f, True, sock, 1024),
                         self.loop.add_reader.call_args[0])

    def test__sock_recv_exception(self):
        f = asyncio.Future(loop=self.loop)
        sock = mock.Mock()
        sock.fileno.return_value = 10
        err = sock.recv.side_effect = OSError()

        self.loop._sock_recv(f, False, sock, 1024)
        self.assertIs(err, f.exception())

    def test_sock_sendall(self):
        sock = mock.Mock()
        self.loop._sock_sendall = mock.Mock()

        f = self.loop.sock_sendall(sock, b'data')
        self.assertIsInstance(f, asyncio.Future)
        self.assertEqual(
            (f, False, sock, b'data'),
            self.loop._sock_sendall.call_args[0])

    def test_sock_sendall_nodata(self):
        sock = mock.Mock()
        self.loop._sock_sendall = mock.Mock()

        f = self.loop.sock_sendall(sock, b'')
        self.assertIsInstance(f, asyncio.Future)
        self.assertTrue(f.done())
        self.assertIsNone(f.result())
        self.assertFalse(self.loop._sock_sendall.called)

    def test__sock_sendall_canceled_fut(self):
        sock = mock.Mock()

        f = asyncio.Future(loop=self.loop)
        f.cancel()

        self.loop._sock_sendall(f, False, sock, b'data')
        self.assertFalse(sock.send.called)

    def test__sock_sendall_unregister(self):
        sock = mock.Mock()
        sock.fileno.return_value = 10

        f = asyncio.Future(loop=self.loop)
        f.cancel()

        self.loop.remove_writer = mock.Mock()
        self.loop._sock_sendall(f, True, sock, b'data')
        self.assertEqual((10,), self.loop.remove_writer.call_args[0])

    def test__sock_sendall_tryagain(self):
        f = asyncio.Future(loop=self.loop)
        sock = mock.Mock()
        sock.fileno.return_value = 10
        sock.send.side_effect = BlockingIOError

        self.loop.add_writer = mock.Mock()
        self.loop._sock_sendall(f, False, sock, b'data')
        self.assertEqual(
            (10, self.loop._sock_sendall, f, True, sock, b'data'),
            self.loop.add_writer.call_args[0])

    def test__sock_sendall_interrupted(self):
        f = asyncio.Future(loop=self.loop)
        sock = mock.Mock()
        sock.fileno.return_value = 10
        sock.send.side_effect = InterruptedError

        self.loop.add_writer = mock.Mock()
        self.loop._sock_sendall(f, False, sock, b'data')
        self.assertEqual(
            (10, self.loop._sock_sendall, f, True, sock, b'data'),
            self.loop.add_writer.call_args[0])

    def test__sock_sendall_exception(self):
        f = asyncio.Future(loop=self.loop)
        sock = mock.Mock()
        sock.fileno.return_value = 10
        err = sock.send.side_effect = OSError()

        self.loop._sock_sendall(f, False, sock, b'data')
        self.assertIs(f.exception(), err)

    def test__sock_sendall(self):
        sock = mock.Mock()

        f = asyncio.Future(loop=self.loop)
        sock.fileno.return_value = 10
        sock.send.return_value = 4

        self.loop._sock_sendall(f, False, sock, b'data')
        self.assertTrue(f.done())
        self.assertIsNone(f.result())

    def test__sock_sendall_partial(self):
        sock = mock.Mock()

        f = asyncio.Future(loop=self.loop)
        sock.fileno.return_value = 10
        sock.send.return_value = 2

        self.loop.add_writer = mock.Mock()
        self.loop._sock_sendall(f, False, sock, b'data')
        self.assertFalse(f.done())
        self.assertEqual(
            (10, self.loop._sock_sendall, f, True, sock, b'ta'),
            self.loop.add_writer.call_args[0])

    def test__sock_sendall_none(self):
        sock = mock.Mock()

        f = asyncio.Future(loop=self.loop)
        sock.fileno.return_value = 10
        sock.send.return_value = 0

        self.loop.add_writer = mock.Mock()
        self.loop._sock_sendall(f, False, sock, b'data')
        self.assertFalse(f.done())
        self.assertEqual(
            (10, self.loop._sock_sendall, f, True, sock, b'data'),
            self.loop.add_writer.call_args[0])

    def test_sock_connect(self):
        sock = mock.Mock()
        self.loop._sock_connect = mock.Mock()

        f = self.loop.sock_connect(sock, ('127.0.0.1', 8080))
        self.assertIsInstance(f, asyncio.Future)
        self.assertEqual(
            (f, False, sock, ('127.0.0.1', 8080)),
            self.loop._sock_connect.call_args[0])

    def test__sock_connect(self):
        f = asyncio.Future(loop=self.loop)

        sock = mock.Mock()
        sock.fileno.return_value = 10

        self.loop._sock_connect(f, False, sock, ('127.0.0.1', 8080))
        self.assertTrue(f.done())
        self.assertIsNone(f.result())
        self.assertTrue(sock.connect.called)

    def test__sock_connect_canceled_fut(self):
        sock = mock.Mock()

        f = asyncio.Future(loop=self.loop)
        f.cancel()

        self.loop._sock_connect(f, False, sock, ('127.0.0.1', 8080))
        self.assertFalse(sock.connect.called)

    def test__sock_connect_unregister(self):
        sock = mock.Mock()
        sock.fileno.return_value = 10

        f = asyncio.Future(loop=self.loop)
        f.cancel()

        self.loop.remove_writer = mock.Mock()
        self.loop._sock_connect(f, True, sock, ('127.0.0.1', 8080))
        self.assertEqual((10,), self.loop.remove_writer.call_args[0])

    def test__sock_connect_tryagain(self):
        f = asyncio.Future(loop=self.loop)
        sock = mock.Mock()
        sock.fileno.return_value = 10
        sock.getsockopt.return_value = errno.EAGAIN

        self.loop.add_writer = mock.Mock()
        self.loop.remove_writer = mock.Mock()

        self.loop._sock_connect(f, True, sock, ('127.0.0.1', 8080))
        self.assertEqual(
            (10, self.loop._sock_connect, f,
             True, sock, ('127.0.0.1', 8080)),
            self.loop.add_writer.call_args[0])

    def test__sock_connect_exception(self):
        f = asyncio.Future(loop=self.loop)
        sock = mock.Mock()
        sock.fileno.return_value = 10
        sock.getsockopt.return_value = errno.ENOTCONN

        self.loop.remove_writer = mock.Mock()
        self.loop._sock_connect(f, True, sock, ('127.0.0.1', 8080))
        self.assertIsInstance(f.exception(), OSError)

    def test_sock_accept(self):
        sock = mock.Mock()
        self.loop._sock_accept = mock.Mock()

        f = self.loop.sock_accept(sock)
        self.assertIsInstance(f, asyncio.Future)
        self.assertEqual(
            (f, False, sock), self.loop._sock_accept.call_args[0])

    def test__sock_accept(self):
        f = asyncio.Future(loop=self.loop)

        conn = mock.Mock()

        sock = mock.Mock()
        sock.fileno.return_value = 10
        sock.accept.return_value = conn, ('127.0.0.1', 1000)

        self.loop._sock_accept(f, False, sock)
        self.assertTrue(f.done())
        self.assertEqual((conn, ('127.0.0.1', 1000)), f.result())
        self.assertEqual((False,), conn.setblocking.call_args[0])

    def test__sock_accept_canceled_fut(self):
        sock = mock.Mock()

        f = asyncio.Future(loop=self.loop)
        f.cancel()

        self.loop._sock_accept(f, False, sock)
        self.assertFalse(sock.accept.called)

    def test__sock_accept_unregister(self):
        sock = mock.Mock()
        sock.fileno.return_value = 10

        f = asyncio.Future(loop=self.loop)
        f.cancel()

        self.loop.remove_reader = mock.Mock()
        self.loop._sock_accept(f, True, sock)
        self.assertEqual((10,), self.loop.remove_reader.call_args[0])

    def test__sock_accept_tryagain(self):
        f = asyncio.Future(loop=self.loop)
        sock = mock.Mock()
        sock.fileno.return_value = 10
        sock.accept.side_effect = BlockingIOError

        self.loop.add_reader = mock.Mock()
        self.loop._sock_accept(f, False, sock)
        self.assertEqual(
            (10, self.loop._sock_accept, f, True, sock),
            self.loop.add_reader.call_args[0])

    def test__sock_accept_exception(self):
        f = asyncio.Future(loop=self.loop)
        sock = mock.Mock()
        sock.fileno.return_value = 10
        err = sock.accept.side_effect = OSError()

        self.loop._sock_accept(f, False, sock)
        self.assertIs(err, f.exception())

    def test_add_reader(self):
        self.loop._selector.get_key.side_effect = KeyError
        cb = lambda: True
        self.loop.add_reader(1, cb)

        self.assertTrue(self.loop._selector.register.called)
        fd, mask, (r, w) = self.loop._selector.register.call_args[0]
        self.assertEqual(1, fd)
        self.assertEqual(selectors.EVENT_READ, mask)
        self.assertEqual(cb, r._callback)
        self.assertIsNone(w)

    def test_add_reader_existing(self):
        reader = mock.Mock()
        writer = mock.Mock()
        self.loop._selector.get_key.return_value = selectors.SelectorKey(
            1, 1, selectors.EVENT_WRITE, (reader, writer))
        cb = lambda: True
        self.loop.add_reader(1, cb)

        self.assertTrue(reader.cancel.called)
        self.assertFalse(self.loop._selector.register.called)
        self.assertTrue(self.loop._selector.modify.called)
        fd, mask, (r, w) = self.loop._selector.modify.call_args[0]
        self.assertEqual(1, fd)
        self.assertEqual(selectors.EVENT_WRITE | selectors.EVENT_READ, mask)
        self.assertEqual(cb, r._callback)
        self.assertEqual(writer, w)

    def test_add_reader_existing_writer(self):
        writer = mock.Mock()
        self.loop._selector.get_key.return_value = selectors.SelectorKey(
            1, 1, selectors.EVENT_WRITE, (None, writer))
        cb = lambda: True
        self.loop.add_reader(1, cb)

        self.assertFalse(self.loop._selector.register.called)
        self.assertTrue(self.loop._selector.modify.called)
        fd, mask, (r, w) = self.loop._selector.modify.call_args[0]
        self.assertEqual(1, fd)
        self.assertEqual(selectors.EVENT_WRITE | selectors.EVENT_READ, mask)
        self.assertEqual(cb, r._callback)
        self.assertEqual(writer, w)

    def test_remove_reader(self):
        self.loop._selector.get_key.return_value = selectors.SelectorKey(
            1, 1, selectors.EVENT_READ, (None, None))
        self.assertFalse(self.loop.remove_reader(1))

        self.assertTrue(self.loop._selector.unregister.called)

    def test_remove_reader_read_write(self):
        reader = mock.Mock()
        writer = mock.Mock()
        self.loop._selector.get_key.return_value = selectors.SelectorKey(
            1, 1, selectors.EVENT_READ | selectors.EVENT_WRITE,
            (reader, writer))
        self.assertTrue(
            self.loop.remove_reader(1))

        self.assertFalse(self.loop._selector.unregister.called)
        self.assertEqual(
            (1, selectors.EVENT_WRITE, (None, writer)),
            self.loop._selector.modify.call_args[0])

    def test_remove_reader_unknown(self):
        self.loop._selector.get_key.side_effect = KeyError
        self.assertFalse(
            self.loop.remove_reader(1))

    def test_add_writer(self):
        self.loop._selector.get_key.side_effect = KeyError
        cb = lambda: True
        self.loop.add_writer(1, cb)

        self.assertTrue(self.loop._selector.register.called)
        fd, mask, (r, w) = self.loop._selector.register.call_args[0]
        self.assertEqual(1, fd)
        self.assertEqual(selectors.EVENT_WRITE, mask)
        self.assertIsNone(r)
        self.assertEqual(cb, w._callback)

    def test_add_writer_existing(self):
        reader = mock.Mock()
        writer = mock.Mock()
        self.loop._selector.get_key.return_value = selectors.SelectorKey(
            1, 1, selectors.EVENT_READ, (reader, writer))
        cb = lambda: True
        self.loop.add_writer(1, cb)

        self.assertTrue(writer.cancel.called)
        self.assertFalse(self.loop._selector.register.called)
        self.assertTrue(self.loop._selector.modify.called)
        fd, mask, (r, w) = self.loop._selector.modify.call_args[0]
        self.assertEqual(1, fd)
        self.assertEqual(selectors.EVENT_WRITE | selectors.EVENT_READ, mask)
        self.assertEqual(reader, r)
        self.assertEqual(cb, w._callback)

    def test_remove_writer(self):
        self.loop._selector.get_key.return_value = selectors.SelectorKey(
            1, 1, selectors.EVENT_WRITE, (None, None))
        self.assertFalse(self.loop.remove_writer(1))

        self.assertTrue(self.loop._selector.unregister.called)

    def test_remove_writer_read_write(self):
        reader = mock.Mock()
        writer = mock.Mock()
        self.loop._selector.get_key.return_value = selectors.SelectorKey(
            1, 1, selectors.EVENT_READ | selectors.EVENT_WRITE,
            (reader, writer))
        self.assertTrue(
            self.loop.remove_writer(1))

        self.assertFalse(self.loop._selector.unregister.called)
        self.assertEqual(
            (1, selectors.EVENT_READ, (reader, None)),
            self.loop._selector.modify.call_args[0])

    def test_remove_writer_unknown(self):
        self.loop._selector.get_key.side_effect = KeyError
        self.assertFalse(
            self.loop.remove_writer(1))

    def test_process_events_read(self):
        reader = mock.Mock()
        reader._cancelled = False

        self.loop._add_callback = mock.Mock()
        self.loop._process_events(
            [(selectors.SelectorKey(
                1, 1, selectors.EVENT_READ, (reader, None)),
              selectors.EVENT_READ)])
        self.assertTrue(self.loop._add_callback.called)
        self.loop._add_callback.assert_called_with(reader)

    def test_process_events_read_cancelled(self):
        reader = mock.Mock()
        reader.cancelled = True

        self.loop.remove_reader = mock.Mock()
        self.loop._process_events(
            [(selectors.SelectorKey(
                1, 1, selectors.EVENT_READ, (reader, None)),
             selectors.EVENT_READ)])
        self.loop.remove_reader.assert_called_with(1)

    def test_process_events_write(self):
        writer = mock.Mock()
        writer._cancelled = False

        self.loop._add_callback = mock.Mock()
        self.loop._process_events(
            [(selectors.SelectorKey(1, 1, selectors.EVENT_WRITE,
                                    (None, writer)),
              selectors.EVENT_WRITE)])
        self.loop._add_callback.assert_called_with(writer)

    def test_process_events_write_cancelled(self):
        writer = mock.Mock()
        writer.cancelled = True
        self.loop.remove_writer = mock.Mock()

        self.loop._process_events(
            [(selectors.SelectorKey(1, 1, selectors.EVENT_WRITE,
                                    (None, writer)),
              selectors.EVENT_WRITE)])
        self.loop.remove_writer.assert_called_with(1)


class SelectorTransportTests(test_utils.TestCase):

    def setUp(self):
        self.loop = self.new_test_loop()
        self.protocol = test_utils.make_test_protocol(asyncio.Protocol)
        self.sock = mock.Mock(socket.socket)
        self.sock.fileno.return_value = 7

    def test_ctor(self):
        tr = _SelectorTransport(self.loop, self.sock, self.protocol, None)
        self.assertIs(tr._loop, self.loop)
        self.assertIs(tr._sock, self.sock)
        self.assertIs(tr._sock_fd, 7)

    def test_abort(self):
        tr = _SelectorTransport(self.loop, self.sock, self.protocol, None)
        tr._force_close = mock.Mock()

        tr.abort()
        tr._force_close.assert_called_with(None)

    def test_close(self):
        tr = _SelectorTransport(self.loop, self.sock, self.protocol, None)
        tr.close()

        self.assertTrue(tr._closing)
        self.assertEqual(1, self.loop.remove_reader_count[7])
        self.protocol.connection_lost(None)
        self.assertEqual(tr._conn_lost, 1)

        tr.close()
        self.assertEqual(tr._conn_lost, 1)
        self.assertEqual(1, self.loop.remove_reader_count[7])

    def test_close_write_buffer(self):
        tr = _SelectorTransport(self.loop, self.sock, self.protocol, None)
        tr._buffer.extend(b'data')
        tr.close()

        self.assertFalse(self.loop.readers)
        test_utils.run_briefly(self.loop)
        self.assertFalse(self.protocol.connection_lost.called)

    def test_force_close(self):
        tr = _SelectorTransport(self.loop, self.sock, self.protocol, None)
        tr._buffer.extend(b'1')
        self.loop.add_reader(7, mock.sentinel)
        self.loop.add_writer(7, mock.sentinel)
        tr._force_close(None)

        self.assertTrue(tr._closing)
        self.assertEqual(tr._buffer, list_to_buffer())
        self.assertFalse(self.loop.readers)
        self.assertFalse(self.loop.writers)

        # second close should not remove reader
        tr._force_close(None)
        self.assertFalse(self.loop.readers)
        self.assertEqual(1, self.loop.remove_reader_count[7])

    @mock.patch('trollius.log.logger.error')
    def test_fatal_error(self, m_exc):
        exc = OSError()
        tr = _SelectorTransport(self.loop, self.sock, self.protocol, None)
        tr._force_close = mock.Mock()
        tr._fatal_error(exc)

        m_exc.assert_called_with(
            test_utils.MockPattern(
                'Fatal error on transport\nprotocol:.*\ntransport:.*'),
            exc_info=(OSError, MOCK_ANY, MOCK_ANY))

        tr._force_close.assert_called_with(exc)

    def test_connection_lost(self):
        exc = OSError()
        tr = _SelectorTransport(self.loop, self.sock, self.protocol, None)
        self.assertIsNotNone(tr._protocol)
        self.assertIsNotNone(tr._loop)
        tr._call_connection_lost(exc)

        self.protocol.connection_lost.assert_called_with(exc)
        self.sock.close.assert_called_with()
        self.assertIsNone(tr._sock)

        self.assertIsNone(tr._protocol)
<<<<<<< HEAD
        self.assertEqual(2, sys.getrefcount(self.protocol)
                         # pprint fails on Windows
                         #, pprint.pformat(gc.get_referrers(self.protocol))
                         )
=======
>>>>>>> a53e8539
        self.assertIsNone(tr._loop)


class SelectorSocketTransportTests(test_utils.TestCase):

    def setUp(self):
        self.loop = self.new_test_loop()
        self.protocol = test_utils.make_test_protocol(asyncio.Protocol)
        self.sock = mock.Mock(socket.socket)
        self.sock_fd = self.sock.fileno.return_value = 7

    def test_ctor(self):
        tr = _SelectorSocketTransport(
            self.loop, self.sock, self.protocol)
        self.loop.assert_reader(7, tr._read_ready)
        test_utils.run_briefly(self.loop)
        self.protocol.connection_made.assert_called_with(tr)

    def test_ctor_with_waiter(self):
        fut = asyncio.Future(loop=self.loop)

        _SelectorSocketTransport(
            self.loop, self.sock, self.protocol, fut)
        test_utils.run_briefly(self.loop)
        self.assertIsNone(fut.result())

    def test_pause_resume_reading(self):
        tr = _SelectorSocketTransport(
            self.loop, self.sock, self.protocol)
        self.assertFalse(tr._paused)
        self.loop.assert_reader(7, tr._read_ready)
        tr.pause_reading()
        self.assertTrue(tr._paused)
        self.assertFalse(7 in self.loop.readers)
        tr.resume_reading()
        self.assertFalse(tr._paused)
        self.loop.assert_reader(7, tr._read_ready)
        with self.assertRaises(RuntimeError):
            tr.resume_reading()

    def test_read_ready(self):
        transport = _SelectorSocketTransport(
            self.loop, self.sock, self.protocol)

        self.sock.recv.return_value = b'data'
        transport._read_ready()

        self.protocol.data_received.assert_called_with(b'data')

    def test_read_ready_eof(self):
        transport = _SelectorSocketTransport(
            self.loop, self.sock, self.protocol)
        transport.close = mock.Mock()

        self.sock.recv.return_value = b''
        transport._read_ready()

        self.protocol.eof_received.assert_called_with()
        transport.close.assert_called_with()

    def test_read_ready_eof_keep_open(self):
        transport = _SelectorSocketTransport(
            self.loop, self.sock, self.protocol)
        transport.close = mock.Mock()

        self.sock.recv.return_value = b''
        self.protocol.eof_received.return_value = True
        transport._read_ready()

        self.protocol.eof_received.assert_called_with()
        self.assertFalse(transport.close.called)

    @mock.patch('logging.exception')
    def test_read_ready_tryagain(self, m_exc):
        self.sock.recv.side_effect = BlockingIOError

        transport = _SelectorSocketTransport(
            self.loop, self.sock, self.protocol)
        transport._fatal_error = mock.Mock()
        transport._read_ready()

        self.assertFalse(transport._fatal_error.called)

    @mock.patch('logging.exception')
    def test_read_ready_tryagain_interrupted(self, m_exc):
        self.sock.recv.side_effect = InterruptedError

        transport = _SelectorSocketTransport(
            self.loop, self.sock, self.protocol)
        transport._fatal_error = mock.Mock()
        transport._read_ready()

        self.assertFalse(transport._fatal_error.called)

    @mock.patch('logging.exception')
    def test_read_ready_conn_reset(self, m_exc):
        err = self.sock.recv.side_effect = ConnectionResetError()

        transport = _SelectorSocketTransport(
            self.loop, self.sock, self.protocol)
        transport._force_close = mock.Mock()
        transport._read_ready()
        transport._force_close.assert_called_with(err)

    @mock.patch('logging.exception')
    def test_read_ready_err(self, m_exc):
        err = self.sock.recv.side_effect = OSError()

        transport = _SelectorSocketTransport(
            self.loop, self.sock, self.protocol)
        transport._fatal_error = mock.Mock()
        transport._read_ready()

        transport._fatal_error.assert_called_with(
                                   err,
                                   'Fatal read error on socket transport')

    def test_write(self):
        data = b'data'
        self.sock.send.return_value = len(data)

        transport = _SelectorSocketTransport(
            self.loop, self.sock, self.protocol)
        transport.write(data)
        self.sock.send.assert_called_with(data)

    def test_write_bytearray(self):
        data = bytearray(b'data')
        self.sock.send.return_value = len(data)

        transport = _SelectorSocketTransport(
            self.loop, self.sock, self.protocol)
        transport.write(data)
        self.sock.send.assert_called_with(data)
        self.assertEqual(data, bytearray(b'data'))  # Hasn't been mutated.

    def test_write_memoryview(self):
        data = memoryview(b'data')
        self.sock.send.return_value = len(data)

        transport = _SelectorSocketTransport(
            self.loop, self.sock, self.protocol)
        transport.write(data)
        self.sock.send.assert_called_with(b'data')

    def test_write_no_data(self):
        transport = _SelectorSocketTransport(
            self.loop, self.sock, self.protocol)
        transport._buffer.extend(b'data')
        transport.write(b'')
        self.assertFalse(self.sock.send.called)
        self.assertEqual(list_to_buffer([b'data']), transport._buffer)

    def test_write_buffer(self):
        transport = _SelectorSocketTransport(
            self.loop, self.sock, self.protocol)
        transport._buffer.extend(b'data1')
        transport.write(b'data2')
        self.assertFalse(self.sock.send.called)
        self.assertEqual(list_to_buffer([b'data1', b'data2']),
                         transport._buffer)

    def test_write_partial(self):
        data = b'data'
        self.sock.send.return_value = 2

        transport = _SelectorSocketTransport(
            self.loop, self.sock, self.protocol)
        transport.write(data)

        self.loop.assert_writer(7, transport._write_ready)
        self.assertEqual(list_to_buffer([b'ta']), transport._buffer)

    def test_write_partial_bytearray(self):
        data = bytearray(b'data')
        self.sock.send.return_value = 2

        transport = _SelectorSocketTransport(
            self.loop, self.sock, self.protocol)
        transport.write(data)

        self.loop.assert_writer(7, transport._write_ready)
        self.assertEqual(list_to_buffer([b'ta']), transport._buffer)
        self.assertEqual(data, bytearray(b'data'))  # Hasn't been mutated.

    def test_write_partial_memoryview(self):
        data = memoryview(b'data')
        self.sock.send.return_value = 2

        transport = _SelectorSocketTransport(
            self.loop, self.sock, self.protocol)
        transport.write(data)

        self.loop.assert_writer(7, transport._write_ready)
        self.assertEqual(list_to_buffer([b'ta']), transport._buffer)

    def test_write_partial_none(self):
        data = b'data'
        self.sock.send.return_value = 0
        self.sock.fileno.return_value = 7

        transport = _SelectorSocketTransport(
            self.loop, self.sock, self.protocol)
        transport.write(data)

        self.loop.assert_writer(7, transport._write_ready)
        self.assertEqual(list_to_buffer([b'data']), transport._buffer)

    def test_write_tryagain(self):
        self.sock.send.side_effect = BlockingIOError

        data = b'data'
        transport = _SelectorSocketTransport(
            self.loop, self.sock, self.protocol)
        transport.write(data)

        self.loop.assert_writer(7, transport._write_ready)
        self.assertEqual(list_to_buffer([b'data']), transport._buffer)

    @mock.patch('trollius.selector_events.logger')
    def test_write_exception(self, m_log):
        err = self.sock.send.side_effect = OSError()

        data = b'data'
        transport = _SelectorSocketTransport(
            self.loop, self.sock, self.protocol)
        transport._fatal_error = mock.Mock()
        transport.write(data)
        transport._fatal_error.assert_called_with(
                                   err,
                                   'Fatal write error on socket transport')
        transport._conn_lost = 1

        self.sock.reset_mock()
        transport.write(data)
        self.assertFalse(self.sock.send.called)
        self.assertEqual(transport._conn_lost, 2)
        transport.write(data)
        transport.write(data)
        transport.write(data)
        transport.write(data)
        m_log.warning.assert_called_with('socket.send() raised exception.')

    def test_write_str(self):
        transport = _SelectorSocketTransport(
            self.loop, self.sock, self.protocol)
        self.assertRaises(TypeError, transport.write, 'str')

    def test_write_closing(self):
        transport = _SelectorSocketTransport(
            self.loop, self.sock, self.protocol)
        transport.close()
        self.assertEqual(transport._conn_lost, 1)
        transport.write(b'data')
        self.assertEqual(transport._conn_lost, 2)

    def test_write_ready(self):
        data = b'data'
        self.sock.send.return_value = len(data)

        transport = _SelectorSocketTransport(
            self.loop, self.sock, self.protocol)
        transport._buffer.extend(data)
        self.loop.add_writer(7, transport._write_ready)
        transport._write_ready()
        self.assertTrue(self.sock.send.called)
        self.assertFalse(self.loop.writers)

    def test_write_ready_closing(self):
        data = b'data'
        self.sock.send.return_value = len(data)

        transport = _SelectorSocketTransport(
            self.loop, self.sock, self.protocol)
        transport._closing = True
        transport._buffer.extend(data)
        self.loop.add_writer(7, transport._write_ready)
        transport._write_ready()
        self.assertTrue(self.sock.send.called)
        self.assertFalse(self.loop.writers)
        self.sock.close.assert_called_with()
        self.protocol.connection_lost.assert_called_with(None)

    def test_write_ready_no_data(self):
        transport = _SelectorSocketTransport(
            self.loop, self.sock, self.protocol)
        # This is an internal error.
        self.assertRaises(AssertionError, transport._write_ready)

    def test_write_ready_partial(self):
        data = b'data'
        self.sock.send.return_value = 2

        transport = _SelectorSocketTransport(
            self.loop, self.sock, self.protocol)
        transport._buffer.extend(data)
        self.loop.add_writer(7, transport._write_ready)
        transport._write_ready()
        self.loop.assert_writer(7, transport._write_ready)
        self.assertEqual(list_to_buffer([b'ta']), transport._buffer)

    def test_write_ready_partial_none(self):
        data = b'data'
        self.sock.send.return_value = 0

        transport = _SelectorSocketTransport(
            self.loop, self.sock, self.protocol)
        transport._buffer.extend(data)
        self.loop.add_writer(7, transport._write_ready)
        transport._write_ready()
        self.loop.assert_writer(7, transport._write_ready)
        self.assertEqual(list_to_buffer([b'data']), transport._buffer)

    def test_write_ready_tryagain(self):
        self.sock.send.side_effect = BlockingIOError

        transport = _SelectorSocketTransport(
            self.loop, self.sock, self.protocol)
        transport._buffer = list_to_buffer([b'data1', b'data2'])
        self.loop.add_writer(7, transport._write_ready)
        transport._write_ready()

        self.loop.assert_writer(7, transport._write_ready)
        self.assertEqual(list_to_buffer([b'data1data2']), transport._buffer)

    def test_write_ready_exception(self):
        err = self.sock.send.side_effect = OSError()

        transport = _SelectorSocketTransport(
            self.loop, self.sock, self.protocol)
        transport._fatal_error = mock.Mock()
        transport._buffer.extend(b'data')
        transport._write_ready()
        transport._fatal_error.assert_called_with(
                                   err,
                                   'Fatal write error on socket transport')

    @mock.patch('trollius.base_events.logger')
    def test_write_ready_exception_and_close(self, m_log):
        self.sock.send.side_effect = OSError()
        remove_writer = self.loop.remove_writer = mock.Mock()

        transport = _SelectorSocketTransport(
            self.loop, self.sock, self.protocol)
        transport.close()
        transport._buffer.extend(b'data')
        transport._write_ready()
        remove_writer.assert_called_with(self.sock_fd)

    def test_write_eof(self):
        tr = _SelectorSocketTransport(
            self.loop, self.sock, self.protocol)
        self.assertTrue(tr.can_write_eof())
        tr.write_eof()
        self.sock.shutdown.assert_called_with(socket.SHUT_WR)
        tr.write_eof()
        self.assertEqual(self.sock.shutdown.call_count, 1)
        tr.close()

    def test_write_eof_buffer(self):
        tr = _SelectorSocketTransport(
            self.loop, self.sock, self.protocol)
        self.sock.send.side_effect = BlockingIOError
        tr.write(b'data')
        tr.write_eof()
        self.assertEqual(tr._buffer, list_to_buffer([b'data']))
        self.assertTrue(tr._eof)
        self.assertFalse(self.sock.shutdown.called)
        self.sock.send.side_effect = lambda _: 4
        tr._write_ready()
        self.assertTrue(self.sock.send.called)
        self.sock.shutdown.assert_called_with(socket.SHUT_WR)
        tr.close()


@test_utils.skipIf(ssl is None, 'No ssl module')
class SelectorSslTransportTests(test_utils.TestCase):

    def setUp(self):
        self.loop = self.new_test_loop()
        self.protocol = test_utils.make_test_protocol(asyncio.Protocol)
        self.sock = mock.Mock(socket.socket)
        self.sock.fileno.return_value = 7
        self.sslsock = mock.Mock()
        self.sslsock.fileno.return_value = 1
        self.sslcontext = mock.Mock()
        self.sslcontext.wrap_socket.return_value = self.sslsock

    def _make_one(self, create_waiter=None):
        transport = _SelectorSslTransport(
            self.loop, self.sock, self.protocol, self.sslcontext)
        self.sock.reset_mock()
        self.sslsock.reset_mock()
        self.sslcontext.reset_mock()
        self.loop.reset_counters()
        return transport

    def test_on_handshake(self):
        waiter = asyncio.Future(loop=self.loop)
        tr = _SelectorSslTransport(
            self.loop, self.sock, self.protocol, self.sslcontext,
            waiter=waiter)
        self.assertTrue(self.sslsock.do_handshake.called)
        self.loop.assert_reader(1, tr._read_ready)
        test_utils.run_briefly(self.loop)
        self.assertIsNone(waiter.result())

    def test_on_handshake_reader_retry(self):
        self.loop.set_debug(False)
        self.sslsock.do_handshake.side_effect = SSLWantReadError
        transport = _SelectorSslTransport(
            self.loop, self.sock, self.protocol, self.sslcontext)
        self.loop.assert_reader(1, transport._on_handshake, None)

    def test_on_handshake_writer_retry(self):
        self.loop.set_debug(False)
        self.sslsock.do_handshake.side_effect = SSLWantWriteError
        transport = _SelectorSslTransport(
            self.loop, self.sock, self.protocol, self.sslcontext)
        self.loop.assert_writer(1, transport._on_handshake, None)

    def test_on_handshake_exc(self):
        exc = ValueError()
        self.sslsock.do_handshake.side_effect = exc
        with test_utils.disable_logger():
            waiter = asyncio.Future(loop=self.loop)
            transport = _SelectorSslTransport(
                self.loop, self.sock, self.protocol, self.sslcontext, waiter)
        self.assertTrue(waiter.done())
        self.assertIs(exc, waiter.exception())
        self.assertTrue(self.sslsock.close.called)

    def test_on_handshake_base_exc(self):
        transport = _SelectorSslTransport(
            self.loop, self.sock, self.protocol, self.sslcontext)
        transport._waiter = asyncio.Future(loop=self.loop)
        exc = BaseException()
        self.sslsock.do_handshake.side_effect = exc
        with test_utils.disable_logger():
            self.assertRaises(BaseException, transport._on_handshake, 0)
        self.assertTrue(self.sslsock.close.called)
        self.assertTrue(transport._waiter.done())
        self.assertIs(exc, transport._waiter.exception())

    def test_pause_resume_reading(self):
        tr = self._make_one()
        self.assertFalse(tr._paused)
        self.loop.assert_reader(1, tr._read_ready)
        tr.pause_reading()
        self.assertTrue(tr._paused)
        self.assertFalse(1 in self.loop.readers)
        tr.resume_reading()
        self.assertFalse(tr._paused)
        self.loop.assert_reader(1, tr._read_ready)
        with self.assertRaises(RuntimeError):
            tr.resume_reading()

    def test_write(self):
        transport = self._make_one()
        transport.write(b'data')
        self.assertEqual(list_to_buffer([b'data']), transport._buffer)

    def test_write_bytearray(self):
        transport = self._make_one()
        data = bytearray(b'data')
        transport.write(data)
        self.assertEqual(list_to_buffer([b'data']), transport._buffer)
        self.assertEqual(data, bytearray(b'data'))  # Hasn't been mutated.
        self.assertIsNot(data, transport._buffer)  # Hasn't been incorporated.

    def test_write_memoryview(self):
        transport = self._make_one()
        data = memoryview(b'data')
        transport.write(data)
        self.assertEqual(list_to_buffer([b'data']), transport._buffer)

    def test_write_no_data(self):
        transport = self._make_one()
        transport._buffer.extend(b'data')
        transport.write(b'')
        self.assertEqual(list_to_buffer([b'data']), transport._buffer)

    def test_write_str(self):
        transport = self._make_one()
        self.assertRaises(TypeError, transport.write, UNICODE_STR)

    def test_write_closing(self):
        transport = self._make_one()
        transport.close()
        self.assertEqual(transport._conn_lost, 1)
        transport.write(b'data')
        self.assertEqual(transport._conn_lost, 2)

    @mock.patch('trollius.selector_events.logger')
    def test_write_exception(self, m_log):
        transport = self._make_one()
        transport._conn_lost = 1
        transport.write(b'data')
        self.assertEqual(transport._buffer, list_to_buffer())
        transport.write(b'data')
        transport.write(b'data')
        transport.write(b'data')
        transport.write(b'data')
        m_log.warning.assert_called_with('socket.send() raised exception.')

    @test_utils.skipIf(_SSL_REQUIRES_SELECT, 'buggy ssl with the workaround')
    def test_read_ready_recv(self):
        self.sslsock.recv.return_value = b'data'
        transport = self._make_one()
        transport._read_ready()
        self.assertTrue(self.sslsock.recv.called)
        self.assertEqual((b'data',), self.protocol.data_received.call_args[0])

    def test_read_ready_write_wants_read(self):
        self.loop.add_writer = mock.Mock()
        self.sslsock.recv.side_effect = BlockingIOError
        transport = self._make_one()
        transport._write_wants_read = True
        transport._write_ready = mock.Mock()
        transport._buffer.extend(b'data')
        transport._read_ready()

        self.assertFalse(transport._write_wants_read)
        transport._write_ready.assert_called_with()
        self.loop.add_writer.assert_called_with(
            transport._sock_fd, transport._write_ready)

    @test_utils.skipIf(_SSL_REQUIRES_SELECT, 'buggy ssl with the workaround')
    def test_read_ready_recv_eof(self):
        self.sslsock.recv.return_value = b''
        transport = self._make_one()
        transport.close = mock.Mock()
        transport._read_ready()
        transport.close.assert_called_with()
        self.protocol.eof_received.assert_called_with()

    @test_utils.skipIf(_SSL_REQUIRES_SELECT, 'buggy ssl with the workaround')
    def test_read_ready_recv_conn_reset(self):
        err = self.sslsock.recv.side_effect = ConnectionResetError()
        transport = self._make_one()
        transport._force_close = mock.Mock()
        transport._read_ready()
        transport._force_close.assert_called_with(err)

    @test_utils.skipIf(_SSL_REQUIRES_SELECT, 'buggy ssl with the workaround')
    def test_read_ready_recv_retry(self):
        self.sslsock.recv.side_effect = SSLWantReadError
        transport = self._make_one()
        transport._read_ready()
        self.assertTrue(self.sslsock.recv.called)
        self.assertFalse(self.protocol.data_received.called)

        self.sslsock.recv.side_effect = BlockingIOError
        transport._read_ready()
        self.assertFalse(self.protocol.data_received.called)

        self.sslsock.recv.side_effect = InterruptedError
        transport._read_ready()
        self.assertFalse(self.protocol.data_received.called)

    @test_utils.skipIf(_SSL_REQUIRES_SELECT, 'buggy ssl with the workaround')
    def test_read_ready_recv_write(self):
        self.loop.remove_reader = mock.Mock()
        self.loop.add_writer = mock.Mock()
        self.sslsock.recv.side_effect = SSLWantWriteError
        transport = self._make_one()
        transport._read_ready()
        self.assertFalse(self.protocol.data_received.called)
        self.assertTrue(transport._read_wants_write)

        self.loop.remove_reader.assert_called_with(transport._sock_fd)
        self.loop.add_writer.assert_called_with(
            transport._sock_fd, transport._write_ready)

    @test_utils.skipIf(_SSL_REQUIRES_SELECT, 'buggy ssl with the workaround')
    def test_read_ready_recv_exc(self):
        err = self.sslsock.recv.side_effect = OSError()
        transport = self._make_one()
        transport._fatal_error = mock.Mock()
        transport._read_ready()
        transport._fatal_error.assert_called_with(
                                   err,
                                   'Fatal read error on SSL transport')

    def test_write_ready_send(self):
        self.sslsock.send.return_value = 4
        transport = self._make_one()
        transport._buffer = list_to_buffer([b'data'])
        transport._write_ready()
        self.assertEqual(list_to_buffer(), transport._buffer)
        self.assertTrue(self.sslsock.send.called)

    def test_write_ready_send_none(self):
        self.sslsock.send.return_value = 0
        transport = self._make_one()
        transport._buffer = list_to_buffer([b'data1', b'data2'])
        transport._write_ready()
        self.assertTrue(self.sslsock.send.called)
        self.assertEqual(list_to_buffer([b'data1data2']), transport._buffer)

    def test_write_ready_send_partial(self):
        self.sslsock.send.return_value = 2
        transport = self._make_one()
        transport._buffer = list_to_buffer([b'data1', b'data2'])
        transport._write_ready()
        self.assertTrue(self.sslsock.send.called)
        self.assertEqual(list_to_buffer([b'ta1data2']), transport._buffer)

    def test_write_ready_send_closing_partial(self):
        self.sslsock.send.return_value = 2
        transport = self._make_one()
        transport._buffer = list_to_buffer([b'data1', b'data2'])
        transport._write_ready()
        self.assertTrue(self.sslsock.send.called)
        self.assertFalse(self.sslsock.close.called)

    def test_write_ready_send_closing(self):
        self.sslsock.send.return_value = 4
        transport = self._make_one()
        transport.close()
        transport._buffer = list_to_buffer([b'data'])
        transport._write_ready()
        self.assertFalse(self.loop.writers)
        self.protocol.connection_lost.assert_called_with(None)

    def test_write_ready_send_closing_empty_buffer(self):
        self.sslsock.send.return_value = 4
        transport = self._make_one()
        transport.close()
        transport._buffer = list_to_buffer()
        transport._write_ready()
        self.assertFalse(self.loop.writers)
        self.protocol.connection_lost.assert_called_with(None)

    def test_write_ready_send_retry(self):
        transport = self._make_one()
        transport._buffer = list_to_buffer([b'data'])

        self.sslsock.send.side_effect = SSLWantWriteError
        transport._write_ready()
        self.assertEqual(list_to_buffer([b'data']), transport._buffer)

        self.sslsock.send.side_effect = BlockingIOError()
        transport._write_ready()
        self.assertEqual(list_to_buffer([b'data']), transport._buffer)

    def test_write_ready_send_read(self):
        transport = self._make_one()
        transport._buffer = list_to_buffer([b'data'])

        self.loop.remove_writer = mock.Mock()
        self.sslsock.send.side_effect = SSLWantReadError
        transport._write_ready()
        self.assertFalse(self.protocol.data_received.called)
        self.assertTrue(transport._write_wants_read)
        self.loop.remove_writer.assert_called_with(transport._sock_fd)

    def test_write_ready_send_exc(self):
        err = self.sslsock.send.side_effect = OSError()

        transport = self._make_one()
        transport._buffer = list_to_buffer([b'data'])
        transport._fatal_error = mock.Mock()
        transport._write_ready()
        transport._fatal_error.assert_called_with(
                                   err,
                                   'Fatal write error on SSL transport')
        self.assertEqual(list_to_buffer(), transport._buffer)

    def test_write_ready_read_wants_write(self):
        self.loop.add_reader = mock.Mock()
        self.sslsock.send.side_effect = BlockingIOError
        transport = self._make_one()
        transport._read_wants_write = True
        transport._read_ready = mock.Mock()
        transport._write_ready()

        self.assertFalse(transport._read_wants_write)
        transport._read_ready.assert_called_with()
        self.loop.add_reader.assert_called_with(
            transport._sock_fd, transport._read_ready)

    def test_write_eof(self):
        tr = self._make_one()
        self.assertFalse(tr.can_write_eof())
        self.assertRaises(NotImplementedError, tr.write_eof)

    def test_close(self):
        tr = self._make_one()
        tr.close()

        self.assertTrue(tr._closing)
        self.assertEqual(1, self.loop.remove_reader_count[1])
        self.assertEqual(tr._conn_lost, 1)

        tr.close()
        self.assertEqual(tr._conn_lost, 1)
        self.assertEqual(1, self.loop.remove_reader_count[1])

    @test_utils.skipIf(ssl is None or not HAS_SNI, 'No SNI support')
    def test_server_hostname(self):
        _SelectorSslTransport(
            self.loop, self.sock, self.protocol, self.sslcontext,
            server_hostname='localhost')
        self.sslcontext.wrap_socket.assert_called_with(
            self.sock, do_handshake_on_connect=False, server_side=False,
            server_hostname='localhost')


class SelectorSslWithoutSslTransportTests(test_utils.TestCase):

    @mock.patch('trollius.selector_events.ssl', None)
    def test_ssl_transport_requires_ssl_module(self):
        Mock = mock.Mock
        with self.assertRaises(RuntimeError):
            _SelectorSslTransport(Mock(), Mock(), Mock(), Mock())


class SelectorDatagramTransportTests(test_utils.TestCase):

    def setUp(self):
        self.loop = self.new_test_loop()
        self.protocol = test_utils.make_test_protocol(asyncio.DatagramProtocol)
        self.sock = mock.Mock(spec_set=socket.socket)
        self.sock.fileno.return_value = 7

    def test_read_ready(self):
        transport = _SelectorDatagramTransport(
            self.loop, self.sock, self.protocol)

        self.sock.recvfrom.return_value = (b'data', ('0.0.0.0', 1234))
        transport._read_ready()

        self.protocol.datagram_received.assert_called_with(
            b'data', ('0.0.0.0', 1234))

    def test_read_ready_tryagain(self):
        transport = _SelectorDatagramTransport(
            self.loop, self.sock, self.protocol)

        self.sock.recvfrom.side_effect = BlockingIOError
        transport._fatal_error = mock.Mock()
        transport._read_ready()

        self.assertFalse(transport._fatal_error.called)

    def test_read_ready_err(self):
        transport = _SelectorDatagramTransport(
            self.loop, self.sock, self.protocol)

        err = self.sock.recvfrom.side_effect = RuntimeError()
        transport._fatal_error = mock.Mock()
        transport._read_ready()

        transport._fatal_error.assert_called_with(
                                   err,
                                   'Fatal read error on datagram transport')

    def test_read_ready_oserr(self):
        transport = _SelectorDatagramTransport(
            self.loop, self.sock, self.protocol)

        err = self.sock.recvfrom.side_effect = OSError()
        transport._fatal_error = mock.Mock()
        transport._read_ready()

        self.assertFalse(transport._fatal_error.called)
        self.protocol.error_received.assert_called_with(err)

    def test_sendto(self):
        data = b'data'
        transport = _SelectorDatagramTransport(
            self.loop, self.sock, self.protocol)
        transport.sendto(data, ('0.0.0.0', 1234))
        self.assertTrue(self.sock.sendto.called)
        self.assertEqual(
            self.sock.sendto.call_args[0], (data, ('0.0.0.0', 1234)))

    def test_sendto_bytearray(self):
        data = bytearray(b'data')
        transport = _SelectorDatagramTransport(
            self.loop, self.sock, self.protocol)
        transport.sendto(data, ('0.0.0.0', 1234))
        self.assertTrue(self.sock.sendto.called)
        self.assertEqual(
            self.sock.sendto.call_args[0], (data, ('0.0.0.0', 1234)))

    def test_sendto_memoryview(self):
        data = memoryview(b'data')
        transport = _SelectorDatagramTransport(
            self.loop, self.sock, self.protocol)
        transport.sendto(data, ('0.0.0.0', 1234))
        self.assertTrue(self.sock.sendto.called)
        self.assertEqual(
            self.sock.sendto.call_args[0], (b'data', ('0.0.0.0', 1234)))

    def test_sendto_no_data(self):
        transport = _SelectorDatagramTransport(
            self.loop, self.sock, self.protocol)
        transport._buffer.append((b'data', ('0.0.0.0', 12345)))
        transport.sendto(b'', ())
        self.assertFalse(self.sock.sendto.called)
        self.assertEqual(
            [(b'data', ('0.0.0.0', 12345))], list(transport._buffer))

    def test_sendto_buffer(self):
        transport = _SelectorDatagramTransport(
            self.loop, self.sock, self.protocol)
        transport._buffer.append((b'data1', ('0.0.0.0', 12345)))
        transport.sendto(b'data2', ('0.0.0.0', 12345))
        self.assertFalse(self.sock.sendto.called)
        self.assertEqual(
            [(b'data1', ('0.0.0.0', 12345)),
             (b'data2', ('0.0.0.0', 12345))],
            list(transport._buffer))

    def test_sendto_buffer_bytearray(self):
        data2 = bytearray(b'data2')
        transport = _SelectorDatagramTransport(
            self.loop, self.sock, self.protocol)
        transport._buffer.append((b'data1', ('0.0.0.0', 12345)))
        transport.sendto(data2, ('0.0.0.0', 12345))
        self.assertFalse(self.sock.sendto.called)
        self.assertEqual(
            [(b'data1', ('0.0.0.0', 12345)),
             (b'data2', ('0.0.0.0', 12345))],
            list(transport._buffer))
        self.assertIsInstance(transport._buffer[1][0], bytes)

    def test_sendto_buffer_memoryview(self):
        data2 = memoryview(b'data2')
        transport = _SelectorDatagramTransport(
            self.loop, self.sock, self.protocol)
        transport._buffer.append((b'data1', ('0.0.0.0', 12345)))
        transport.sendto(data2, ('0.0.0.0', 12345))
        self.assertFalse(self.sock.sendto.called)
        self.assertEqual(
            [(b'data1', ('0.0.0.0', 12345)),
             (b'data2', ('0.0.0.0', 12345))],
            list(transport._buffer))
        self.assertIsInstance(transport._buffer[1][0], bytes)

    def test_sendto_tryagain(self):
        data = b'data'

        self.sock.sendto.side_effect = BlockingIOError

        transport = _SelectorDatagramTransport(
            self.loop, self.sock, self.protocol)
        transport.sendto(data, ('0.0.0.0', 12345))

        self.loop.assert_writer(7, transport._sendto_ready)
        self.assertEqual(
            [(b'data', ('0.0.0.0', 12345))], list(transport._buffer))

    @mock.patch('trollius.selector_events.logger')
    def test_sendto_exception(self, m_log):
        data = b'data'
        err = self.sock.sendto.side_effect = RuntimeError()

        transport = _SelectorDatagramTransport(
            self.loop, self.sock, self.protocol)
        transport._fatal_error = mock.Mock()
        transport.sendto(data, ())

        self.assertTrue(transport._fatal_error.called)
        transport._fatal_error.assert_called_with(
                                   err,
                                   'Fatal write error on datagram transport')
        transport._conn_lost = 1

        transport._address = ('123',)
        transport.sendto(data)
        transport.sendto(data)
        transport.sendto(data)
        transport.sendto(data)
        transport.sendto(data)
        m_log.warning.assert_called_with('socket.send() raised exception.')

    def test_sendto_error_received(self):
        data = b'data'

        self.sock.sendto.side_effect = ConnectionRefusedError

        transport = _SelectorDatagramTransport(
            self.loop, self.sock, self.protocol)
        transport._fatal_error = mock.Mock()
        transport.sendto(data, ())

        self.assertEqual(transport._conn_lost, 0)
        self.assertFalse(transport._fatal_error.called)

    def test_sendto_error_received_connected(self):
        data = b'data'

        self.sock.send.side_effect = ConnectionRefusedError

        transport = _SelectorDatagramTransport(
            self.loop, self.sock, self.protocol, ('0.0.0.0', 1))
        transport._fatal_error = mock.Mock()
        transport.sendto(data)

        self.assertFalse(transport._fatal_error.called)
        self.assertTrue(self.protocol.error_received.called)

    def test_sendto_str(self):
        transport = _SelectorDatagramTransport(
            self.loop, self.sock, self.protocol)
        self.assertRaises(TypeError, transport.sendto, UNICODE_STR, ())

    def test_sendto_connected_addr(self):
        transport = _SelectorDatagramTransport(
            self.loop, self.sock, self.protocol, ('0.0.0.0', 1))
        self.assertRaises(
            ValueError, transport.sendto, b'str', ('0.0.0.0', 2))

    def test_sendto_closing(self):
        transport = _SelectorDatagramTransport(
            self.loop, self.sock, self.protocol, address=(1,))
        transport.close()
        self.assertEqual(transport._conn_lost, 1)
        transport.sendto(b'data', (1,))
        self.assertEqual(transport._conn_lost, 2)

    def test_sendto_ready(self):
        data = b'data'
        self.sock.sendto.return_value = len(data)

        transport = _SelectorDatagramTransport(
            self.loop, self.sock, self.protocol)
        transport._buffer.append((data, ('0.0.0.0', 12345)))
        self.loop.add_writer(7, transport._sendto_ready)
        transport._sendto_ready()
        self.assertTrue(self.sock.sendto.called)
        self.assertEqual(
            self.sock.sendto.call_args[0], (data, ('0.0.0.0', 12345)))
        self.assertFalse(self.loop.writers)

    def test_sendto_ready_closing(self):
        data = b'data'
        self.sock.send.return_value = len(data)

        transport = _SelectorDatagramTransport(
            self.loop, self.sock, self.protocol)
        transport._closing = True
        transport._buffer.append((data, ()))
        self.loop.add_writer(7, transport._sendto_ready)
        transport._sendto_ready()
        self.sock.sendto.assert_called_with(data, ())
        self.assertFalse(self.loop.writers)
        self.sock.close.assert_called_with()
        self.protocol.connection_lost.assert_called_with(None)

    def test_sendto_ready_no_data(self):
        transport = _SelectorDatagramTransport(
            self.loop, self.sock, self.protocol)
        self.loop.add_writer(7, transport._sendto_ready)
        transport._sendto_ready()
        self.assertFalse(self.sock.sendto.called)
        self.assertFalse(self.loop.writers)

    def test_sendto_ready_tryagain(self):
        self.sock.sendto.side_effect = BlockingIOError

        transport = _SelectorDatagramTransport(
            self.loop, self.sock, self.protocol)
        transport._buffer.extend([(b'data1', ()), (b'data2', ())])
        self.loop.add_writer(7, transport._sendto_ready)
        transport._sendto_ready()

        self.loop.assert_writer(7, transport._sendto_ready)
        self.assertEqual(
            [(b'data1', ()), (b'data2', ())],
            list(transport._buffer))

    def test_sendto_ready_exception(self):
        err = self.sock.sendto.side_effect = RuntimeError()

        transport = _SelectorDatagramTransport(
            self.loop, self.sock, self.protocol)
        transport._fatal_error = mock.Mock()
        transport._buffer.append((b'data', ()))
        transport._sendto_ready()

        transport._fatal_error.assert_called_with(
                                   err,
                                   'Fatal write error on datagram transport')

    def test_sendto_ready_error_received(self):
        self.sock.sendto.side_effect = ConnectionRefusedError

        transport = _SelectorDatagramTransport(
            self.loop, self.sock, self.protocol)
        transport._fatal_error = mock.Mock()
        transport._buffer.append((b'data', ()))
        transport._sendto_ready()

        self.assertFalse(transport._fatal_error.called)

    def test_sendto_ready_error_received_connection(self):
        self.sock.send.side_effect = ConnectionRefusedError

        transport = _SelectorDatagramTransport(
            self.loop, self.sock, self.protocol, ('0.0.0.0', 1))
        transport._fatal_error = mock.Mock()
        transport._buffer.append((b'data', ()))
        transport._sendto_ready()

        self.assertFalse(transport._fatal_error.called)
        self.assertTrue(self.protocol.error_received.called)

    @mock.patch('trollius.base_events.logger.error')
    def test_fatal_error_connected(self, m_exc):
        transport = _SelectorDatagramTransport(
            self.loop, self.sock, self.protocol, ('0.0.0.0', 1))
        err = ConnectionRefusedError()
        transport._fatal_error(err)
        self.assertFalse(self.protocol.error_received.called)
        m_exc.assert_called_with(
            test_utils.MockPattern(
                'Fatal error on transport\nprotocol:.*\ntransport:.*'),
            exc_info=(ConnectionRefusedError, MOCK_ANY, MOCK_ANY))


if __name__ == '__main__':
    unittest.main()<|MERGE_RESOLUTION|>--- conflicted
+++ resolved
@@ -697,13 +697,6 @@
         self.assertIsNone(tr._sock)
 
         self.assertIsNone(tr._protocol)
-<<<<<<< HEAD
-        self.assertEqual(2, sys.getrefcount(self.protocol)
-                         # pprint fails on Windows
-                         #, pprint.pformat(gc.get_referrers(self.protocol))
-                         )
-=======
->>>>>>> a53e8539
         self.assertIsNone(tr._loop)
 
 
