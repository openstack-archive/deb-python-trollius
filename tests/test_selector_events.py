--- conflicted
+++ resolved
@@ -59,38 +59,21 @@
         self.loop = TestBaseSelectorEventLoop(selector)
 
     def test_make_socket_transport(self):
-<<<<<<< HEAD
         m = mock.Mock()
         self.loop.add_reader = mock.Mock()
-        self.assertIsInstance(
-            self.loop._make_socket_transport(m, m), _SelectorSocketTransport)
-=======
-        m = unittest.mock.Mock()
-        self.loop.add_reader = unittest.mock.Mock()
         transport = self.loop._make_socket_transport(m, asyncio.Protocol())
         self.assertIsInstance(transport, _SelectorSocketTransport)
->>>>>>> 7b8ea10b
 
     @test_utils.skipIf(ssl is None, 'No ssl module')
     def test_make_ssl_transport(self):
-<<<<<<< HEAD
         m = mock.Mock()
         self.loop.add_reader = mock.Mock()
         self.loop.add_writer = mock.Mock()
         self.loop.remove_reader = mock.Mock()
         self.loop.remove_writer = mock.Mock()
-        self.assertIsInstance(
-            self.loop._make_ssl_transport(m, m, m, m), _SelectorSslTransport)
-=======
-        m = unittest.mock.Mock()
-        self.loop.add_reader = unittest.mock.Mock()
-        self.loop.add_writer = unittest.mock.Mock()
-        self.loop.remove_reader = unittest.mock.Mock()
-        self.loop.remove_writer = unittest.mock.Mock()
         waiter = asyncio.Future(loop=self.loop)
         transport = self.loop._make_ssl_transport(m, asyncio.Protocol(), m, waiter)
         self.assertIsInstance(transport, _SelectorSslTransport)
->>>>>>> 7b8ea10b
 
     @mock.patch('asyncio.selector_events.ssl', None)
     def test_make_ssl_transport_without_ssl_error(self):
