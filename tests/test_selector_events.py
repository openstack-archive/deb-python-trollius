--- conflicted
+++ resolved
@@ -1,12 +1,8 @@
 """Tests for selector_events.py"""
 
 import errno
-<<<<<<< HEAD
-#import gc
-#import pprint
-=======
->>>>>>> e296ce98
 import socket
+import sys
 import unittest
 try:
     import ssl
@@ -30,6 +26,7 @@
 from trollius.selector_events import _SSL_REQUIRES_SELECT
 from trollius.test_utils import mock
 
+
 if sys.version_info >= (3,):
     UNICODE_STR = 'unicode'
 else:
