"""Tests for selector_events.py"""

import errno
#import gc
#import pprint
import socket
import sys
import unittest
try:
    import ssl
except ImportError:
    ssl = None
else:
    HAS_SNI = getattr(ssl, 'HAS_SNI', False)
    from trollius.py3_ssl import SSLWantReadError, SSLWantWriteError

<<<<<<< HEAD
import asyncio
from asyncio.py33_exceptions import (
    BlockingIOError, InterruptedError,
    ConnectionResetError, ConnectionRefusedError)
from asyncio import selectors
from asyncio import test_utils
from asyncio.selector_events import BaseSelectorEventLoop
from asyncio.selector_events import _SelectorDatagramTransport
from asyncio.selector_events import _SelectorSocketTransport
from asyncio.selector_events import _SelectorSslTransport
from asyncio.selector_events import _SelectorTransport
from asyncio.selector_events import _SSL_REQUIRES_SELECT
from asyncio.test_utils import mock
=======
import trollius as asyncio
from trollius.py33_exceptions import (
    BlockingIOError, InterruptedError,
    ConnectionResetError, ConnectionRefusedError)
from trollius import selectors
from trollius import test_utils
from trollius.selector_events import BaseSelectorEventLoop
from trollius.selector_events import _SelectorDatagramTransport
from trollius.selector_events import _SelectorSocketTransport
from trollius.selector_events import _SelectorSslTransport
from trollius.selector_events import _SelectorTransport
from trollius.selector_events import _SSL_REQUIRES_SELECT
from trollius.test_utils import mock
>>>>>>> 0168da32

if sys.version_info >= (3,):
    UNICODE_STR = 'unicode'
else:
    UNICODE_STR = unicode('unicode')
    try:
        memoryview
    except NameError:
        # Python 2.6
        memoryview = buffer

MOCK_ANY = mock.ANY


class TestBaseSelectorEventLoop(BaseSelectorEventLoop):

    def _make_self_pipe(self):
        self._ssock = mock.Mock()
        self._csock = mock.Mock()
        self._internal_fds += 1


def list_to_buffer(l=()):
    return bytearray().join(l)


class BaseSelectorEventLoopTests(test_utils.TestCase):

    def setUp(self):
        selector = mock.Mock()
        self.loop = TestBaseSelectorEventLoop(selector)
<<<<<<< HEAD
=======
        self.set_event_loop(self.loop, cleanup=False)
>>>>>>> 0168da32

    def test_make_socket_transport(self):
        m = mock.Mock()
        self.loop.add_reader = mock.Mock()
        transport = self.loop._make_socket_transport(m, asyncio.Protocol())
        self.assertIsInstance(transport, _SelectorSocketTransport)

    @test_utils.skipIf(ssl is None, 'No ssl module')
    def test_make_ssl_transport(self):
        m = mock.Mock()
        self.loop.add_reader = mock.Mock()
        self.loop.add_writer = mock.Mock()
        self.loop.remove_reader = mock.Mock()
        self.loop.remove_writer = mock.Mock()
        waiter = asyncio.Future(loop=self.loop)
        transport = self.loop._make_ssl_transport(
            m, asyncio.Protocol(), m, waiter)
        self.assertIsInstance(transport, _SelectorSslTransport)

    @mock.patch('trollius.selector_events.ssl', None)
    def test_make_ssl_transport_without_ssl_error(self):
        m = mock.Mock()
        self.loop.add_reader = mock.Mock()
        self.loop.add_writer = mock.Mock()
        self.loop.remove_reader = mock.Mock()
        self.loop.remove_writer = mock.Mock()
        with self.assertRaises(RuntimeError):
            self.loop._make_ssl_transport(m, m, m, m)

    def test_close(self):
        ssock = self.loop._ssock
        ssock.fileno.return_value = 7
        csock = self.loop._csock
        csock.fileno.return_value = 1
        remove_reader = self.loop.remove_reader = mock.Mock()

        self.loop._selector.close()
        self.loop._selector = selector = mock.Mock()
        self.assertFalse(self.loop.is_closed())

        self.loop.close()
        self.assertTrue(self.loop.is_closed())
        self.assertIsNone(self.loop._selector)
        self.assertIsNone(self.loop._csock)
        self.assertIsNone(self.loop._ssock)
        selector.close.assert_called_with()
        ssock.close.assert_called_with()
        csock.close.assert_called_with()
        remove_reader.assert_called_with(7)

        # it should be possible to call close() more than once
        self.loop.close()
        self.loop.close()

        # operation blocked when the loop is closed
        f = asyncio.Future(loop=self.loop)
        self.assertRaises(RuntimeError, self.loop.run_forever)
        self.assertRaises(RuntimeError, self.loop.run_until_complete, f)
        fd = 0
        def callback():
            pass
        self.assertRaises(RuntimeError, self.loop.add_reader, fd, callback)
        self.assertRaises(RuntimeError, self.loop.add_writer, fd, callback)

    def test_close_no_selector(self):
        self.loop.remove_reader = mock.Mock()
        self.loop._selector.close()
        self.loop._selector = None
        self.loop.close()
        self.assertIsNone(self.loop._selector)

    def test_socketpair(self):
        self.assertRaises(NotImplementedError, self.loop._socketpair)

    def test_read_from_self_tryagain(self):
        self.loop._ssock.recv.side_effect = BlockingIOError
        self.assertIsNone(self.loop._read_from_self())

    def test_read_from_self_exception(self):
        self.loop._ssock.recv.side_effect = OSError
        self.assertRaises(OSError, self.loop._read_from_self)

    def test_write_to_self_tryagain(self):
        self.loop._csock.send.side_effect = BlockingIOError
        self.assertIsNone(self.loop._write_to_self())

    def test_write_to_self_exception(self):
        # _write_to_self() swallows OSError
        self.loop._csock.send.side_effect = RuntimeError()
        self.assertRaises(RuntimeError, self.loop._write_to_self)

    def test_sock_recv(self):
        sock = mock.Mock()
        self.loop._sock_recv = mock.Mock()

        f = self.loop.sock_recv(sock, 1024)
        self.assertIsInstance(f, asyncio.Future)
        self.loop._sock_recv.assert_called_with(f, False, sock, 1024)

    def test__sock_recv_canceled_fut(self):
        sock = mock.Mock()

        f = asyncio.Future(loop=self.loop)
        f.cancel()

        self.loop._sock_recv(f, False, sock, 1024)
        self.assertFalse(sock.recv.called)

    def test__sock_recv_unregister(self):
        sock = mock.Mock()
        sock.fileno.return_value = 10

        f = asyncio.Future(loop=self.loop)
        f.cancel()

        self.loop.remove_reader = mock.Mock()
        self.loop._sock_recv(f, True, sock, 1024)
        self.assertEqual((10,), self.loop.remove_reader.call_args[0])

    def test__sock_recv_tryagain(self):
        f = asyncio.Future(loop=self.loop)
        sock = mock.Mock()
        sock.fileno.return_value = 10
        sock.recv.side_effect = BlockingIOError

        self.loop.add_reader = mock.Mock()
        self.loop._sock_recv(f, False, sock, 1024)
        self.assertEqual((10, self.loop._sock_recv, f, True, sock, 1024),
                         self.loop.add_reader.call_args[0])

    def test__sock_recv_exception(self):
        f = asyncio.Future(loop=self.loop)
        sock = mock.Mock()
        sock.fileno.return_value = 10
        err = sock.recv.side_effect = OSError()

        self.loop._sock_recv(f, False, sock, 1024)
        self.assertIs(err, f.exception())

    def test_sock_sendall(self):
        sock = mock.Mock()
        self.loop._sock_sendall = mock.Mock()

        f = self.loop.sock_sendall(sock, b'data')
        self.assertIsInstance(f, asyncio.Future)
        self.assertEqual(
            (f, False, sock, b'data'),
            self.loop._sock_sendall.call_args[0])

    def test_sock_sendall_nodata(self):
        sock = mock.Mock()
        self.loop._sock_sendall = mock.Mock()

        f = self.loop.sock_sendall(sock, b'')
        self.assertIsInstance(f, asyncio.Future)
        self.assertTrue(f.done())
        self.assertIsNone(f.result())
        self.assertFalse(self.loop._sock_sendall.called)

    def test__sock_sendall_canceled_fut(self):
        sock = mock.Mock()

        f = asyncio.Future(loop=self.loop)
        f.cancel()

        self.loop._sock_sendall(f, False, sock, b'data')
        self.assertFalse(sock.send.called)

    def test__sock_sendall_unregister(self):
        sock = mock.Mock()
        sock.fileno.return_value = 10

        f = asyncio.Future(loop=self.loop)
        f.cancel()

        self.loop.remove_writer = mock.Mock()
        self.loop._sock_sendall(f, True, sock, b'data')
        self.assertEqual((10,), self.loop.remove_writer.call_args[0])

    def test__sock_sendall_tryagain(self):
        f = asyncio.Future(loop=self.loop)
        sock = mock.Mock()
        sock.fileno.return_value = 10
        sock.send.side_effect = BlockingIOError

        self.loop.add_writer = mock.Mock()
        self.loop._sock_sendall(f, False, sock, b'data')
        self.assertEqual(
            (10, self.loop._sock_sendall, f, True, sock, b'data'),
            self.loop.add_writer.call_args[0])

    def test__sock_sendall_interrupted(self):
        f = asyncio.Future(loop=self.loop)
        sock = mock.Mock()
        sock.fileno.return_value = 10
        sock.send.side_effect = InterruptedError

        self.loop.add_writer = mock.Mock()
        self.loop._sock_sendall(f, False, sock, b'data')
        self.assertEqual(
            (10, self.loop._sock_sendall, f, True, sock, b'data'),
            self.loop.add_writer.call_args[0])

    def test__sock_sendall_exception(self):
        f = asyncio.Future(loop=self.loop)
        sock = mock.Mock()
        sock.fileno.return_value = 10
        err = sock.send.side_effect = OSError()

        self.loop._sock_sendall(f, False, sock, b'data')
        self.assertIs(f.exception(), err)

    def test__sock_sendall(self):
        sock = mock.Mock()

        f = asyncio.Future(loop=self.loop)
        sock.fileno.return_value = 10
        sock.send.return_value = 4

        self.loop._sock_sendall(f, False, sock, b'data')
        self.assertTrue(f.done())
        self.assertIsNone(f.result())

    def test__sock_sendall_partial(self):
        sock = mock.Mock()

        f = asyncio.Future(loop=self.loop)
        sock.fileno.return_value = 10
        sock.send.return_value = 2

        self.loop.add_writer = mock.Mock()
        self.loop._sock_sendall(f, False, sock, b'data')
        self.assertFalse(f.done())
        self.assertEqual(
            (10, self.loop._sock_sendall, f, True, sock, b'ta'),
            self.loop.add_writer.call_args[0])

    def test__sock_sendall_none(self):
        sock = mock.Mock()

        f = asyncio.Future(loop=self.loop)
        sock.fileno.return_value = 10
        sock.send.return_value = 0

        self.loop.add_writer = mock.Mock()
        self.loop._sock_sendall(f, False, sock, b'data')
        self.assertFalse(f.done())
        self.assertEqual(
            (10, self.loop._sock_sendall, f, True, sock, b'data'),
            self.loop.add_writer.call_args[0])

    def test_sock_connect(self):
        sock = mock.Mock()
        self.loop._sock_connect = mock.Mock()

        f = self.loop.sock_connect(sock, ('127.0.0.1', 8080))
        self.assertIsInstance(f, asyncio.Future)
        self.assertEqual(
            (f, False, sock, ('127.0.0.1', 8080)),
            self.loop._sock_connect.call_args[0])

    def test__sock_connect(self):
        f = asyncio.Future(loop=self.loop)

        sock = mock.Mock()
        sock.fileno.return_value = 10

        self.loop._sock_connect(f, False, sock, ('127.0.0.1', 8080))
        self.assertTrue(f.done())
        self.assertIsNone(f.result())
        self.assertTrue(sock.connect.called)

    def test__sock_connect_canceled_fut(self):
        sock = mock.Mock()

        f = asyncio.Future(loop=self.loop)
        f.cancel()

        self.loop._sock_connect(f, False, sock, ('127.0.0.1', 8080))
        self.assertFalse(sock.connect.called)

    def test__sock_connect_unregister(self):
        sock = mock.Mock()
        sock.fileno.return_value = 10

        f = asyncio.Future(loop=self.loop)
        f.cancel()

        self.loop.remove_writer = mock.Mock()
        self.loop._sock_connect(f, True, sock, ('127.0.0.1', 8080))
        self.assertEqual((10,), self.loop.remove_writer.call_args[0])

    def test__sock_connect_tryagain(self):
        f = asyncio.Future(loop=self.loop)
        sock = mock.Mock()
        sock.fileno.return_value = 10
        sock.getsockopt.return_value = errno.EAGAIN

        self.loop.add_writer = mock.Mock()
        self.loop.remove_writer = mock.Mock()

        self.loop._sock_connect(f, True, sock, ('127.0.0.1', 8080))
        self.assertEqual(
            (10, self.loop._sock_connect, f,
             True, sock, ('127.0.0.1', 8080)),
            self.loop.add_writer.call_args[0])

    def test__sock_connect_exception(self):
        f = asyncio.Future(loop=self.loop)
        sock = mock.Mock()
        sock.fileno.return_value = 10
        sock.getsockopt.return_value = errno.ENOTCONN

        self.loop.remove_writer = mock.Mock()
        self.loop._sock_connect(f, True, sock, ('127.0.0.1', 8080))
        self.assertIsInstance(f.exception(), OSError)

    def test_sock_accept(self):
        sock = mock.Mock()
        self.loop._sock_accept = mock.Mock()

        f = self.loop.sock_accept(sock)
        self.assertIsInstance(f, asyncio.Future)
        self.assertEqual(
            (f, False, sock), self.loop._sock_accept.call_args[0])

    def test__sock_accept(self):
        f = asyncio.Future(loop=self.loop)

        conn = mock.Mock()

        sock = mock.Mock()
        sock.fileno.return_value = 10
        sock.accept.return_value = conn, ('127.0.0.1', 1000)

        self.loop._sock_accept(f, False, sock)
        self.assertTrue(f.done())
        self.assertEqual((conn, ('127.0.0.1', 1000)), f.result())
        self.assertEqual((False,), conn.setblocking.call_args[0])

    def test__sock_accept_canceled_fut(self):
        sock = mock.Mock()

        f = asyncio.Future(loop=self.loop)
        f.cancel()

        self.loop._sock_accept(f, False, sock)
        self.assertFalse(sock.accept.called)

    def test__sock_accept_unregister(self):
        sock = mock.Mock()
        sock.fileno.return_value = 10

        f = asyncio.Future(loop=self.loop)
        f.cancel()

        self.loop.remove_reader = mock.Mock()
        self.loop._sock_accept(f, True, sock)
        self.assertEqual((10,), self.loop.remove_reader.call_args[0])

    def test__sock_accept_tryagain(self):
        f = asyncio.Future(loop=self.loop)
        sock = mock.Mock()
        sock.fileno.return_value = 10
        sock.accept.side_effect = BlockingIOError

        self.loop.add_reader = mock.Mock()
        self.loop._sock_accept(f, False, sock)
        self.assertEqual(
            (10, self.loop._sock_accept, f, True, sock),
            self.loop.add_reader.call_args[0])

    def test__sock_accept_exception(self):
        f = asyncio.Future(loop=self.loop)
        sock = mock.Mock()
        sock.fileno.return_value = 10
        err = sock.accept.side_effect = OSError()

        self.loop._sock_accept(f, False, sock)
        self.assertIs(err, f.exception())

    def test_add_reader(self):
        self.loop._selector.get_key.side_effect = KeyError
        cb = lambda: True
        self.loop.add_reader(1, cb)

        self.assertTrue(self.loop._selector.register.called)
        fd, mask, (r, w) = self.loop._selector.register.call_args[0]
        self.assertEqual(1, fd)
        self.assertEqual(selectors.EVENT_READ, mask)
        self.assertEqual(cb, r._callback)
        self.assertIsNone(w)

    def test_add_reader_existing(self):
        reader = mock.Mock()
        writer = mock.Mock()
        self.loop._selector.get_key.return_value = selectors.SelectorKey(
            1, 1, selectors.EVENT_WRITE, (reader, writer))
        cb = lambda: True
        self.loop.add_reader(1, cb)

        self.assertTrue(reader.cancel.called)
        self.assertFalse(self.loop._selector.register.called)
        self.assertTrue(self.loop._selector.modify.called)
        fd, mask, (r, w) = self.loop._selector.modify.call_args[0]
        self.assertEqual(1, fd)
        self.assertEqual(selectors.EVENT_WRITE | selectors.EVENT_READ, mask)
        self.assertEqual(cb, r._callback)
        self.assertEqual(writer, w)

    def test_add_reader_existing_writer(self):
        writer = mock.Mock()
        self.loop._selector.get_key.return_value = selectors.SelectorKey(
            1, 1, selectors.EVENT_WRITE, (None, writer))
        cb = lambda: True
        self.loop.add_reader(1, cb)

        self.assertFalse(self.loop._selector.register.called)
        self.assertTrue(self.loop._selector.modify.called)
        fd, mask, (r, w) = self.loop._selector.modify.call_args[0]
        self.assertEqual(1, fd)
        self.assertEqual(selectors.EVENT_WRITE | selectors.EVENT_READ, mask)
        self.assertEqual(cb, r._callback)
        self.assertEqual(writer, w)

    def test_remove_reader(self):
        self.loop._selector.get_key.return_value = selectors.SelectorKey(
            1, 1, selectors.EVENT_READ, (None, None))
        self.assertFalse(self.loop.remove_reader(1))

        self.assertTrue(self.loop._selector.unregister.called)

    def test_remove_reader_read_write(self):
        reader = mock.Mock()
        writer = mock.Mock()
        self.loop._selector.get_key.return_value = selectors.SelectorKey(
            1, 1, selectors.EVENT_READ | selectors.EVENT_WRITE,
            (reader, writer))
        self.assertTrue(
            self.loop.remove_reader(1))

        self.assertFalse(self.loop._selector.unregister.called)
        self.assertEqual(
            (1, selectors.EVENT_WRITE, (None, writer)),
            self.loop._selector.modify.call_args[0])

    def test_remove_reader_unknown(self):
        self.loop._selector.get_key.side_effect = KeyError
        self.assertFalse(
            self.loop.remove_reader(1))

    def test_add_writer(self):
        self.loop._selector.get_key.side_effect = KeyError
        cb = lambda: True
        self.loop.add_writer(1, cb)

        self.assertTrue(self.loop._selector.register.called)
        fd, mask, (r, w) = self.loop._selector.register.call_args[0]
        self.assertEqual(1, fd)
        self.assertEqual(selectors.EVENT_WRITE, mask)
        self.assertIsNone(r)
        self.assertEqual(cb, w._callback)

    def test_add_writer_existing(self):
        reader = mock.Mock()
        writer = mock.Mock()
        self.loop._selector.get_key.return_value = selectors.SelectorKey(
            1, 1, selectors.EVENT_READ, (reader, writer))
        cb = lambda: True
        self.loop.add_writer(1, cb)

        self.assertTrue(writer.cancel.called)
        self.assertFalse(self.loop._selector.register.called)
        self.assertTrue(self.loop._selector.modify.called)
        fd, mask, (r, w) = self.loop._selector.modify.call_args[0]
        self.assertEqual(1, fd)
        self.assertEqual(selectors.EVENT_WRITE | selectors.EVENT_READ, mask)
        self.assertEqual(reader, r)
        self.assertEqual(cb, w._callback)

    def test_remove_writer(self):
        self.loop._selector.get_key.return_value = selectors.SelectorKey(
            1, 1, selectors.EVENT_WRITE, (None, None))
        self.assertFalse(self.loop.remove_writer(1))

        self.assertTrue(self.loop._selector.unregister.called)

    def test_remove_writer_read_write(self):
        reader = mock.Mock()
        writer = mock.Mock()
        self.loop._selector.get_key.return_value = selectors.SelectorKey(
            1, 1, selectors.EVENT_READ | selectors.EVENT_WRITE,
            (reader, writer))
        self.assertTrue(
            self.loop.remove_writer(1))

        self.assertFalse(self.loop._selector.unregister.called)
        self.assertEqual(
            (1, selectors.EVENT_READ, (reader, None)),
            self.loop._selector.modify.call_args[0])

    def test_remove_writer_unknown(self):
        self.loop._selector.get_key.side_effect = KeyError
        self.assertFalse(
            self.loop.remove_writer(1))

    def test_process_events_read(self):
        reader = mock.Mock()
        reader._cancelled = False

        self.loop._add_callback = mock.Mock()
        self.loop._process_events(
            [(selectors.SelectorKey(
                1, 1, selectors.EVENT_READ, (reader, None)),
              selectors.EVENT_READ)])
        self.assertTrue(self.loop._add_callback.called)
        self.loop._add_callback.assert_called_with(reader)

    def test_process_events_read_cancelled(self):
        reader = mock.Mock()
        reader.cancelled = True

        self.loop.remove_reader = mock.Mock()
        self.loop._process_events(
            [(selectors.SelectorKey(
                1, 1, selectors.EVENT_READ, (reader, None)),
             selectors.EVENT_READ)])
        self.loop.remove_reader.assert_called_with(1)

    def test_process_events_write(self):
        writer = mock.Mock()
        writer._cancelled = False

        self.loop._add_callback = mock.Mock()
        self.loop._process_events(
            [(selectors.SelectorKey(1, 1, selectors.EVENT_WRITE,
                                    (None, writer)),
              selectors.EVENT_WRITE)])
        self.loop._add_callback.assert_called_with(writer)

    def test_process_events_write_cancelled(self):
        writer = mock.Mock()
        writer.cancelled = True
        self.loop.remove_writer = mock.Mock()

        self.loop._process_events(
            [(selectors.SelectorKey(1, 1, selectors.EVENT_WRITE,
                                    (None, writer)),
              selectors.EVENT_WRITE)])
        self.loop.remove_writer.assert_called_with(1)


class SelectorTransportTests(test_utils.TestCase):

    def setUp(self):
<<<<<<< HEAD
        self.loop = test_utils.TestLoop()
=======
        self.loop = self.new_test_loop()
>>>>>>> 0168da32
        self.protocol = test_utils.make_test_protocol(asyncio.Protocol)
        self.sock = mock.Mock(socket.socket)
        self.sock.fileno.return_value = 7

    def test_ctor(self):
        tr = _SelectorTransport(self.loop, self.sock, self.protocol, None)
        self.assertIs(tr._loop, self.loop)
        self.assertIs(tr._sock, self.sock)
        self.assertIs(tr._sock_fd, 7)

    def test_abort(self):
        tr = _SelectorTransport(self.loop, self.sock, self.protocol, None)
        tr._force_close = mock.Mock()

        tr.abort()
        tr._force_close.assert_called_with(None)

    def test_close(self):
        tr = _SelectorTransport(self.loop, self.sock, self.protocol, None)
        tr.close()

        self.assertTrue(tr._closing)
        self.assertEqual(1, self.loop.remove_reader_count[7])
        self.protocol.connection_lost(None)
        self.assertEqual(tr._conn_lost, 1)

        tr.close()
        self.assertEqual(tr._conn_lost, 1)
        self.assertEqual(1, self.loop.remove_reader_count[7])

    def test_close_write_buffer(self):
        tr = _SelectorTransport(self.loop, self.sock, self.protocol, None)
        tr._buffer.extend(b'data')
        tr.close()

        self.assertFalse(self.loop.readers)
        test_utils.run_briefly(self.loop)
        self.assertFalse(self.protocol.connection_lost.called)

    def test_force_close(self):
        tr = _SelectorTransport(self.loop, self.sock, self.protocol, None)
        tr._buffer.extend(b'1')
        self.loop.add_reader(7, mock.sentinel)
        self.loop.add_writer(7, mock.sentinel)
        tr._force_close(None)

        self.assertTrue(tr._closing)
        self.assertEqual(tr._buffer, list_to_buffer())
        self.assertFalse(self.loop.readers)
        self.assertFalse(self.loop.writers)

        # second close should not remove reader
        tr._force_close(None)
        self.assertFalse(self.loop.readers)
        self.assertEqual(1, self.loop.remove_reader_count[7])

    @mock.patch('trollius.log.logger.error')
    def test_fatal_error(self, m_exc):
        exc = OSError()
        tr = _SelectorTransport(self.loop, self.sock, self.protocol, None)
        tr._force_close = mock.Mock()
        tr._fatal_error(exc)

        m_exc.assert_called_with(
            test_utils.MockPattern(
                'Fatal error on transport\nprotocol:.*\ntransport:.*'),
            exc_info=(OSError, MOCK_ANY, MOCK_ANY))

        tr._force_close.assert_called_with(exc)

    def test_connection_lost(self):
        exc = OSError()
        tr = _SelectorTransport(self.loop, self.sock, self.protocol, None)
        self.assertIsNotNone(tr._protocol)
        self.assertIsNotNone(tr._loop)
        tr._call_connection_lost(exc)

        self.protocol.connection_lost.assert_called_with(exc)
        self.sock.close.assert_called_with()
        self.assertIsNone(tr._sock)

        self.assertIsNone(tr._protocol)
        self.assertIsNone(tr._loop)


class SelectorSocketTransportTests(test_utils.TestCase):

    def setUp(self):
<<<<<<< HEAD
        self.loop = test_utils.TestLoop()
=======
        self.loop = self.new_test_loop()
>>>>>>> 0168da32
        self.protocol = test_utils.make_test_protocol(asyncio.Protocol)
        self.sock = mock.Mock(socket.socket)
        self.sock_fd = self.sock.fileno.return_value = 7

    def test_ctor(self):
        tr = _SelectorSocketTransport(
            self.loop, self.sock, self.protocol)
        self.loop.assert_reader(7, tr._read_ready)
        test_utils.run_briefly(self.loop)
        self.protocol.connection_made.assert_called_with(tr)

    def test_ctor_with_waiter(self):
        fut = asyncio.Future(loop=self.loop)

        _SelectorSocketTransport(
            self.loop, self.sock, self.protocol, fut)
        test_utils.run_briefly(self.loop)
        self.assertIsNone(fut.result())

    def test_pause_resume_reading(self):
        tr = _SelectorSocketTransport(
            self.loop, self.sock, self.protocol)
        self.assertFalse(tr._paused)
        self.loop.assert_reader(7, tr._read_ready)
        tr.pause_reading()
        self.assertTrue(tr._paused)
        self.assertFalse(7 in self.loop.readers)
        tr.resume_reading()
        self.assertFalse(tr._paused)
        self.loop.assert_reader(7, tr._read_ready)
        with self.assertRaises(RuntimeError):
            tr.resume_reading()

    def test_read_ready(self):
        transport = _SelectorSocketTransport(
            self.loop, self.sock, self.protocol)

        self.sock.recv.return_value = b'data'
        transport._read_ready()

        self.protocol.data_received.assert_called_with(b'data')

    def test_read_ready_eof(self):
        transport = _SelectorSocketTransport(
            self.loop, self.sock, self.protocol)
        transport.close = mock.Mock()

        self.sock.recv.return_value = b''
        transport._read_ready()

        self.protocol.eof_received.assert_called_with()
        transport.close.assert_called_with()

    def test_read_ready_eof_keep_open(self):
        transport = _SelectorSocketTransport(
            self.loop, self.sock, self.protocol)
        transport.close = mock.Mock()

        self.sock.recv.return_value = b''
        self.protocol.eof_received.return_value = True
        transport._read_ready()

        self.protocol.eof_received.assert_called_with()
        self.assertFalse(transport.close.called)

    @mock.patch('logging.exception')
    def test_read_ready_tryagain(self, m_exc):
        self.sock.recv.side_effect = BlockingIOError

        transport = _SelectorSocketTransport(
            self.loop, self.sock, self.protocol)
        transport._fatal_error = mock.Mock()
        transport._read_ready()

        self.assertFalse(transport._fatal_error.called)

    @mock.patch('logging.exception')
    def test_read_ready_tryagain_interrupted(self, m_exc):
        self.sock.recv.side_effect = InterruptedError

        transport = _SelectorSocketTransport(
            self.loop, self.sock, self.protocol)
        transport._fatal_error = mock.Mock()
        transport._read_ready()

        self.assertFalse(transport._fatal_error.called)

    @mock.patch('logging.exception')
    def test_read_ready_conn_reset(self, m_exc):
        err = self.sock.recv.side_effect = ConnectionResetError()

        transport = _SelectorSocketTransport(
            self.loop, self.sock, self.protocol)
        transport._force_close = mock.Mock()
        transport._read_ready()
        transport._force_close.assert_called_with(err)

    @mock.patch('logging.exception')
    def test_read_ready_err(self, m_exc):
        err = self.sock.recv.side_effect = OSError()

        transport = _SelectorSocketTransport(
            self.loop, self.sock, self.protocol)
        transport._fatal_error = mock.Mock()
        transport._read_ready()

        transport._fatal_error.assert_called_with(
                                   err,
                                   'Fatal read error on socket transport')

    def test_write(self):
        data = b'data'
        self.sock.send.return_value = len(data)

        transport = _SelectorSocketTransport(
            self.loop, self.sock, self.protocol)
        transport.write(data)
        self.sock.send.assert_called_with(data)

    def test_write_bytearray(self):
        data = bytearray(b'data')
        self.sock.send.return_value = len(data)

        transport = _SelectorSocketTransport(
            self.loop, self.sock, self.protocol)
        transport.write(data)
        self.sock.send.assert_called_with(data)
        self.assertEqual(data, bytearray(b'data'))  # Hasn't been mutated.

    def test_write_memoryview(self):
        data = memoryview(b'data')
        self.sock.send.return_value = len(data)

        transport = _SelectorSocketTransport(
            self.loop, self.sock, self.protocol)
        transport.write(data)
        self.sock.send.assert_called_with(b'data')

    def test_write_no_data(self):
        transport = _SelectorSocketTransport(
            self.loop, self.sock, self.protocol)
        transport._buffer.extend(b'data')
        transport.write(b'')
        self.assertFalse(self.sock.send.called)
        self.assertEqual(list_to_buffer([b'data']), transport._buffer)

    def test_write_buffer(self):
        transport = _SelectorSocketTransport(
            self.loop, self.sock, self.protocol)
        transport._buffer.extend(b'data1')
        transport.write(b'data2')
        self.assertFalse(self.sock.send.called)
        self.assertEqual(list_to_buffer([b'data1', b'data2']),
                         transport._buffer)

    def test_write_partial(self):
        data = b'data'
        self.sock.send.return_value = 2

        transport = _SelectorSocketTransport(
            self.loop, self.sock, self.protocol)
        transport.write(data)

        self.loop.assert_writer(7, transport._write_ready)
        self.assertEqual(list_to_buffer([b'ta']), transport._buffer)

    def test_write_partial_bytearray(self):
        data = bytearray(b'data')
        self.sock.send.return_value = 2

        transport = _SelectorSocketTransport(
            self.loop, self.sock, self.protocol)
        transport.write(data)

        self.loop.assert_writer(7, transport._write_ready)
        self.assertEqual(list_to_buffer([b'ta']), transport._buffer)
        self.assertEqual(data, bytearray(b'data'))  # Hasn't been mutated.

    def test_write_partial_memoryview(self):
        data = memoryview(b'data')
        self.sock.send.return_value = 2

        transport = _SelectorSocketTransport(
            self.loop, self.sock, self.protocol)
        transport.write(data)

        self.loop.assert_writer(7, transport._write_ready)
        self.assertEqual(list_to_buffer([b'ta']), transport._buffer)

    def test_write_partial_none(self):
        data = b'data'
        self.sock.send.return_value = 0
        self.sock.fileno.return_value = 7

        transport = _SelectorSocketTransport(
            self.loop, self.sock, self.protocol)
        transport.write(data)

        self.loop.assert_writer(7, transport._write_ready)
        self.assertEqual(list_to_buffer([b'data']), transport._buffer)

    def test_write_tryagain(self):
        self.sock.send.side_effect = BlockingIOError

        data = b'data'
        transport = _SelectorSocketTransport(
            self.loop, self.sock, self.protocol)
        transport.write(data)

        self.loop.assert_writer(7, transport._write_ready)
        self.assertEqual(list_to_buffer([b'data']), transport._buffer)

    @mock.patch('trollius.selector_events.logger')
    def test_write_exception(self, m_log):
        err = self.sock.send.side_effect = OSError()

        data = b'data'
        transport = _SelectorSocketTransport(
            self.loop, self.sock, self.protocol)
        transport._fatal_error = mock.Mock()
        transport.write(data)
        transport._fatal_error.assert_called_with(
                                   err,
                                   'Fatal write error on socket transport')
        transport._conn_lost = 1

        self.sock.reset_mock()
        transport.write(data)
        self.assertFalse(self.sock.send.called)
        self.assertEqual(transport._conn_lost, 2)
        transport.write(data)
        transport.write(data)
        transport.write(data)
        transport.write(data)
        m_log.warning.assert_called_with('socket.send() raised exception.')

    def test_write_str(self):
        transport = _SelectorSocketTransport(
            self.loop, self.sock, self.protocol)
        self.assertRaises(TypeError, transport.write, 'str')

    def test_write_closing(self):
        transport = _SelectorSocketTransport(
            self.loop, self.sock, self.protocol)
        transport.close()
        self.assertEqual(transport._conn_lost, 1)
        transport.write(b'data')
        self.assertEqual(transport._conn_lost, 2)

    def test_write_ready(self):
        data = b'data'
        self.sock.send.return_value = len(data)

        transport = _SelectorSocketTransport(
            self.loop, self.sock, self.protocol)
        transport._buffer.extend(data)
        self.loop.add_writer(7, transport._write_ready)
        transport._write_ready()
        self.assertTrue(self.sock.send.called)
        self.assertFalse(self.loop.writers)

    def test_write_ready_closing(self):
        data = b'data'
        self.sock.send.return_value = len(data)

        transport = _SelectorSocketTransport(
            self.loop, self.sock, self.protocol)
        transport._closing = True
        transport._buffer.extend(data)
        self.loop.add_writer(7, transport._write_ready)
        transport._write_ready()
        self.assertTrue(self.sock.send.called)
        self.assertFalse(self.loop.writers)
        self.sock.close.assert_called_with()
        self.protocol.connection_lost.assert_called_with(None)

    def test_write_ready_no_data(self):
        transport = _SelectorSocketTransport(
            self.loop, self.sock, self.protocol)
        # This is an internal error.
        self.assertRaises(AssertionError, transport._write_ready)

    def test_write_ready_partial(self):
        data = b'data'
        self.sock.send.return_value = 2

        transport = _SelectorSocketTransport(
            self.loop, self.sock, self.protocol)
        transport._buffer.extend(data)
        self.loop.add_writer(7, transport._write_ready)
        transport._write_ready()
        self.loop.assert_writer(7, transport._write_ready)
        self.assertEqual(list_to_buffer([b'ta']), transport._buffer)

    def test_write_ready_partial_none(self):
        data = b'data'
        self.sock.send.return_value = 0

        transport = _SelectorSocketTransport(
            self.loop, self.sock, self.protocol)
        transport._buffer.extend(data)
        self.loop.add_writer(7, transport._write_ready)
        transport._write_ready()
        self.loop.assert_writer(7, transport._write_ready)
        self.assertEqual(list_to_buffer([b'data']), transport._buffer)

    def test_write_ready_tryagain(self):
        self.sock.send.side_effect = BlockingIOError

        transport = _SelectorSocketTransport(
            self.loop, self.sock, self.protocol)
        transport._buffer = list_to_buffer([b'data1', b'data2'])
        self.loop.add_writer(7, transport._write_ready)
        transport._write_ready()

        self.loop.assert_writer(7, transport._write_ready)
        self.assertEqual(list_to_buffer([b'data1data2']), transport._buffer)

    def test_write_ready_exception(self):
        err = self.sock.send.side_effect = OSError()

        transport = _SelectorSocketTransport(
            self.loop, self.sock, self.protocol)
        transport._fatal_error = mock.Mock()
        transport._buffer.extend(b'data')
        transport._write_ready()
        transport._fatal_error.assert_called_with(
                                   err,
                                   'Fatal write error on socket transport')

    @mock.patch('trollius.base_events.logger')
    def test_write_ready_exception_and_close(self, m_log):
        self.sock.send.side_effect = OSError()
        remove_writer = self.loop.remove_writer = mock.Mock()

        transport = _SelectorSocketTransport(
            self.loop, self.sock, self.protocol)
        transport.close()
        transport._buffer.extend(b'data')
        transport._write_ready()
        remove_writer.assert_called_with(self.sock_fd)

    def test_write_eof(self):
        tr = _SelectorSocketTransport(
            self.loop, self.sock, self.protocol)
        self.assertTrue(tr.can_write_eof())
        tr.write_eof()
        self.sock.shutdown.assert_called_with(socket.SHUT_WR)
        tr.write_eof()
        self.assertEqual(self.sock.shutdown.call_count, 1)
        tr.close()

    def test_write_eof_buffer(self):
        tr = _SelectorSocketTransport(
            self.loop, self.sock, self.protocol)
        self.sock.send.side_effect = BlockingIOError
        tr.write(b'data')
        tr.write_eof()
        self.assertEqual(tr._buffer, list_to_buffer([b'data']))
        self.assertTrue(tr._eof)
        self.assertFalse(self.sock.shutdown.called)
        self.sock.send.side_effect = lambda _: 4
        tr._write_ready()
        self.assertTrue(self.sock.send.called)
        self.sock.shutdown.assert_called_with(socket.SHUT_WR)
        tr.close()


@test_utils.skipIf(ssl is None, 'No ssl module')
class SelectorSslTransportTests(test_utils.TestCase):

    def setUp(self):
<<<<<<< HEAD
        self.loop = test_utils.TestLoop()
=======
        self.loop = self.new_test_loop()
>>>>>>> 0168da32
        self.protocol = test_utils.make_test_protocol(asyncio.Protocol)
        self.sock = mock.Mock(socket.socket)
        self.sock.fileno.return_value = 7
        self.sslsock = mock.Mock()
        self.sslsock.fileno.return_value = 1
        self.sslcontext = mock.Mock()
        self.sslcontext.wrap_socket.return_value = self.sslsock

    def _make_one(self, create_waiter=None):
        transport = _SelectorSslTransport(
            self.loop, self.sock, self.protocol, self.sslcontext)
        self.sock.reset_mock()
        self.sslsock.reset_mock()
        self.sslcontext.reset_mock()
        self.loop.reset_counters()
        return transport

    def test_on_handshake(self):
        waiter = asyncio.Future(loop=self.loop)
        tr = _SelectorSslTransport(
            self.loop, self.sock, self.protocol, self.sslcontext,
            waiter=waiter)
        self.assertTrue(self.sslsock.do_handshake.called)
        self.loop.assert_reader(1, tr._read_ready)
        test_utils.run_briefly(self.loop)
        self.assertIsNone(waiter.result())

    def test_on_handshake_reader_retry(self):
        self.loop.set_debug(False)
        self.sslsock.do_handshake.side_effect = SSLWantReadError
        transport = _SelectorSslTransport(
            self.loop, self.sock, self.protocol, self.sslcontext)
        self.loop.assert_reader(1, transport._on_handshake, None)

    def test_on_handshake_writer_retry(self):
        self.loop.set_debug(False)
        self.sslsock.do_handshake.side_effect = SSLWantWriteError
        transport = _SelectorSslTransport(
            self.loop, self.sock, self.protocol, self.sslcontext)
        self.loop.assert_writer(1, transport._on_handshake, None)

    def test_on_handshake_exc(self):
        exc = ValueError()
        self.sslsock.do_handshake.side_effect = exc
<<<<<<< HEAD
        transport = _SelectorSslTransport(
            self.loop, self.sock, self.protocol, self.sslcontext)
        transport._waiter = asyncio.Future(loop=self.loop)
        transport._on_handshake()
=======
        with test_utils.disable_logger():
            waiter = asyncio.Future(loop=self.loop)
            transport = _SelectorSslTransport(
                self.loop, self.sock, self.protocol, self.sslcontext, waiter)
        self.assertTrue(waiter.done())
        self.assertIs(exc, waiter.exception())
>>>>>>> 0168da32
        self.assertTrue(self.sslsock.close.called)

    def test_on_handshake_base_exc(self):
        transport = _SelectorSslTransport(
            self.loop, self.sock, self.protocol, self.sslcontext)
        transport._waiter = asyncio.Future(loop=self.loop)
        exc = BaseException()
        self.sslsock.do_handshake.side_effect = exc
        with test_utils.disable_logger():
            self.assertRaises(BaseException, transport._on_handshake, 0)
        self.assertTrue(self.sslsock.close.called)
        self.assertTrue(transport._waiter.done())
        self.assertIs(exc, transport._waiter.exception())

    def test_pause_resume_reading(self):
        tr = self._make_one()
        self.assertFalse(tr._paused)
        self.loop.assert_reader(1, tr._read_ready)
        tr.pause_reading()
        self.assertTrue(tr._paused)
        self.assertFalse(1 in self.loop.readers)
        tr.resume_reading()
        self.assertFalse(tr._paused)
        self.loop.assert_reader(1, tr._read_ready)
        with self.assertRaises(RuntimeError):
            tr.resume_reading()

    def test_write(self):
        transport = self._make_one()
        transport.write(b'data')
        self.assertEqual(list_to_buffer([b'data']), transport._buffer)

    def test_write_bytearray(self):
        transport = self._make_one()
        data = bytearray(b'data')
        transport.write(data)
        self.assertEqual(list_to_buffer([b'data']), transport._buffer)
        self.assertEqual(data, bytearray(b'data'))  # Hasn't been mutated.
        self.assertIsNot(data, transport._buffer)  # Hasn't been incorporated.

    def test_write_memoryview(self):
        transport = self._make_one()
        data = memoryview(b'data')
        transport.write(data)
        self.assertEqual(list_to_buffer([b'data']), transport._buffer)

    def test_write_no_data(self):
        transport = self._make_one()
        transport._buffer.extend(b'data')
        transport.write(b'')
        self.assertEqual(list_to_buffer([b'data']), transport._buffer)

    def test_write_str(self):
        transport = self._make_one()
        self.assertRaises(TypeError, transport.write, UNICODE_STR)

    def test_write_closing(self):
        transport = self._make_one()
        transport.close()
        self.assertEqual(transport._conn_lost, 1)
        transport.write(b'data')
        self.assertEqual(transport._conn_lost, 2)

    @mock.patch('trollius.selector_events.logger')
    def test_write_exception(self, m_log):
        transport = self._make_one()
        transport._conn_lost = 1
        transport.write(b'data')
        self.assertEqual(transport._buffer, list_to_buffer())
        transport.write(b'data')
        transport.write(b'data')
        transport.write(b'data')
        transport.write(b'data')
        m_log.warning.assert_called_with('socket.send() raised exception.')

    @test_utils.skipIf(_SSL_REQUIRES_SELECT, 'buggy ssl with the workaround')
    def test_read_ready_recv(self):
        self.sslsock.recv.return_value = b'data'
        transport = self._make_one()
        transport._read_ready()
        self.assertTrue(self.sslsock.recv.called)
        self.assertEqual((b'data',), self.protocol.data_received.call_args[0])

    def test_read_ready_write_wants_read(self):
        self.loop.add_writer = mock.Mock()
        self.sslsock.recv.side_effect = BlockingIOError
        transport = self._make_one()
        transport._write_wants_read = True
        transport._write_ready = mock.Mock()
        transport._buffer.extend(b'data')
        transport._read_ready()

        self.assertFalse(transport._write_wants_read)
        transport._write_ready.assert_called_with()
        self.loop.add_writer.assert_called_with(
            transport._sock_fd, transport._write_ready)

    @test_utils.skipIf(_SSL_REQUIRES_SELECT, 'buggy ssl with the workaround')
    def test_read_ready_recv_eof(self):
        self.sslsock.recv.return_value = b''
        transport = self._make_one()
        transport.close = mock.Mock()
        transport._read_ready()
        transport.close.assert_called_with()
        self.protocol.eof_received.assert_called_with()

    @test_utils.skipIf(_SSL_REQUIRES_SELECT, 'buggy ssl with the workaround')
    def test_read_ready_recv_conn_reset(self):
        err = self.sslsock.recv.side_effect = ConnectionResetError()
        transport = self._make_one()
        transport._force_close = mock.Mock()
        transport._read_ready()
        transport._force_close.assert_called_with(err)

    @test_utils.skipIf(_SSL_REQUIRES_SELECT, 'buggy ssl with the workaround')
    def test_read_ready_recv_retry(self):
        self.sslsock.recv.side_effect = SSLWantReadError
        transport = self._make_one()
        transport._read_ready()
        self.assertTrue(self.sslsock.recv.called)
        self.assertFalse(self.protocol.data_received.called)

        self.sslsock.recv.side_effect = BlockingIOError
        transport._read_ready()
        self.assertFalse(self.protocol.data_received.called)

        self.sslsock.recv.side_effect = InterruptedError
        transport._read_ready()
        self.assertFalse(self.protocol.data_received.called)

    @test_utils.skipIf(_SSL_REQUIRES_SELECT, 'buggy ssl with the workaround')
    def test_read_ready_recv_write(self):
        self.loop.remove_reader = mock.Mock()
        self.loop.add_writer = mock.Mock()
        self.sslsock.recv.side_effect = SSLWantWriteError
        transport = self._make_one()
        transport._read_ready()
        self.assertFalse(self.protocol.data_received.called)
        self.assertTrue(transport._read_wants_write)

        self.loop.remove_reader.assert_called_with(transport._sock_fd)
        self.loop.add_writer.assert_called_with(
            transport._sock_fd, transport._write_ready)

    @test_utils.skipIf(_SSL_REQUIRES_SELECT, 'buggy ssl with the workaround')
    def test_read_ready_recv_exc(self):
        err = self.sslsock.recv.side_effect = OSError()
        transport = self._make_one()
        transport._fatal_error = mock.Mock()
        transport._read_ready()
        transport._fatal_error.assert_called_with(
                                   err,
                                   'Fatal read error on SSL transport')

    def test_write_ready_send(self):
        self.sslsock.send.return_value = 4
        transport = self._make_one()
        transport._buffer = list_to_buffer([b'data'])
        transport._write_ready()
        self.assertEqual(list_to_buffer(), transport._buffer)
        self.assertTrue(self.sslsock.send.called)

    def test_write_ready_send_none(self):
        self.sslsock.send.return_value = 0
        transport = self._make_one()
        transport._buffer = list_to_buffer([b'data1', b'data2'])
        transport._write_ready()
        self.assertTrue(self.sslsock.send.called)
        self.assertEqual(list_to_buffer([b'data1data2']), transport._buffer)

    def test_write_ready_send_partial(self):
        self.sslsock.send.return_value = 2
        transport = self._make_one()
        transport._buffer = list_to_buffer([b'data1', b'data2'])
        transport._write_ready()
        self.assertTrue(self.sslsock.send.called)
        self.assertEqual(list_to_buffer([b'ta1data2']), transport._buffer)

    def test_write_ready_send_closing_partial(self):
        self.sslsock.send.return_value = 2
        transport = self._make_one()
        transport._buffer = list_to_buffer([b'data1', b'data2'])
        transport._write_ready()
        self.assertTrue(self.sslsock.send.called)
        self.assertFalse(self.sslsock.close.called)

    def test_write_ready_send_closing(self):
        self.sslsock.send.return_value = 4
        transport = self._make_one()
        transport.close()
        transport._buffer = list_to_buffer([b'data'])
        transport._write_ready()
        self.assertFalse(self.loop.writers)
        self.protocol.connection_lost.assert_called_with(None)

    def test_write_ready_send_closing_empty_buffer(self):
        self.sslsock.send.return_value = 4
        transport = self._make_one()
        transport.close()
        transport._buffer = list_to_buffer()
        transport._write_ready()
        self.assertFalse(self.loop.writers)
        self.protocol.connection_lost.assert_called_with(None)

    def test_write_ready_send_retry(self):
        transport = self._make_one()
        transport._buffer = list_to_buffer([b'data'])

        self.sslsock.send.side_effect = SSLWantWriteError
        transport._write_ready()
        self.assertEqual(list_to_buffer([b'data']), transport._buffer)

        self.sslsock.send.side_effect = BlockingIOError()
        transport._write_ready()
        self.assertEqual(list_to_buffer([b'data']), transport._buffer)

    def test_write_ready_send_read(self):
        transport = self._make_one()
        transport._buffer = list_to_buffer([b'data'])

        self.loop.remove_writer = mock.Mock()
        self.sslsock.send.side_effect = SSLWantReadError
        transport._write_ready()
        self.assertFalse(self.protocol.data_received.called)
        self.assertTrue(transport._write_wants_read)
        self.loop.remove_writer.assert_called_with(transport._sock_fd)

    def test_write_ready_send_exc(self):
        err = self.sslsock.send.side_effect = OSError()

        transport = self._make_one()
        transport._buffer = list_to_buffer([b'data'])
        transport._fatal_error = mock.Mock()
        transport._write_ready()
        transport._fatal_error.assert_called_with(
                                   err,
                                   'Fatal write error on SSL transport')
        self.assertEqual(list_to_buffer(), transport._buffer)

    def test_write_ready_read_wants_write(self):
        self.loop.add_reader = mock.Mock()
        self.sslsock.send.side_effect = BlockingIOError
        transport = self._make_one()
        transport._read_wants_write = True
        transport._read_ready = mock.Mock()
        transport._write_ready()

        self.assertFalse(transport._read_wants_write)
        transport._read_ready.assert_called_with()
        self.loop.add_reader.assert_called_with(
            transport._sock_fd, transport._read_ready)

    def test_write_eof(self):
        tr = self._make_one()
        self.assertFalse(tr.can_write_eof())
        self.assertRaises(NotImplementedError, tr.write_eof)

    def test_close(self):
        tr = self._make_one()
        tr.close()

        self.assertTrue(tr._closing)
        self.assertEqual(1, self.loop.remove_reader_count[1])
        self.assertEqual(tr._conn_lost, 1)

        tr.close()
        self.assertEqual(tr._conn_lost, 1)
        self.assertEqual(1, self.loop.remove_reader_count[1])

    @test_utils.skipIf(ssl is None or not HAS_SNI, 'No SNI support')
    def test_server_hostname(self):
        _SelectorSslTransport(
            self.loop, self.sock, self.protocol, self.sslcontext,
            server_hostname='localhost')
        self.sslcontext.wrap_socket.assert_called_with(
            self.sock, do_handshake_on_connect=False, server_side=False,
            server_hostname='localhost')


class SelectorSslWithoutSslTransportTests(test_utils.TestCase):

    @mock.patch('trollius.selector_events.ssl', None)
    def test_ssl_transport_requires_ssl_module(self):
        Mock = mock.Mock
        with self.assertRaises(RuntimeError):
            _SelectorSslTransport(Mock(), Mock(), Mock(), Mock())


class SelectorDatagramTransportTests(test_utils.TestCase):

    def setUp(self):
<<<<<<< HEAD
        self.loop = test_utils.TestLoop()
=======
        self.loop = self.new_test_loop()
>>>>>>> 0168da32
        self.protocol = test_utils.make_test_protocol(asyncio.DatagramProtocol)
        self.sock = mock.Mock(spec_set=socket.socket)
        self.sock.fileno.return_value = 7

    def test_read_ready(self):
        transport = _SelectorDatagramTransport(
            self.loop, self.sock, self.protocol)

        self.sock.recvfrom.return_value = (b'data', ('0.0.0.0', 1234))
        transport._read_ready()

        self.protocol.datagram_received.assert_called_with(
            b'data', ('0.0.0.0', 1234))

    def test_read_ready_tryagain(self):
        transport = _SelectorDatagramTransport(
            self.loop, self.sock, self.protocol)

        self.sock.recvfrom.side_effect = BlockingIOError
        transport._fatal_error = mock.Mock()
        transport._read_ready()

        self.assertFalse(transport._fatal_error.called)

    def test_read_ready_err(self):
        transport = _SelectorDatagramTransport(
            self.loop, self.sock, self.protocol)

        err = self.sock.recvfrom.side_effect = RuntimeError()
        transport._fatal_error = mock.Mock()
        transport._read_ready()

        transport._fatal_error.assert_called_with(
                                   err,
                                   'Fatal read error on datagram transport')

    def test_read_ready_oserr(self):
        transport = _SelectorDatagramTransport(
            self.loop, self.sock, self.protocol)

        err = self.sock.recvfrom.side_effect = OSError()
        transport._fatal_error = mock.Mock()
        transport._read_ready()

        self.assertFalse(transport._fatal_error.called)
        self.protocol.error_received.assert_called_with(err)

    def test_sendto(self):
        data = b'data'
        transport = _SelectorDatagramTransport(
            self.loop, self.sock, self.protocol)
        transport.sendto(data, ('0.0.0.0', 1234))
        self.assertTrue(self.sock.sendto.called)
        self.assertEqual(
            self.sock.sendto.call_args[0], (data, ('0.0.0.0', 1234)))

    def test_sendto_bytearray(self):
        data = bytearray(b'data')
        transport = _SelectorDatagramTransport(
            self.loop, self.sock, self.protocol)
        transport.sendto(data, ('0.0.0.0', 1234))
        self.assertTrue(self.sock.sendto.called)
        self.assertEqual(
            self.sock.sendto.call_args[0], (data, ('0.0.0.0', 1234)))

    def test_sendto_memoryview(self):
        data = memoryview(b'data')
        transport = _SelectorDatagramTransport(
            self.loop, self.sock, self.protocol)
        transport.sendto(data, ('0.0.0.0', 1234))
        self.assertTrue(self.sock.sendto.called)
        self.assertEqual(
            self.sock.sendto.call_args[0], (b'data', ('0.0.0.0', 1234)))

    def test_sendto_no_data(self):
        transport = _SelectorDatagramTransport(
            self.loop, self.sock, self.protocol)
        transport._buffer.append((b'data', ('0.0.0.0', 12345)))
        transport.sendto(b'', ())
        self.assertFalse(self.sock.sendto.called)
        self.assertEqual(
            [(b'data', ('0.0.0.0', 12345))], list(transport._buffer))

    def test_sendto_buffer(self):
        transport = _SelectorDatagramTransport(
            self.loop, self.sock, self.protocol)
        transport._buffer.append((b'data1', ('0.0.0.0', 12345)))
        transport.sendto(b'data2', ('0.0.0.0', 12345))
        self.assertFalse(self.sock.sendto.called)
        self.assertEqual(
            [(b'data1', ('0.0.0.0', 12345)),
             (b'data2', ('0.0.0.0', 12345))],
            list(transport._buffer))

    def test_sendto_buffer_bytearray(self):
        data2 = bytearray(b'data2')
        transport = _SelectorDatagramTransport(
            self.loop, self.sock, self.protocol)
        transport._buffer.append((b'data1', ('0.0.0.0', 12345)))
        transport.sendto(data2, ('0.0.0.0', 12345))
        self.assertFalse(self.sock.sendto.called)
        self.assertEqual(
            [(b'data1', ('0.0.0.0', 12345)),
             (b'data2', ('0.0.0.0', 12345))],
            list(transport._buffer))
        self.assertIsInstance(transport._buffer[1][0], bytes)

    def test_sendto_buffer_memoryview(self):
        data2 = memoryview(b'data2')
        transport = _SelectorDatagramTransport(
            self.loop, self.sock, self.protocol)
        transport._buffer.append((b'data1', ('0.0.0.0', 12345)))
        transport.sendto(data2, ('0.0.0.0', 12345))
        self.assertFalse(self.sock.sendto.called)
        self.assertEqual(
            [(b'data1', ('0.0.0.0', 12345)),
             (b'data2', ('0.0.0.0', 12345))],
            list(transport._buffer))
        self.assertIsInstance(transport._buffer[1][0], bytes)

    def test_sendto_tryagain(self):
        data = b'data'

        self.sock.sendto.side_effect = BlockingIOError

        transport = _SelectorDatagramTransport(
            self.loop, self.sock, self.protocol)
        transport.sendto(data, ('0.0.0.0', 12345))

        self.loop.assert_writer(7, transport._sendto_ready)
        self.assertEqual(
            [(b'data', ('0.0.0.0', 12345))], list(transport._buffer))

    @mock.patch('trollius.selector_events.logger')
    def test_sendto_exception(self, m_log):
        data = b'data'
        err = self.sock.sendto.side_effect = RuntimeError()

        transport = _SelectorDatagramTransport(
            self.loop, self.sock, self.protocol)
        transport._fatal_error = mock.Mock()
        transport.sendto(data, ())

        self.assertTrue(transport._fatal_error.called)
        transport._fatal_error.assert_called_with(
                                   err,
                                   'Fatal write error on datagram transport')
        transport._conn_lost = 1

        transport._address = ('123',)
        transport.sendto(data)
        transport.sendto(data)
        transport.sendto(data)
        transport.sendto(data)
        transport.sendto(data)
        m_log.warning.assert_called_with('socket.send() raised exception.')

    def test_sendto_error_received(self):
        data = b'data'

        self.sock.sendto.side_effect = ConnectionRefusedError

        transport = _SelectorDatagramTransport(
            self.loop, self.sock, self.protocol)
        transport._fatal_error = mock.Mock()
        transport.sendto(data, ())

        self.assertEqual(transport._conn_lost, 0)
        self.assertFalse(transport._fatal_error.called)

    def test_sendto_error_received_connected(self):
        data = b'data'

        self.sock.send.side_effect = ConnectionRefusedError

        transport = _SelectorDatagramTransport(
            self.loop, self.sock, self.protocol, ('0.0.0.0', 1))
        transport._fatal_error = mock.Mock()
        transport.sendto(data)

        self.assertFalse(transport._fatal_error.called)
        self.assertTrue(self.protocol.error_received.called)

    def test_sendto_str(self):
        transport = _SelectorDatagramTransport(
            self.loop, self.sock, self.protocol)
        self.assertRaises(TypeError, transport.sendto, UNICODE_STR, ())

    def test_sendto_connected_addr(self):
        transport = _SelectorDatagramTransport(
            self.loop, self.sock, self.protocol, ('0.0.0.0', 1))
        self.assertRaises(
            ValueError, transport.sendto, b'str', ('0.0.0.0', 2))

    def test_sendto_closing(self):
        transport = _SelectorDatagramTransport(
            self.loop, self.sock, self.protocol, address=(1,))
        transport.close()
        self.assertEqual(transport._conn_lost, 1)
        transport.sendto(b'data', (1,))
        self.assertEqual(transport._conn_lost, 2)

    def test_sendto_ready(self):
        data = b'data'
        self.sock.sendto.return_value = len(data)

        transport = _SelectorDatagramTransport(
            self.loop, self.sock, self.protocol)
        transport._buffer.append((data, ('0.0.0.0', 12345)))
        self.loop.add_writer(7, transport._sendto_ready)
        transport._sendto_ready()
        self.assertTrue(self.sock.sendto.called)
        self.assertEqual(
            self.sock.sendto.call_args[0], (data, ('0.0.0.0', 12345)))
        self.assertFalse(self.loop.writers)

    def test_sendto_ready_closing(self):
        data = b'data'
        self.sock.send.return_value = len(data)

        transport = _SelectorDatagramTransport(
            self.loop, self.sock, self.protocol)
        transport._closing = True
        transport._buffer.append((data, ()))
        self.loop.add_writer(7, transport._sendto_ready)
        transport._sendto_ready()
        self.sock.sendto.assert_called_with(data, ())
        self.assertFalse(self.loop.writers)
        self.sock.close.assert_called_with()
        self.protocol.connection_lost.assert_called_with(None)

    def test_sendto_ready_no_data(self):
        transport = _SelectorDatagramTransport(
            self.loop, self.sock, self.protocol)
        self.loop.add_writer(7, transport._sendto_ready)
        transport._sendto_ready()
        self.assertFalse(self.sock.sendto.called)
        self.assertFalse(self.loop.writers)

    def test_sendto_ready_tryagain(self):
        self.sock.sendto.side_effect = BlockingIOError

        transport = _SelectorDatagramTransport(
            self.loop, self.sock, self.protocol)
        transport._buffer.extend([(b'data1', ()), (b'data2', ())])
        self.loop.add_writer(7, transport._sendto_ready)
        transport._sendto_ready()

        self.loop.assert_writer(7, transport._sendto_ready)
        self.assertEqual(
            [(b'data1', ()), (b'data2', ())],
            list(transport._buffer))

    def test_sendto_ready_exception(self):
        err = self.sock.sendto.side_effect = RuntimeError()

        transport = _SelectorDatagramTransport(
            self.loop, self.sock, self.protocol)
        transport._fatal_error = mock.Mock()
        transport._buffer.append((b'data', ()))
        transport._sendto_ready()

        transport._fatal_error.assert_called_with(
                                   err,
                                   'Fatal write error on datagram transport')

    def test_sendto_ready_error_received(self):
        self.sock.sendto.side_effect = ConnectionRefusedError

        transport = _SelectorDatagramTransport(
            self.loop, self.sock, self.protocol)
        transport._fatal_error = mock.Mock()
        transport._buffer.append((b'data', ()))
        transport._sendto_ready()

        self.assertFalse(transport._fatal_error.called)

    def test_sendto_ready_error_received_connection(self):
        self.sock.send.side_effect = ConnectionRefusedError

        transport = _SelectorDatagramTransport(
            self.loop, self.sock, self.protocol, ('0.0.0.0', 1))
        transport._fatal_error = mock.Mock()
        transport._buffer.append((b'data', ()))
        transport._sendto_ready()

        self.assertFalse(transport._fatal_error.called)
        self.assertTrue(self.protocol.error_received.called)

    @mock.patch('trollius.base_events.logger.error')
    def test_fatal_error_connected(self, m_exc):
        transport = _SelectorDatagramTransport(
            self.loop, self.sock, self.protocol, ('0.0.0.0', 1))
        err = ConnectionRefusedError()
        transport._fatal_error(err)
        self.assertFalse(self.protocol.error_received.called)
        m_exc.assert_called_with(
            test_utils.MockPattern(
                'Fatal error on transport\nprotocol:.*\ntransport:.*'),
            exc_info=(ConnectionRefusedError, MOCK_ANY, MOCK_ANY))


if __name__ == '__main__':
    unittest.main()<|MERGE_RESOLUTION|>--- conflicted
+++ resolved
@@ -14,21 +14,6 @@
     HAS_SNI = getattr(ssl, 'HAS_SNI', False)
     from trollius.py3_ssl import SSLWantReadError, SSLWantWriteError
 
-<<<<<<< HEAD
-import asyncio
-from asyncio.py33_exceptions import (
-    BlockingIOError, InterruptedError,
-    ConnectionResetError, ConnectionRefusedError)
-from asyncio import selectors
-from asyncio import test_utils
-from asyncio.selector_events import BaseSelectorEventLoop
-from asyncio.selector_events import _SelectorDatagramTransport
-from asyncio.selector_events import _SelectorSocketTransport
-from asyncio.selector_events import _SelectorSslTransport
-from asyncio.selector_events import _SelectorTransport
-from asyncio.selector_events import _SSL_REQUIRES_SELECT
-from asyncio.test_utils import mock
-=======
 import trollius as asyncio
 from trollius.py33_exceptions import (
     BlockingIOError, InterruptedError,
@@ -42,7 +27,6 @@
 from trollius.selector_events import _SelectorTransport
 from trollius.selector_events import _SSL_REQUIRES_SELECT
 from trollius.test_utils import mock
->>>>>>> 0168da32
 
 if sys.version_info >= (3,):
     UNICODE_STR = 'unicode'
@@ -74,10 +58,7 @@
     def setUp(self):
         selector = mock.Mock()
         self.loop = TestBaseSelectorEventLoop(selector)
-<<<<<<< HEAD
-=======
         self.set_event_loop(self.loop, cleanup=False)
->>>>>>> 0168da32
 
     def test_make_socket_transport(self):
         m = mock.Mock()
@@ -633,11 +614,7 @@
 class SelectorTransportTests(test_utils.TestCase):
 
     def setUp(self):
-<<<<<<< HEAD
-        self.loop = test_utils.TestLoop()
-=======
         self.loop = self.new_test_loop()
->>>>>>> 0168da32
         self.protocol = test_utils.make_test_protocol(asyncio.Protocol)
         self.sock = mock.Mock(socket.socket)
         self.sock.fileno.return_value = 7
@@ -726,11 +703,7 @@
 class SelectorSocketTransportTests(test_utils.TestCase):
 
     def setUp(self):
-<<<<<<< HEAD
-        self.loop = test_utils.TestLoop()
-=======
         self.loop = self.new_test_loop()
->>>>>>> 0168da32
         self.protocol = test_utils.make_test_protocol(asyncio.Protocol)
         self.sock = mock.Mock(socket.socket)
         self.sock_fd = self.sock.fileno.return_value = 7
@@ -1103,11 +1076,7 @@
 class SelectorSslTransportTests(test_utils.TestCase):
 
     def setUp(self):
-<<<<<<< HEAD
-        self.loop = test_utils.TestLoop()
-=======
         self.loop = self.new_test_loop()
->>>>>>> 0168da32
         self.protocol = test_utils.make_test_protocol(asyncio.Protocol)
         self.sock = mock.Mock(socket.socket)
         self.sock.fileno.return_value = 7
@@ -1152,19 +1121,12 @@
     def test_on_handshake_exc(self):
         exc = ValueError()
         self.sslsock.do_handshake.side_effect = exc
-<<<<<<< HEAD
-        transport = _SelectorSslTransport(
-            self.loop, self.sock, self.protocol, self.sslcontext)
-        transport._waiter = asyncio.Future(loop=self.loop)
-        transport._on_handshake()
-=======
         with test_utils.disable_logger():
             waiter = asyncio.Future(loop=self.loop)
             transport = _SelectorSslTransport(
                 self.loop, self.sock, self.protocol, self.sslcontext, waiter)
         self.assertTrue(waiter.done())
         self.assertIs(exc, waiter.exception())
->>>>>>> 0168da32
         self.assertTrue(self.sslsock.close.called)
 
     def test_on_handshake_base_exc(self):
@@ -1456,11 +1418,7 @@
 class SelectorDatagramTransportTests(test_utils.TestCase):
 
     def setUp(self):
-<<<<<<< HEAD
-        self.loop = test_utils.TestLoop()
-=======
         self.loop = self.new_test_loop()
->>>>>>> 0168da32
         self.protocol = test_utils.make_test_protocol(asyncio.DatagramProtocol)
         self.sock = mock.Mock(spec_set=socket.socket)
         self.sock.fileno.return_value = 7
