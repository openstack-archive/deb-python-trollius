"""Tests for futures.py."""

try:
    import concurrent.futures
except ImportError:
    concurrent = None
import re
import sys
import threading
import unittest
<<<<<<< HEAD
=======
from test import support
from unittest import mock
>>>>>>> 6ad7c036

import trollius as asyncio
from trollius import test_utils
from trollius import test_support as support   # gc_collect
from trollius.test_utils import mock


def get_thread_ident():
    return threading.current_thread().ident

def _fakefunc(f):
    return f

def first_cb():
    pass

def last_cb():
    pass


class FutureTests(test_utils.TestCase):

    def setUp(self):
        self.loop = self.new_test_loop()

    def test_initial_state(self):
        f = asyncio.Future(loop=self.loop)
        self.assertFalse(f.cancelled())
        self.assertFalse(f.done())
        f.cancel()
        self.assertTrue(f.cancelled())

    def test_init_constructor_default_loop(self):
        asyncio.set_event_loop(self.loop)
        f = asyncio.Future()
        self.assertIs(f._loop, self.loop)

    def test_cancel(self):
        f = asyncio.Future(loop=self.loop)
        self.assertTrue(f.cancel())
        self.assertTrue(f.cancelled())
        self.assertTrue(f.done())
        self.assertRaises(asyncio.CancelledError, f.result)
        self.assertRaises(asyncio.CancelledError, f.exception)
        self.assertRaises(asyncio.InvalidStateError, f.set_result, None)
        self.assertRaises(asyncio.InvalidStateError, f.set_exception, None)
        self.assertFalse(f.cancel())

    def test_result(self):
        f = asyncio.Future(loop=self.loop)
        self.assertRaises(asyncio.InvalidStateError, f.result)

        f.set_result(42)
        self.assertFalse(f.cancelled())
        self.assertTrue(f.done())
        self.assertEqual(f.result(), 42)
        self.assertEqual(f.exception(), None)
        self.assertRaises(asyncio.InvalidStateError, f.set_result, None)
        self.assertRaises(asyncio.InvalidStateError, f.set_exception, None)
        self.assertFalse(f.cancel())

    def test_exception(self):
        exc = RuntimeError()
        f = asyncio.Future(loop=self.loop)
        self.assertRaises(asyncio.InvalidStateError, f.exception)

        f.set_exception(exc)
        self.assertFalse(f.cancelled())
        self.assertTrue(f.done())
        self.assertRaises(RuntimeError, f.result)
        self.assertEqual(f.exception(), exc)
        self.assertRaises(asyncio.InvalidStateError, f.set_result, None)
        self.assertRaises(asyncio.InvalidStateError, f.set_exception, None)
        self.assertFalse(f.cancel())

    def test_exception_class(self):
        f = asyncio.Future(loop=self.loop)
        f.set_exception(RuntimeError)
        self.assertIsInstance(f.exception(), RuntimeError)

    def test_future_repr(self):
        f_pending = asyncio.Future(loop=self.loop)
        self.assertEqual(repr(f_pending), '<Future pending>')
        f_pending.cancel()

        f_cancelled = asyncio.Future(loop=self.loop)
        f_cancelled.cancel()
        self.assertEqual(repr(f_cancelled), '<Future cancelled>')

        f_result = asyncio.Future(loop=self.loop)
        f_result.set_result(4)
        self.assertEqual(repr(f_result), '<Future finished result=4>')
        self.assertEqual(f_result.result(), 4)

        exc = RuntimeError()
        f_exception = asyncio.Future(loop=self.loop)
        f_exception.set_exception(exc)
        self.assertEqual(repr(f_exception), '<Future finished exception=RuntimeError()>')
        self.assertIs(f_exception.exception(), exc)

        def func_repr(func):
            filename, lineno = test_utils.get_function_source(func)
            func_name = getattr(func, '__qualname__', func.__name__)
            text = '%s() at %s:%s' % (func_name, filename, lineno)
            return re.escape(text)

        f_one_callbacks = asyncio.Future(loop=self.loop)
        f_one_callbacks.add_done_callback(_fakefunc)
        fake_repr = func_repr(_fakefunc)
        self.assertRegex(repr(f_one_callbacks),
                         r'<Future pending cb=\[%s\]>' % fake_repr)
        f_one_callbacks.cancel()
        self.assertEqual(repr(f_one_callbacks),
                         '<Future cancelled>')

        f_two_callbacks = asyncio.Future(loop=self.loop)
        f_two_callbacks.add_done_callback(first_cb)
        f_two_callbacks.add_done_callback(last_cb)
        first_repr = func_repr(first_cb)
        last_repr = func_repr(last_cb)
        self.assertRegex(repr(f_two_callbacks),
                         r'<Future pending cb=\[%s, %s\]>'
                         % (first_repr, last_repr))

        f_many_callbacks = asyncio.Future(loop=self.loop)
        f_many_callbacks.add_done_callback(first_cb)
        for i in range(8):
            f_many_callbacks.add_done_callback(_fakefunc)
        f_many_callbacks.add_done_callback(last_cb)
        cb_regex = r'%s, <8 more>, %s' % (first_repr, last_repr)
        self.assertRegex(repr(f_many_callbacks),
                         r'<Future pending cb=\[%s\]>' % cb_regex)
        f_many_callbacks.cancel()
        self.assertEqual(repr(f_many_callbacks),
                         '<Future cancelled>')

    def test_copy_state(self):
        # Test the internal _copy_state method since it's being directly
        # invoked in other modules.
        f = asyncio.Future(loop=self.loop)
        f.set_result(10)

        newf = asyncio.Future(loop=self.loop)
        newf._copy_state(f)
        self.assertTrue(newf.done())
        self.assertEqual(newf.result(), 10)

        f_exception = asyncio.Future(loop=self.loop)
        f_exception.set_exception(RuntimeError())

        newf_exception = asyncio.Future(loop=self.loop)
        newf_exception._copy_state(f_exception)
        self.assertTrue(newf_exception.done())
        self.assertRaises(RuntimeError, newf_exception.result)

        f_cancelled = asyncio.Future(loop=self.loop)
        f_cancelled.cancel()

        newf_cancelled = asyncio.Future(loop=self.loop)
        newf_cancelled._copy_state(f_cancelled)
        self.assertTrue(newf_cancelled.cancelled())

    @mock.patch('trollius.base_events.logger')
    def test_tb_logger_abandoned(self, m_log):
        fut = asyncio.Future(loop=self.loop)
        del fut
        self.assertFalse(m_log.error.called)

    @mock.patch('trollius.base_events.logger')
    def test_tb_logger_result_unretrieved(self, m_log):
        fut = asyncio.Future(loop=self.loop)
        fut.set_result(42)
        del fut
        self.assertFalse(m_log.error.called)

    @mock.patch('trollius.base_events.logger')
    def test_tb_logger_result_retrieved(self, m_log):
        fut = asyncio.Future(loop=self.loop)
        fut.set_result(42)
        fut.result()
        del fut
        self.assertFalse(m_log.error.called)

    @mock.patch('trollius.base_events.logger')
    def test_tb_logger_exception_unretrieved(self, m_log):
        self.loop.set_debug(True)
        asyncio.set_event_loop(self.loop)
        fut = asyncio.Future(loop=self.loop)
        fut.set_exception(RuntimeError('boom'))
        del fut
        test_utils.run_briefly(self.loop)
        support.gc_collect()
        self.assertTrue(m_log.error.called)

    @mock.patch('trollius.base_events.logger')
    def test_tb_logger_exception_retrieved(self, m_log):
        fut = asyncio.Future(loop=self.loop)
        fut.set_exception(RuntimeError('boom'))
        fut.exception()
        del fut
        self.assertFalse(m_log.error.called)

    @mock.patch('trollius.base_events.logger')
    def test_tb_logger_exception_result_retrieved(self, m_log):
        fut = asyncio.Future(loop=self.loop)
        fut.set_exception(RuntimeError('boom'))
        self.assertRaises(RuntimeError, fut.result)
        del fut
        self.assertFalse(m_log.error.called)

    @test_utils.skipIf(concurrent is None, 'need concurrent.futures')
    def test_wrap_future(self):

        def run(arg):
            return (arg, get_thread_ident())
        ex = concurrent.futures.ThreadPoolExecutor(1)
        f1 = ex.submit(run, 'oi')
        f2 = asyncio.wrap_future(f1, loop=self.loop)
        res, ident = self.loop.run_until_complete(f2)
        self.assertIsInstance(f2, asyncio.Future)
        self.assertEqual(res, 'oi')
        self.assertNotEqual(ident, get_thread_ident())

    def test_wrap_future_future(self):
        f1 = asyncio.Future(loop=self.loop)
        f2 = asyncio.wrap_future(f1)
        self.assertIs(f1, f2)

    @test_utils.skipIf(concurrent is None, 'need concurrent.futures')
    @mock.patch('trollius.futures.events')
    def test_wrap_future_use_global_loop(self, m_events):
        def run(arg):
            return (arg, get_thread_ident())
        ex = concurrent.futures.ThreadPoolExecutor(1)
        f1 = ex.submit(run, 'oi')
        f2 = asyncio.wrap_future(f1)
        self.assertIs(m_events.get_event_loop.return_value, f2._loop)

    @test_utils.skipIf(concurrent is None, 'need concurrent.futures')
    def test_wrap_future_cancel(self):
        f1 = concurrent.futures.Future()
        f2 = asyncio.wrap_future(f1, loop=self.loop)
        f2.cancel()
        test_utils.run_briefly(self.loop)
        self.assertTrue(f1.cancelled())
        self.assertTrue(f2.cancelled())

    @test_utils.skipIf(concurrent is None, 'need concurrent.futures')
    def test_wrap_future_cancel2(self):
        f1 = concurrent.futures.Future()
        f2 = asyncio.wrap_future(f1, loop=self.loop)
        f1.set_result(42)
        f2.cancel()
        test_utils.run_briefly(self.loop)
        self.assertFalse(f1.cancelled())
        self.assertEqual(f1.result(), 42)
        self.assertTrue(f2.cancelled())

    def test_future_source_traceback(self):
        self.loop.set_debug(True)

        future = asyncio.Future(loop=self.loop)
        lineno = sys._getframe().f_lineno - 1
        self.assertIsInstance(future._source_traceback, list)
        self.assertEqual(future._source_traceback[-1][:3],
                         (__file__,
                          lineno,
                          'test_future_source_traceback'))

    @mock.patch('asyncio.base_events.logger')
    def test_future_exception_never_retrieved(self, m_log):
        self.loop.set_debug(True)

        def memroy_error():
            try:
                raise MemoryError()
            except BaseException as exc:
                return exc
        exc = memroy_error()

        future = asyncio.Future(loop=self.loop)
        source_traceback = future._source_traceback
        future.set_exception(exc)
        future = None
        test_utils.run_briefly(self.loop)
        support.gc_collect()

        if sys.version_info >= (3, 4):
            frame = source_traceback[-1]
            regex = (r'^Future exception was never retrieved\n'
                     r'future: <Future finished exception=MemoryError\(\)>\n'
                     r'source_traceback: Object created at \(most recent call last\):\n'
                     r'  File'
                     r'.*\n'
                     r'  File "%s", line %s, in test_future_exception_never_retrieved\n'
                     r'    future = asyncio\.Future\(loop=self\.loop\)$'
                     % (frame[0], frame[1]))
            exc_info = (type(exc), exc, exc.__traceback__)
            m_log.error.assert_called_once_with(mock.ANY, exc_info=exc_info)
        else:
            frame = source_traceback[-1]
            regex = (r'^Future/Task exception was never retrieved\n'
                     r'Future/Task created at \(most recent call last\):\n'
                     r'  File'
                     r'.*\n'
                     r'  File "%s", line %s, in test_future_exception_never_retrieved\n'
                     r'    future = asyncio\.Future\(loop=self\.loop\)\n'
                     r'Traceback \(most recent call last\):\n'
                     r'.*\n'
                     r'MemoryError$'
                     % (frame[0], frame[1]))
            m_log.error.assert_called_once_with(mock.ANY, exc_info=False)
        message = m_log.error.call_args[0][0]
        self.assertRegex(message, re.compile(regex, re.DOTALL))


class FutureDoneCallbackTests(test_utils.TestCase):

    def setUp(self):
        self.loop = self.new_test_loop()

    def run_briefly(self):
        test_utils.run_briefly(self.loop)

    def _make_callback(self, bag, thing):
        # Create a callback function that appends thing to bag.
        def bag_appender(future):
            bag.append(thing)
        return bag_appender

    def _new_future(self):
        return asyncio.Future(loop=self.loop)

    def test_callbacks_invoked_on_set_result(self):
        bag = []
        f = self._new_future()
        f.add_done_callback(self._make_callback(bag, 42))
        f.add_done_callback(self._make_callback(bag, 17))

        self.assertEqual(bag, [])
        f.set_result('foo')

        self.run_briefly()

        self.assertEqual(bag, [42, 17])
        self.assertEqual(f.result(), 'foo')

    def test_callbacks_invoked_on_set_exception(self):
        bag = []
        f = self._new_future()
        f.add_done_callback(self._make_callback(bag, 100))

        self.assertEqual(bag, [])
        exc = RuntimeError()
        f.set_exception(exc)

        self.run_briefly()

        self.assertEqual(bag, [100])
        self.assertEqual(f.exception(), exc)

    def test_remove_done_callback(self):
        bag = []
        f = self._new_future()
        cb1 = self._make_callback(bag, 1)
        cb2 = self._make_callback(bag, 2)
        cb3 = self._make_callback(bag, 3)

        # Add one cb1 and one cb2.
        f.add_done_callback(cb1)
        f.add_done_callback(cb2)

        # One instance of cb2 removed. Now there's only one cb1.
        self.assertEqual(f.remove_done_callback(cb2), 1)

        # Never had any cb3 in there.
        self.assertEqual(f.remove_done_callback(cb3), 0)

        # After this there will be 6 instances of cb1 and one of cb2.
        f.add_done_callback(cb2)
        for i in range(5):
            f.add_done_callback(cb1)

        # Remove all instances of cb1. One cb2 remains.
        self.assertEqual(f.remove_done_callback(cb1), 6)

        self.assertEqual(bag, [])
        f.set_result('foo')

        self.run_briefly()

        self.assertEqual(bag, [2])
        self.assertEqual(f.result(), 'foo')


if __name__ == '__main__':
    unittest.main()<|MERGE_RESOLUTION|>--- conflicted
+++ resolved
@@ -8,11 +8,6 @@
 import sys
 import threading
 import unittest
-<<<<<<< HEAD
-=======
-from test import support
-from unittest import mock
->>>>>>> 6ad7c036
 
 import trollius as asyncio
 from trollius import test_utils
@@ -282,7 +277,7 @@
                           lineno,
                           'test_future_source_traceback'))
 
-    @mock.patch('asyncio.base_events.logger')
+    @mock.patch('trollius.base_events.logger')
     def test_future_exception_never_retrieved(self, m_log):
         self.loop.set_debug(True)
 
