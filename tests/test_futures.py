"""Tests for futures.py."""

try:
    import concurrent.futures
except ImportError:
    concurrent = None
import re
import sys
import threading
import unittest

<<<<<<< HEAD
import trollius as asyncio
from trollius import compat
from trollius import test_utils
from trollius.test_utils import mock
try:
    from test import support   # gc_collect
except ImportError:
    from trollius import test_support as support

=======
import asyncio
from asyncio import test_support as support
from asyncio import test_utils
>>>>>>> e296ce98

def get_thread_ident():
    return threading.current_thread().ident

def _fakefunc(f):
    return f

def first_cb():
    pass

def last_cb():
    pass


class FutureTests(test_utils.TestCase):

    def setUp(self):
        self.loop = self.new_test_loop()

    def test_initial_state(self):
        f = asyncio.Future(loop=self.loop)
        self.assertFalse(f.cancelled())
        self.assertFalse(f.done())
        f.cancel()
        self.assertTrue(f.cancelled())

    def test_init_constructor_default_loop(self):
        asyncio.set_event_loop(self.loop)
        f = asyncio.Future()
        self.assertIs(f._loop, self.loop)

    def test_cancel(self):
        f = asyncio.Future(loop=self.loop)
        self.assertTrue(f.cancel())
        self.assertTrue(f.cancelled())
        self.assertTrue(f.done())
        self.assertRaises(asyncio.CancelledError, f.result)
        self.assertRaises(asyncio.CancelledError, f.exception)
        self.assertRaises(asyncio.InvalidStateError, f.set_result, None)
        self.assertRaises(asyncio.InvalidStateError, f.set_exception, None)
        self.assertFalse(f.cancel())

    def test_result(self):
        f = asyncio.Future(loop=self.loop)
        self.assertRaises(asyncio.InvalidStateError, f.result)

        f.set_result(42)
        self.assertFalse(f.cancelled())
        self.assertTrue(f.done())
        self.assertEqual(f.result(), 42)
        self.assertEqual(f.exception(), None)
        self.assertRaises(asyncio.InvalidStateError, f.set_result, None)
        self.assertRaises(asyncio.InvalidStateError, f.set_exception, None)
        self.assertFalse(f.cancel())

    def test_exception(self):
        exc = RuntimeError()
        f = asyncio.Future(loop=self.loop)
        self.assertRaises(asyncio.InvalidStateError, f.exception)

        f.set_exception(exc)
        self.assertFalse(f.cancelled())
        self.assertTrue(f.done())
        self.assertRaises(RuntimeError, f.result)
        self.assertEqual(f.exception(), exc)
        self.assertRaises(asyncio.InvalidStateError, f.set_result, None)
        self.assertRaises(asyncio.InvalidStateError, f.set_exception, None)
        self.assertFalse(f.cancel())

    def test_exception_class(self):
        f = asyncio.Future(loop=self.loop)
        f.set_exception(RuntimeError)
        self.assertIsInstance(f.exception(), RuntimeError)

    def test_future_repr(self):
        self.loop.set_debug(True)
        f_pending_debug = asyncio.Future(loop=self.loop)
        frame = f_pending_debug._source_traceback[-1]
        self.assertEqual(repr(f_pending_debug),
                         '<Future pending created at %s:%s>'
                         % (frame[0], frame[1]))
        f_pending_debug.cancel()

        self.loop.set_debug(False)
        f_pending = asyncio.Future(loop=self.loop)
        self.assertEqual(repr(f_pending), '<Future pending>')
        f_pending.cancel()

        f_cancelled = asyncio.Future(loop=self.loop)
        f_cancelled.cancel()
        self.assertEqual(repr(f_cancelled), '<Future cancelled>')

        f_result = asyncio.Future(loop=self.loop)
        f_result.set_result(4)
        self.assertEqual(repr(f_result), '<Future finished result=4>')
        self.assertEqual(f_result.result(), 4)

        exc = RuntimeError()
        f_exception = asyncio.Future(loop=self.loop)
        f_exception.set_exception(exc)
        self.assertEqual(repr(f_exception), '<Future finished exception=RuntimeError()>')
        self.assertIs(f_exception.exception(), exc)

        def func_repr(func):
            filename, lineno = test_utils.get_function_source(func)
            func_name = getattr(func, '__qualname__', func.__name__)
            text = '%s() at %s:%s' % (func_name, filename, lineno)
            return re.escape(text)

        f_one_callbacks = asyncio.Future(loop=self.loop)
        f_one_callbacks.add_done_callback(_fakefunc)
        fake_repr = func_repr(_fakefunc)
        self.assertRegex(repr(f_one_callbacks),
                         r'<Future pending cb=\[%s\]>' % fake_repr)
        f_one_callbacks.cancel()
        self.assertEqual(repr(f_one_callbacks),
                         '<Future cancelled>')

        f_two_callbacks = asyncio.Future(loop=self.loop)
        f_two_callbacks.add_done_callback(first_cb)
        f_two_callbacks.add_done_callback(last_cb)
        first_repr = func_repr(first_cb)
        last_repr = func_repr(last_cb)
        self.assertRegex(repr(f_two_callbacks),
                         r'<Future pending cb=\[%s, %s\]>'
                         % (first_repr, last_repr))

        f_many_callbacks = asyncio.Future(loop=self.loop)
        f_many_callbacks.add_done_callback(first_cb)
        for i in range(8):
            f_many_callbacks.add_done_callback(_fakefunc)
        f_many_callbacks.add_done_callback(last_cb)
        cb_regex = r'%s, <8 more>, %s' % (first_repr, last_repr)
        self.assertRegex(repr(f_many_callbacks),
                         r'<Future pending cb=\[%s\]>' % cb_regex)
        f_many_callbacks.cancel()
        self.assertEqual(repr(f_many_callbacks),
                         '<Future cancelled>')

    def test_copy_state(self):
        # Test the internal _copy_state method since it's being directly
        # invoked in other modules.
        f = asyncio.Future(loop=self.loop)
        f.set_result(10)

        newf = asyncio.Future(loop=self.loop)
        newf._copy_state(f)
        self.assertTrue(newf.done())
        self.assertEqual(newf.result(), 10)

        f_exception = asyncio.Future(loop=self.loop)
        f_exception.set_exception(RuntimeError())

        newf_exception = asyncio.Future(loop=self.loop)
        newf_exception._copy_state(f_exception)
        self.assertTrue(newf_exception.done())
        self.assertRaises(RuntimeError, newf_exception.result)

        f_cancelled = asyncio.Future(loop=self.loop)
        f_cancelled.cancel()

        newf_cancelled = asyncio.Future(loop=self.loop)
        newf_cancelled._copy_state(f_cancelled)
        self.assertTrue(newf_cancelled.cancelled())

    @mock.patch('trollius.base_events.logger')
    def test_tb_logger_abandoned(self, m_log):
        fut = asyncio.Future(loop=self.loop)
        del fut
        self.assertFalse(m_log.error.called)

    @mock.patch('trollius.base_events.logger')
    def test_tb_logger_result_unretrieved(self, m_log):
        fut = asyncio.Future(loop=self.loop)
        fut.set_result(42)
        del fut
        self.assertFalse(m_log.error.called)

    @mock.patch('trollius.base_events.logger')
    def test_tb_logger_result_retrieved(self, m_log):
        fut = asyncio.Future(loop=self.loop)
        fut.set_result(42)
        fut.result()
        del fut
        self.assertFalse(m_log.error.called)

    @mock.patch('trollius.base_events.logger')
    def test_tb_logger_exception_unretrieved(self, m_log):
        self.loop.set_debug(True)
        asyncio.set_event_loop(self.loop)
        fut = asyncio.Future(loop=self.loop)
        fut.set_exception(RuntimeError('boom'))
        del fut
        test_utils.run_briefly(self.loop)
        support.gc_collect()
        self.assertTrue(m_log.error.called)

    @mock.patch('trollius.base_events.logger')
    def test_tb_logger_exception_retrieved(self, m_log):
        fut = asyncio.Future(loop=self.loop)
        fut.set_exception(RuntimeError('boom'))
        fut.exception()
        del fut
        self.assertFalse(m_log.error.called)

    @mock.patch('trollius.base_events.logger')
    def test_tb_logger_exception_result_retrieved(self, m_log):
        fut = asyncio.Future(loop=self.loop)
        fut.set_exception(RuntimeError('boom'))
        self.assertRaises(RuntimeError, fut.result)
        del fut
        self.assertFalse(m_log.error.called)

    @test_utils.skipIf(concurrent is None, 'need concurrent.futures')
    def test_wrap_future(self):

        def run(arg):
            return (arg, get_thread_ident())
        ex = concurrent.futures.ThreadPoolExecutor(1)
        f1 = ex.submit(run, 'oi')
        f2 = asyncio.wrap_future(f1, loop=self.loop)
        res, ident = self.loop.run_until_complete(f2)
        self.assertIsInstance(f2, asyncio.Future)
        self.assertEqual(res, 'oi')
        self.assertNotEqual(ident, get_thread_ident())

    def test_wrap_future_future(self):
        f1 = asyncio.Future(loop=self.loop)
        f2 = asyncio.wrap_future(f1)
        self.assertIs(f1, f2)

    @test_utils.skipIf(concurrent is None, 'need concurrent.futures')
    @mock.patch('trollius.futures.events')
    def test_wrap_future_use_global_loop(self, m_events):
        def run(arg):
            return (arg, get_thread_ident())
        ex = concurrent.futures.ThreadPoolExecutor(1)
        f1 = ex.submit(run, 'oi')
        f2 = asyncio.wrap_future(f1)
        self.assertIs(m_events.get_event_loop.return_value, f2._loop)

    @test_utils.skipIf(concurrent is None, 'need concurrent.futures')
    def test_wrap_future_cancel(self):
        f1 = concurrent.futures.Future()
        f2 = asyncio.wrap_future(f1, loop=self.loop)
        f2.cancel()
        test_utils.run_briefly(self.loop)
        self.assertTrue(f1.cancelled())
        self.assertTrue(f2.cancelled())

    @test_utils.skipIf(concurrent is None, 'need concurrent.futures')
    def test_wrap_future_cancel2(self):
        f1 = concurrent.futures.Future()
        f2 = asyncio.wrap_future(f1, loop=self.loop)
        f1.set_result(42)
        f2.cancel()
        test_utils.run_briefly(self.loop)
        self.assertFalse(f1.cancelled())
        self.assertEqual(f1.result(), 42)
        self.assertTrue(f2.cancelled())

    def test_future_source_traceback(self):
        self.loop.set_debug(True)

        future = asyncio.Future(loop=self.loop)
        self.check_soure_traceback(future._source_traceback, -1)

    @mock.patch('trollius.base_events.logger')
    def check_future_exception_never_retrieved(self, debug, m_log):
        self.loop.set_debug(debug)

        def memory_error():
            try:
                raise MemoryError()
            except BaseException as exc:
                return exc
        exc = memory_error()

        future = asyncio.Future(loop=self.loop)
        if debug:
            source_traceback = future._source_traceback
        future.set_exception(exc)
        future = None
        test_utils.run_briefly(self.loop)
        support.gc_collect()

        if sys.version_info >= (3, 4):
            if debug:
                frame = source_traceback[-1]
                regex = (r'^Future exception was never retrieved\n'
                         r'future: <Future finished exception=MemoryError\(\) created at {filename}:{lineno}>\n'
                         r'source_traceback: Object created at \(most recent call last\):\n'
                         r'  File'
                         r'.*\n'
                         r'  File "{filename}", line {lineno}, in check_future_exception_never_retrieved\n'
                         r'    future = asyncio\.Future\(loop=self\.loop\)$'
                         ).format(filename=re.escape(frame[0]), lineno=frame[1])
            else:
                regex = (r'^Future exception was never retrieved\n'
                         r'future: <Future finished exception=MemoryError\(\)>$'
                         )
            exc_info = (type(exc), exc, exc.__traceback__)
            m_log.error.assert_called_once_with(mock.ANY, exc_info=exc_info)
        else:
            if debug:
                frame = source_traceback[-1]
                regex = (r'^Future/Task exception was never retrieved\n'
                         r'Future/Task created at \(most recent call last\):\n'
                         r'  File'
                         r'.*\n'
                         r'  File "{filename}", line {lineno}, in check_future_exception_never_retrieved\n'
                         r'    future = asyncio\.Future\(loop=self\.loop\)\n'
                         r'Traceback \(most recent call last\):\n'
                         r'.*\n'
                         r'MemoryError$'
                         ).format(filename=re.escape(frame[0]), lineno=frame[1])
            elif compat.PY3:
                regex = (r'^Future/Task exception was never retrieved\n'
                         r'Traceback \(most recent call last\):\n'
                         r'.*\n'
                         r'MemoryError$'
                         )
            else:
                regex = (r'^Future/Task exception was never retrieved\n'
                         r'MemoryError$'
                         )
            m_log.error.assert_called_once_with(mock.ANY, exc_info=False)
        message = m_log.error.call_args[0][0]
        self.assertRegex(message, re.compile(regex, re.DOTALL))

    def test_future_exception_never_retrieved(self):
        self.check_future_exception_never_retrieved(False)

    def test_future_exception_never_retrieved_debug(self):
        self.check_future_exception_never_retrieved(True)

    def test_set_result_unless_cancelled(self):
        fut = asyncio.Future(loop=self.loop)
        fut.cancel()
        fut._set_result_unless_cancelled(2)
        self.assertTrue(fut.cancelled())


class FutureDoneCallbackTests(test_utils.TestCase):

    def setUp(self):
        self.loop = self.new_test_loop()

    def run_briefly(self):
        test_utils.run_briefly(self.loop)

    def _make_callback(self, bag, thing):
        # Create a callback function that appends thing to bag.
        def bag_appender(future):
            bag.append(thing)
        return bag_appender

    def _new_future(self):
        return asyncio.Future(loop=self.loop)

    def test_callbacks_invoked_on_set_result(self):
        bag = []
        f = self._new_future()
        f.add_done_callback(self._make_callback(bag, 42))
        f.add_done_callback(self._make_callback(bag, 17))

        self.assertEqual(bag, [])
        f.set_result('foo')

        self.run_briefly()

        self.assertEqual(bag, [42, 17])
        self.assertEqual(f.result(), 'foo')

    def test_callbacks_invoked_on_set_exception(self):
        bag = []
        f = self._new_future()
        f.add_done_callback(self._make_callback(bag, 100))

        self.assertEqual(bag, [])
        exc = RuntimeError()
        f.set_exception(exc)

        self.run_briefly()

        self.assertEqual(bag, [100])
        self.assertEqual(f.exception(), exc)

    def test_remove_done_callback(self):
        bag = []
        f = self._new_future()
        cb1 = self._make_callback(bag, 1)
        cb2 = self._make_callback(bag, 2)
        cb3 = self._make_callback(bag, 3)

        # Add one cb1 and one cb2.
        f.add_done_callback(cb1)
        f.add_done_callback(cb2)

        # One instance of cb2 removed. Now there's only one cb1.
        self.assertEqual(f.remove_done_callback(cb2), 1)

        # Never had any cb3 in there.
        self.assertEqual(f.remove_done_callback(cb3), 0)

        # After this there will be 6 instances of cb1 and one of cb2.
        f.add_done_callback(cb2)
        for i in range(5):
            f.add_done_callback(cb1)

        # Remove all instances of cb1. One cb2 remains.
        self.assertEqual(f.remove_done_callback(cb1), 6)

        self.assertEqual(bag, [])
        f.set_result('foo')

        self.run_briefly()

        self.assertEqual(bag, [2])
        self.assertEqual(f.result(), 'foo')


if __name__ == '__main__':
    unittest.main()<|MERGE_RESOLUTION|>--- conflicted
+++ resolved
@@ -9,21 +9,12 @@
 import threading
 import unittest
 
-<<<<<<< HEAD
 import trollius as asyncio
 from trollius import compat
+from trollius import test_support as support
 from trollius import test_utils
 from trollius.test_utils import mock
-try:
-    from test import support   # gc_collect
-except ImportError:
-    from trollius import test_support as support
-
-=======
-import asyncio
-from asyncio import test_support as support
-from asyncio import test_utils
->>>>>>> e296ce98
+
 
 def get_thread_ident():
     return threading.current_thread().ident
