--- conflicted
+++ resolved
@@ -8,23 +8,15 @@
 import sys
 import threading
 import unittest
-<<<<<<< HEAD
 
 import trollius as asyncio
 from trollius import compat
 from trollius import test_utils
-from trollius import test_support as support   # gc_collect
 from trollius.test_utils import mock
-=======
-from unittest import mock
-
-import asyncio
-from asyncio import test_utils
 try:
     from test import support   # gc_collect
 except ImportError:
-    from asyncio import test_support as support
->>>>>>> 9baa14b2
+    from trollius import test_support as support
 
 
 def get_thread_ident():
