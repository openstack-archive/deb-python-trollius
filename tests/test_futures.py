"""Tests for futures.py."""

try:
    import concurrent.futures
except ImportError:
    concurrent = None
import threading
import unittest

import trollius as asyncio
from trollius import test_utils
from trollius.test_utils import mock


def _fakefunc(f):
    return f

def get_thread_ident():
    return threading.current_thread().ident

<<<<<<< HEAD

=======
>>>>>>> 81b1498f
class FutureTests(test_utils.TestCase):

    def setUp(self):
        self.loop = self.new_test_loop()

    def test_initial_state(self):
        f = asyncio.Future(loop=self.loop)
        self.assertFalse(f.cancelled())
        self.assertFalse(f.done())
        f.cancel()
        self.assertTrue(f.cancelled())

    def test_init_constructor_default_loop(self):
        asyncio.set_event_loop(self.loop)
        f = asyncio.Future()
        self.assertIs(f._loop, self.loop)

    def test_cancel(self):
        f = asyncio.Future(loop=self.loop)
        self.assertTrue(f.cancel())
        self.assertTrue(f.cancelled())
        self.assertTrue(f.done())
        self.assertRaises(asyncio.CancelledError, f.result)
        self.assertRaises(asyncio.CancelledError, f.exception)
        self.assertRaises(asyncio.InvalidStateError, f.set_result, None)
        self.assertRaises(asyncio.InvalidStateError, f.set_exception, None)
        self.assertFalse(f.cancel())

    def test_result(self):
        f = asyncio.Future(loop=self.loop)
        self.assertRaises(asyncio.InvalidStateError, f.result)

        f.set_result(42)
        self.assertFalse(f.cancelled())
        self.assertTrue(f.done())
        self.assertEqual(f.result(), 42)
        self.assertEqual(f.exception(), None)
        self.assertRaises(asyncio.InvalidStateError, f.set_result, None)
        self.assertRaises(asyncio.InvalidStateError, f.set_exception, None)
        self.assertFalse(f.cancel())

    def test_exception(self):
        exc = RuntimeError()
        f = asyncio.Future(loop=self.loop)
        self.assertRaises(asyncio.InvalidStateError, f.exception)

        f.set_exception(exc)
        self.assertFalse(f.cancelled())
        self.assertTrue(f.done())
        self.assertRaises(RuntimeError, f.result)
        self.assertEqual(f.exception(), exc)
        self.assertRaises(asyncio.InvalidStateError, f.set_result, None)
        self.assertRaises(asyncio.InvalidStateError, f.set_exception, None)
        self.assertFalse(f.cancel())

    def test_exception_class(self):
        f = asyncio.Future(loop=self.loop)
        f.set_exception(RuntimeError)
        self.assertIsInstance(f.exception(), RuntimeError)

    def test_repr(self):
        f_pending = asyncio.Future(loop=self.loop)
        self.assertEqual(repr(f_pending), 'Future<PENDING>')
        f_pending.cancel()

        f_cancelled = asyncio.Future(loop=self.loop)
        f_cancelled.cancel()
        self.assertEqual(repr(f_cancelled), 'Future<CANCELLED>')

        f_result = asyncio.Future(loop=self.loop)
        f_result.set_result(4)
        self.assertEqual(repr(f_result), 'Future<result=4>')
        self.assertEqual(f_result.result(), 4)

        exc = RuntimeError()
        f_exception = asyncio.Future(loop=self.loop)
        f_exception.set_exception(exc)
        self.assertEqual(repr(f_exception), 'Future<exception=RuntimeError()>')
        self.assertIs(f_exception.exception(), exc)

        f_few_callbacks = asyncio.Future(loop=self.loop)
        f_few_callbacks.add_done_callback(_fakefunc)
        self.assertIn('Future<PENDING, [<function _fakefunc',
                      repr(f_few_callbacks))
        f_few_callbacks.cancel()

        f_many_callbacks = asyncio.Future(loop=self.loop)
        for i in range(20):
            f_many_callbacks.add_done_callback(_fakefunc)
        r = repr(f_many_callbacks)
        self.assertIn('Future<PENDING, [<function _fakefunc', r)
        self.assertIn('<18 more>', r)
        f_many_callbacks.cancel()

    def test_copy_state(self):
        # Test the internal _copy_state method since it's being directly
        # invoked in other modules.
        f = asyncio.Future(loop=self.loop)
        f.set_result(10)

        newf = asyncio.Future(loop=self.loop)
        newf._copy_state(f)
        self.assertTrue(newf.done())
        self.assertEqual(newf.result(), 10)

        f_exception = asyncio.Future(loop=self.loop)
        f_exception.set_exception(RuntimeError())

        newf_exception = asyncio.Future(loop=self.loop)
        newf_exception._copy_state(f_exception)
        self.assertTrue(newf_exception.done())
        self.assertRaises(RuntimeError, newf_exception.result)

        f_cancelled = asyncio.Future(loop=self.loop)
        f_cancelled.cancel()

        newf_cancelled = asyncio.Future(loop=self.loop)
        newf_cancelled._copy_state(f_cancelled)
        self.assertTrue(newf_cancelled.cancelled())

    @mock.patch('trollius.base_events.logger')
    def test_tb_logger_abandoned(self, m_log):
        fut = asyncio.Future(loop=self.loop)
        del fut
        self.assertFalse(m_log.error.called)

    @mock.patch('trollius.base_events.logger')
    def test_tb_logger_result_unretrieved(self, m_log):
        fut = asyncio.Future(loop=self.loop)
        fut.set_result(42)
        del fut
        self.assertFalse(m_log.error.called)

    @mock.patch('trollius.base_events.logger')
    def test_tb_logger_result_retrieved(self, m_log):
        fut = asyncio.Future(loop=self.loop)
        fut.set_result(42)
        fut.result()
        del fut
        self.assertFalse(m_log.error.called)

    @mock.patch('trollius.base_events.logger')
    def test_tb_logger_exception_unretrieved(self, m_log):
        self.loop.set_debug(True)
        asyncio.set_event_loop(self.loop)
        fut = asyncio.Future(loop=self.loop)
        fut.set_exception(RuntimeError('boom'))
        del fut
        test_utils.run_briefly(self.loop)
        self.assertTrue(m_log.error.called)

    @mock.patch('trollius.base_events.logger')
    def test_tb_logger_exception_retrieved(self, m_log):
        fut = asyncio.Future(loop=self.loop)
        fut.set_exception(RuntimeError('boom'))
        fut.exception()
        del fut
        self.assertFalse(m_log.error.called)

    @mock.patch('trollius.base_events.logger')
    def test_tb_logger_exception_result_retrieved(self, m_log):
        fut = asyncio.Future(loop=self.loop)
        fut.set_exception(RuntimeError('boom'))
        self.assertRaises(RuntimeError, fut.result)
        del fut
        self.assertFalse(m_log.error.called)

    @test_utils.skipIf(concurrent is None, 'need concurrent.futures')
    def test_wrap_future(self):

        def run(arg):
            return (arg, get_thread_ident())
        ex = concurrent.futures.ThreadPoolExecutor(1)
        f1 = ex.submit(run, 'oi')
        f2 = asyncio.wrap_future(f1, loop=self.loop)
        res, ident = self.loop.run_until_complete(f2)
        self.assertIsInstance(f2, asyncio.Future)
        self.assertEqual(res, 'oi')
        self.assertNotEqual(ident, get_thread_ident())

    def test_wrap_future_future(self):
        f1 = asyncio.Future(loop=self.loop)
        f2 = asyncio.wrap_future(f1)
        self.assertIs(f1, f2)

    @test_utils.skipIf(concurrent is None, 'need concurrent.futures')
    @mock.patch('trollius.futures.events')
    def test_wrap_future_use_global_loop(self, m_events):
        def run(arg):
            return (arg, get_thread_ident())
        ex = concurrent.futures.ThreadPoolExecutor(1)
        f1 = ex.submit(run, 'oi')
        f2 = asyncio.wrap_future(f1)
        self.assertIs(m_events.get_event_loop.return_value, f2._loop)

    @test_utils.skipIf(concurrent is None, 'need concurrent.futures')
    def test_wrap_future_cancel(self):
        f1 = concurrent.futures.Future()
        f2 = asyncio.wrap_future(f1, loop=self.loop)
        f2.cancel()
        test_utils.run_briefly(self.loop)
        self.assertTrue(f1.cancelled())
        self.assertTrue(f2.cancelled())

    @test_utils.skipIf(concurrent is None, 'need concurrent.futures')
    def test_wrap_future_cancel2(self):
        f1 = concurrent.futures.Future()
        f2 = asyncio.wrap_future(f1, loop=self.loop)
        f1.set_result(42)
        f2.cancel()
        test_utils.run_briefly(self.loop)
        self.assertFalse(f1.cancelled())
        self.assertEqual(f1.result(), 42)
        self.assertTrue(f2.cancelled())


class FutureDoneCallbackTests(test_utils.TestCase):

    def setUp(self):
        self.loop = self.new_test_loop()

    def run_briefly(self):
        test_utils.run_briefly(self.loop)

    def _make_callback(self, bag, thing):
        # Create a callback function that appends thing to bag.
        def bag_appender(future):
            bag.append(thing)
        return bag_appender

    def _new_future(self):
        return asyncio.Future(loop=self.loop)

    def test_callbacks_invoked_on_set_result(self):
        bag = []
        f = self._new_future()
        f.add_done_callback(self._make_callback(bag, 42))
        f.add_done_callback(self._make_callback(bag, 17))

        self.assertEqual(bag, [])
        f.set_result('foo')

        self.run_briefly()

        self.assertEqual(bag, [42, 17])
        self.assertEqual(f.result(), 'foo')

    def test_callbacks_invoked_on_set_exception(self):
        bag = []
        f = self._new_future()
        f.add_done_callback(self._make_callback(bag, 100))

        self.assertEqual(bag, [])
        exc = RuntimeError()
        f.set_exception(exc)

        self.run_briefly()

        self.assertEqual(bag, [100])
        self.assertEqual(f.exception(), exc)

    def test_remove_done_callback(self):
        bag = []
        f = self._new_future()
        cb1 = self._make_callback(bag, 1)
        cb2 = self._make_callback(bag, 2)
        cb3 = self._make_callback(bag, 3)

        # Add one cb1 and one cb2.
        f.add_done_callback(cb1)
        f.add_done_callback(cb2)

        # One instance of cb2 removed. Now there's only one cb1.
        self.assertEqual(f.remove_done_callback(cb2), 1)

        # Never had any cb3 in there.
        self.assertEqual(f.remove_done_callback(cb3), 0)

        # After this there will be 6 instances of cb1 and one of cb2.
        f.add_done_callback(cb2)
        for i in range(5):
            f.add_done_callback(cb1)

        # Remove all instances of cb1. One cb2 remains.
        self.assertEqual(f.remove_done_callback(cb1), 6)

        self.assertEqual(bag, [])
        f.set_result('foo')

        self.run_briefly()

        self.assertEqual(bag, [2])
        self.assertEqual(f.result(), 'foo')


if __name__ == '__main__':
    unittest.main()<|MERGE_RESOLUTION|>--- conflicted
+++ resolved
@@ -18,10 +18,6 @@
 def get_thread_ident():
     return threading.current_thread().ident
 
-<<<<<<< HEAD
-
-=======
->>>>>>> 81b1498f
 class FutureTests(test_utils.TestCase):
 
     def setUp(self):
