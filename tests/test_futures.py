--- conflicted
+++ resolved
@@ -43,13 +43,6 @@
         finally:
             asyncio.set_event_loop(None)
 
-<<<<<<< HEAD
-=======
-    def test_constructor_positional(self):
-        # Make sure Future doesn't accept a positional argument
-        self.assertRaises(TypeError, asyncio.Future, 42)
-
->>>>>>> 420d15b7
     def test_cancel(self):
         f = asyncio.Future(loop=self.loop)
         self.assertTrue(f.cancel())
@@ -153,44 +146,20 @@
         newf_cancelled._copy_state(f_cancelled)
         self.assertTrue(newf_cancelled.cancelled())
 
-<<<<<<< HEAD
-    @mock.patch('asyncio.futures.logger')
-=======
-    def test_iter(self):
-        fut = asyncio.Future(loop=self.loop)
-
-        def coro():
-            yield from fut
-
-        def test():
-            arg1, arg2 = coro()
-
-        self.assertRaises(AssertionError, test)
-        fut.cancel()
-
-    @unittest.mock.patch('asyncio.base_events.logger')
->>>>>>> 420d15b7
+    @mock.patch('asyncio.base_events.logger')
     def test_tb_logger_abandoned(self, m_log):
         fut = asyncio.Future(loop=self.loop)
         del fut
         self.assertFalse(m_log.error.called)
 
-<<<<<<< HEAD
-    @mock.patch('asyncio.futures.logger')
-=======
-    @unittest.mock.patch('asyncio.base_events.logger')
->>>>>>> 420d15b7
+    @mock.patch('asyncio.base_events.logger')
     def test_tb_logger_result_unretrieved(self, m_log):
         fut = asyncio.Future(loop=self.loop)
         fut.set_result(42)
         del fut
         self.assertFalse(m_log.error.called)
 
-<<<<<<< HEAD
-    @mock.patch('asyncio.futures.logger')
-=======
-    @unittest.mock.patch('asyncio.base_events.logger')
->>>>>>> 420d15b7
+    @mock.patch('asyncio.base_events.logger')
     def test_tb_logger_result_retrieved(self, m_log):
         fut = asyncio.Future(loop=self.loop)
         fut.set_result(42)
@@ -198,11 +167,7 @@
         del fut
         self.assertFalse(m_log.error.called)
 
-<<<<<<< HEAD
-    @mock.patch('asyncio.futures.logger')
-=======
-    @unittest.mock.patch('asyncio.base_events.logger')
->>>>>>> 420d15b7
+    @mock.patch('asyncio.base_events.logger')
     def test_tb_logger_exception_unretrieved(self, m_log):
         fut = asyncio.Future(loop=self.loop)
         fut.set_exception(RuntimeError('boom'))
@@ -210,11 +175,7 @@
         test_utils.run_briefly(self.loop)
         self.assertTrue(m_log.error.called)
 
-<<<<<<< HEAD
-    @mock.patch('asyncio.futures.logger')
-=======
-    @unittest.mock.patch('asyncio.base_events.logger')
->>>>>>> 420d15b7
+    @mock.patch('asyncio.base_events.logger')
     def test_tb_logger_exception_retrieved(self, m_log):
         fut = asyncio.Future(loop=self.loop)
         fut.set_exception(RuntimeError('boom'))
@@ -222,11 +183,7 @@
         del fut
         self.assertFalse(m_log.error.called)
 
-<<<<<<< HEAD
-    @mock.patch('asyncio.futures.logger')
-=======
-    @unittest.mock.patch('asyncio.base_events.logger')
->>>>>>> 420d15b7
+    @mock.patch('asyncio.base_events.logger')
     def test_tb_logger_exception_result_retrieved(self, m_log):
         fut = asyncio.Future(loop=self.loop)
         fut.set_exception(RuntimeError('boom'))
