"""Tests for proactor_events.py"""

import socket
import unittest

from asyncio import test_utils
from asyncio.proactor_events import BaseProactorEventLoop
from asyncio.proactor_events import _ProactorDuplexPipeTransport
from asyncio.proactor_events import _ProactorSocketTransport
from asyncio.proactor_events import _ProactorWritePipeTransport
from asyncio.py33_exceptions import ConnectionAbortedError, ConnectionResetError
from asyncio.test_utils import mock
import asyncio


class ProactorSocketTransportTests(test_utils.TestCase):

    def setUp(self):
        self.loop = test_utils.TestLoop()
<<<<<<< HEAD
        self.proactor = mock.Mock()
=======
        self.proactor = unittest.mock.Mock()
        self.proactor.resolution = 1e-3
>>>>>>> 86ba9e35
        self.loop._proactor = self.proactor
        self.protocol = test_utils.make_test_protocol(asyncio.Protocol)
        self.sock = mock.Mock(socket.socket)

    def test_ctor(self):
        fut = asyncio.Future(loop=self.loop)
        tr = _ProactorSocketTransport(
            self.loop, self.sock, self.protocol, fut)
        test_utils.run_briefly(self.loop)
        self.assertIsNone(fut.result())
        self.protocol.connection_made(tr)
        self.proactor.recv.assert_called_with(self.sock, 4096)

    def test_loop_reading(self):
        tr = _ProactorSocketTransport(self.loop, self.sock, self.protocol)
        tr._loop_reading()
        self.loop._proactor.recv.assert_called_with(self.sock, 4096)
        self.assertFalse(self.protocol.data_received.called)
        self.assertFalse(self.protocol.eof_received.called)

    def test_loop_reading_data(self):
        res = asyncio.Future(loop=self.loop)
        res.set_result(b'data')

        tr = _ProactorSocketTransport(self.loop, self.sock, self.protocol)

        tr._read_fut = res
        tr._loop_reading(res)
        self.loop._proactor.recv.assert_called_with(self.sock, 4096)
        self.protocol.data_received.assert_called_with(b'data')

    def test_loop_reading_no_data(self):
        res = asyncio.Future(loop=self.loop)
        res.set_result(b'')

        tr = _ProactorSocketTransport(self.loop, self.sock, self.protocol)

        self.assertRaises(AssertionError, tr._loop_reading, res)

        tr.close = mock.Mock()
        tr._read_fut = res
        tr._loop_reading(res)
        self.assertFalse(self.loop._proactor.recv.called)
        self.assertTrue(self.protocol.eof_received.called)
        self.assertTrue(tr.close.called)

    def test_loop_reading_aborted(self):
        err = self.loop._proactor.recv.side_effect = ConnectionAbortedError()

        tr = _ProactorSocketTransport(self.loop, self.sock, self.protocol)
        tr._fatal_error = mock.Mock()
        tr._loop_reading()
        tr._fatal_error.assert_called_with(err)

    def test_loop_reading_aborted_closing(self):
        self.loop._proactor.recv.side_effect = ConnectionAbortedError()

        tr = _ProactorSocketTransport(self.loop, self.sock, self.protocol)
        tr._closing = True
        tr._fatal_error = mock.Mock()
        tr._loop_reading()
        self.assertFalse(tr._fatal_error.called)

    def test_loop_reading_aborted_is_fatal(self):
        self.loop._proactor.recv.side_effect = ConnectionAbortedError()
        tr = _ProactorSocketTransport(self.loop, self.sock, self.protocol)
        tr._closing = False
        tr._fatal_error = mock.Mock()
        tr._loop_reading()
        self.assertTrue(tr._fatal_error.called)

    def test_loop_reading_conn_reset_lost(self):
        err = self.loop._proactor.recv.side_effect = ConnectionResetError()

        tr = _ProactorSocketTransport(self.loop, self.sock, self.protocol)
        tr._closing = False
        tr._fatal_error = mock.Mock()
        tr._force_close = mock.Mock()
        tr._loop_reading()
        self.assertFalse(tr._fatal_error.called)
        tr._force_close.assert_called_with(err)

    def test_loop_reading_exception(self):
        err = self.loop._proactor.recv.side_effect = (OSError())

        tr = _ProactorSocketTransport(self.loop, self.sock, self.protocol)
        tr._fatal_error = mock.Mock()
        tr._loop_reading()
        tr._fatal_error.assert_called_with(err)

    def test_write(self):
        tr = _ProactorSocketTransport(self.loop, self.sock, self.protocol)
        tr._loop_writing = mock.Mock()
        tr.write(b'data')
        self.assertEqual(tr._buffer, None)
        tr._loop_writing.assert_called_with(data=b'data')

    def test_write_no_data(self):
        tr = _ProactorSocketTransport(self.loop, self.sock, self.protocol)
        tr.write(b'')
        self.assertFalse(tr._buffer)

    def test_write_more(self):
        tr = _ProactorSocketTransport(self.loop, self.sock, self.protocol)
        tr._write_fut = mock.Mock()
        tr._loop_writing = mock.Mock()
        tr.write(b'data')
        self.assertEqual(tr._buffer, b'data')
        self.assertFalse(tr._loop_writing.called)

    def test_loop_writing(self):
        tr = _ProactorSocketTransport(self.loop, self.sock, self.protocol)
        tr._buffer = bytearray(b'data')
        tr._loop_writing()
        self.loop._proactor.send.assert_called_with(self.sock, b'data')
        self.loop._proactor.send.return_value.add_done_callback.\
            assert_called_with(tr._loop_writing)

    @mock.patch('asyncio.proactor_events.logger')
    def test_loop_writing_err(self, m_log):
        err = self.loop._proactor.send.side_effect = OSError()
        tr = _ProactorSocketTransport(self.loop, self.sock, self.protocol)
        tr._fatal_error = mock.Mock()
        tr._buffer = [b'da', b'ta']
        tr._loop_writing()
        tr._fatal_error.assert_called_with(err)
        tr._conn_lost = 1

        tr.write(b'data')
        tr.write(b'data')
        tr.write(b'data')
        tr.write(b'data')
        tr.write(b'data')
        self.assertEqual(tr._buffer, None)
        m_log.warning.assert_called_with('socket.send() raised exception.')

    def test_loop_writing_stop(self):
        fut = asyncio.Future(loop=self.loop)
        fut.set_result(b'data')

        tr = _ProactorSocketTransport(self.loop, self.sock, self.protocol)
        tr._write_fut = fut
        tr._loop_writing(fut)
        self.assertIsNone(tr._write_fut)

    def test_loop_writing_closing(self):
        fut = asyncio.Future(loop=self.loop)
        fut.set_result(1)

        tr = _ProactorSocketTransport(self.loop, self.sock, self.protocol)
        tr._write_fut = fut
        tr.close()
        tr._loop_writing(fut)
        self.assertIsNone(tr._write_fut)
        test_utils.run_briefly(self.loop)
        self.protocol.connection_lost.assert_called_with(None)

    def test_abort(self):
        tr = _ProactorSocketTransport(self.loop, self.sock, self.protocol)
        tr._force_close = mock.Mock()
        tr.abort()
        tr._force_close.assert_called_with(None)

    def test_close(self):
        tr = _ProactorSocketTransport(self.loop, self.sock, self.protocol)
        tr.close()
        test_utils.run_briefly(self.loop)
        self.protocol.connection_lost.assert_called_with(None)
        self.assertTrue(tr._closing)
        self.assertEqual(tr._conn_lost, 1)

        self.protocol.connection_lost.reset_mock()
        tr.close()
        test_utils.run_briefly(self.loop)
        self.assertFalse(self.protocol.connection_lost.called)

    def test_close_write_fut(self):
        tr = _ProactorSocketTransport(self.loop, self.sock, self.protocol)
        tr._write_fut = mock.Mock()
        tr.close()
        test_utils.run_briefly(self.loop)
        self.assertFalse(self.protocol.connection_lost.called)

    def test_close_buffer(self):
        tr = _ProactorSocketTransport(self.loop, self.sock, self.protocol)
        tr._buffer = [b'data']
        tr.close()
        test_utils.run_briefly(self.loop)
        self.assertFalse(self.protocol.connection_lost.called)

    @mock.patch('asyncio.proactor_events.logger')
    def test_fatal_error(self, m_logging):
        tr = _ProactorSocketTransport(self.loop, self.sock, self.protocol)
        tr._force_close = mock.Mock()
        tr._fatal_error(None)
        self.assertTrue(tr._force_close.called)
        self.assertTrue(m_logging.exception.called)

    def test_force_close(self):
        tr = _ProactorSocketTransport(self.loop, self.sock, self.protocol)
        tr._buffer = [b'data']
        read_fut = tr._read_fut = mock.Mock()
        write_fut = tr._write_fut = mock.Mock()
        tr._force_close(None)

        read_fut.cancel.assert_called_with()
        write_fut.cancel.assert_called_with()
        test_utils.run_briefly(self.loop)
        self.protocol.connection_lost.assert_called_with(None)
        self.assertEqual(None, tr._buffer)
        self.assertEqual(tr._conn_lost, 1)

    def test_force_close_idempotent(self):
        tr = _ProactorSocketTransport(self.loop, self.sock, self.protocol)
        tr._closing = True
        tr._force_close(None)
        test_utils.run_briefly(self.loop)
        self.assertFalse(self.protocol.connection_lost.called)

    def test_fatal_error_2(self):
        tr = _ProactorSocketTransport(self.loop, self.sock, self.protocol)
        tr._buffer = [b'data']
        tr._force_close(None)

        test_utils.run_briefly(self.loop)
        self.protocol.connection_lost.assert_called_with(None)
        self.assertEqual(None, tr._buffer)

    def test_call_connection_lost(self):
        tr = _ProactorSocketTransport(self.loop, self.sock, self.protocol)
        tr._call_connection_lost(None)
        self.assertTrue(self.protocol.connection_lost.called)
        self.assertTrue(self.sock.close.called)

    def test_write_eof(self):
        tr = _ProactorSocketTransport(
            self.loop, self.sock, self.protocol)
        self.assertTrue(tr.can_write_eof())
        tr.write_eof()
        self.sock.shutdown.assert_called_with(socket.SHUT_WR)
        tr.write_eof()
        self.assertEqual(self.sock.shutdown.call_count, 1)
        tr.close()

    def test_write_eof_buffer(self):
        tr = _ProactorSocketTransport(self.loop, self.sock, self.protocol)
        f = asyncio.Future(loop=self.loop)
        tr._loop._proactor.send.return_value = f
        tr.write(b'data')
        tr.write_eof()
        self.assertTrue(tr._eof_written)
        self.assertFalse(self.sock.shutdown.called)
        tr._loop._proactor.send.assert_called_with(self.sock, b'data')
        f.set_result(4)
        self.loop._run_once()
        self.sock.shutdown.assert_called_with(socket.SHUT_WR)
        tr.close()

    def test_write_eof_write_pipe(self):
        tr = _ProactorWritePipeTransport(
            self.loop, self.sock, self.protocol)
        self.assertTrue(tr.can_write_eof())
        tr.write_eof()
        self.assertTrue(tr._closing)
        self.loop._run_once()
        self.assertTrue(self.sock.close.called)
        tr.close()

    def test_write_eof_buffer_write_pipe(self):
        tr = _ProactorWritePipeTransport(self.loop, self.sock, self.protocol)
        f = asyncio.Future(loop=self.loop)
        tr._loop._proactor.send.return_value = f
        tr.write(b'data')
        tr.write_eof()
        self.assertTrue(tr._closing)
        self.assertFalse(self.sock.shutdown.called)
        tr._loop._proactor.send.assert_called_with(self.sock, b'data')
        f.set_result(4)
        self.loop._run_once()
        self.loop._run_once()
        self.assertTrue(self.sock.close.called)
        tr.close()

    def test_write_eof_duplex_pipe(self):
        tr = _ProactorDuplexPipeTransport(
            self.loop, self.sock, self.protocol)
        self.assertFalse(tr.can_write_eof())
        with self.assertRaises(NotImplementedError):
            tr.write_eof()
        tr.close()

    def test_pause_resume_reading(self):
        tr = _ProactorSocketTransport(
            self.loop, self.sock, self.protocol)
        futures = []
        for msg in [b'data1', b'data2', b'data3', b'data4', b'']:
            f = asyncio.Future(loop=self.loop)
            f.set_result(msg)
            futures.append(f)
        self.loop._proactor.recv.side_effect = futures
        self.loop._run_once()
        self.assertFalse(tr._paused)
        self.loop._run_once()
        self.protocol.data_received.assert_called_with(b'data1')
        self.loop._run_once()
        self.protocol.data_received.assert_called_with(b'data2')
        tr.pause_reading()
        self.assertTrue(tr._paused)
        for i in range(10):
            self.loop._run_once()
        self.protocol.data_received.assert_called_with(b'data2')
        tr.resume_reading()
        self.assertFalse(tr._paused)
        self.loop._run_once()
        self.protocol.data_received.assert_called_with(b'data3')
        self.loop._run_once()
        self.protocol.data_received.assert_called_with(b'data4')
        tr.close()


class BaseProactorEventLoopTests(test_utils.TestCase):

    def setUp(self):
<<<<<<< HEAD
        self.sock = mock.Mock(socket.socket)
        self.proactor = mock.Mock()
=======
        self.sock = unittest.mock.Mock(socket.socket)
        self.proactor = unittest.mock.Mock()
        self.proactor.resolution = 1e-3
>>>>>>> 86ba9e35

        self.ssock, self.csock = mock.Mock(), mock.Mock()

        class EventLoop(BaseProactorEventLoop):
            def _socketpair(s):
                return (self.ssock, self.csock)

        self.loop = EventLoop(self.proactor)

    @mock.patch.object(BaseProactorEventLoop, 'call_soon')
    @mock.patch.object(BaseProactorEventLoop, '_socketpair')
    def test_ctor(self, socketpair, call_soon):
        ssock, csock = socketpair.return_value = (
            mock.Mock(), mock.Mock())
        loop = BaseProactorEventLoop(self.proactor)
        self.assertIs(loop._ssock, ssock)
        self.assertIs(loop._csock, csock)
        self.assertEqual(loop._internal_fds, 1)
        call_soon.assert_called_with(loop._loop_self_reading)

    def test_close_self_pipe(self):
        self.loop._close_self_pipe()
        self.assertEqual(self.loop._internal_fds, 0)
        self.assertTrue(self.ssock.close.called)
        self.assertTrue(self.csock.close.called)
        self.assertIsNone(self.loop._ssock)
        self.assertIsNone(self.loop._csock)

    def test_close(self):
        self.loop._close_self_pipe = mock.Mock()
        self.loop.close()
        self.assertTrue(self.loop._close_self_pipe.called)
        self.assertTrue(self.proactor.close.called)
        self.assertIsNone(self.loop._proactor)

        self.loop._close_self_pipe.reset_mock()
        self.loop.close()
        self.assertFalse(self.loop._close_self_pipe.called)

    def test_sock_recv(self):
        self.loop.sock_recv(self.sock, 1024)
        self.proactor.recv.assert_called_with(self.sock, 1024)

    def test_sock_sendall(self):
        self.loop.sock_sendall(self.sock, b'data')
        self.proactor.send.assert_called_with(self.sock, b'data')

    def test_sock_connect(self):
        self.loop.sock_connect(self.sock, 123)
        self.proactor.connect.assert_called_with(self.sock, 123)

    def test_sock_accept(self):
        self.loop.sock_accept(self.sock)
        self.proactor.accept.assert_called_with(self.sock)

    def test_socketpair(self):
        self.assertRaises(
            NotImplementedError, BaseProactorEventLoop, self.proactor)

    def test_make_socket_transport(self):
        tr = self.loop._make_socket_transport(self.sock, mock.Mock())
        self.assertIsInstance(tr, _ProactorSocketTransport)

    def test_loop_self_reading(self):
        self.loop._loop_self_reading()
        self.proactor.recv.assert_called_with(self.ssock, 4096)
        self.proactor.recv.return_value.add_done_callback.assert_called_with(
            self.loop._loop_self_reading)

    def test_loop_self_reading_fut(self):
        fut = mock.Mock()
        self.loop._self_reading_future = fut
        self.loop._loop_self_reading(fut)
        self.assertTrue(fut.result.called)
        self.proactor.recv.assert_called_with(self.ssock, 4096)
        self.proactor.recv.return_value.add_done_callback.assert_called_with(
            self.loop._loop_self_reading)

    def test_loop_self_reading_exception(self):
        self.loop.close = mock.Mock()
        self.proactor.recv.side_effect = OSError()
        self.assertRaises(OSError, self.loop._loop_self_reading)
        self.assertTrue(self.loop.close.called)

    def test_write_to_self(self):
        self.loop._write_to_self()
        self.csock.send.assert_called_with(b'x')

    def test_process_events(self):
        self.loop._process_events([])

    @mock.patch('asyncio.proactor_events.logger')
    def test_create_server(self, m_log):
        pf = mock.Mock()
        call_soon = self.loop.call_soon = mock.Mock()

        self.loop._start_serving(pf, self.sock)
        self.assertTrue(call_soon.called)

        # callback
        loop = call_soon.call_args[0][0]
        loop()
        self.proactor.accept.assert_called_with(self.sock)

        # conn
        fut = mock.Mock()
        fut.result.return_value = (mock.Mock(), mock.Mock())

        make_tr = self.loop._make_socket_transport = mock.Mock()
        loop(fut)
        self.assertTrue(fut.result.called)
        self.assertTrue(make_tr.called)

        # exception
        fut.result.side_effect = OSError()
        loop(fut)
        self.assertTrue(self.sock.close.called)
        self.assertTrue(m_log.exception.called)

    def test_create_server_cancel(self):
        pf = mock.Mock()
        call_soon = self.loop.call_soon = mock.Mock()

        self.loop._start_serving(pf, self.sock)
        loop = call_soon.call_args[0][0]

        # cancelled
        fut = asyncio.Future(loop=self.loop)
        fut.cancel()
        loop(fut)
        self.assertTrue(self.sock.close.called)

    def test_stop_serving(self):
        sock = mock.Mock()
        self.loop._stop_serving(sock)
        self.assertTrue(sock.close.called)
        self.proactor._stop_serving.assert_called_with(sock)


if __name__ == '__main__':
    unittest.main()<|MERGE_RESOLUTION|>--- conflicted
+++ resolved
@@ -17,12 +17,8 @@
 
     def setUp(self):
         self.loop = test_utils.TestLoop()
-<<<<<<< HEAD
         self.proactor = mock.Mock()
-=======
-        self.proactor = unittest.mock.Mock()
         self.proactor.resolution = 1e-3
->>>>>>> 86ba9e35
         self.loop._proactor = self.proactor
         self.protocol = test_utils.make_test_protocol(asyncio.Protocol)
         self.sock = mock.Mock(socket.socket)
@@ -346,14 +342,9 @@
 class BaseProactorEventLoopTests(test_utils.TestCase):
 
     def setUp(self):
-<<<<<<< HEAD
         self.sock = mock.Mock(socket.socket)
         self.proactor = mock.Mock()
-=======
-        self.sock = unittest.mock.Mock(socket.socket)
-        self.proactor = unittest.mock.Mock()
         self.proactor.resolution = 1e-3
->>>>>>> 86ba9e35
 
         self.ssock, self.csock = mock.Mock(), mock.Mock()
 
