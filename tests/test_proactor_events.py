"""Tests for proactor_events.py"""

import socket
import unittest

from asyncio import test_utils
from asyncio.proactor_events import BaseProactorEventLoop
from asyncio.proactor_events import _ProactorDuplexPipeTransport
from asyncio.proactor_events import _ProactorSocketTransport
from asyncio.proactor_events import _ProactorWritePipeTransport
from asyncio.py33_exceptions import ConnectionAbortedError, ConnectionResetError
from asyncio.test_utils import mock
import asyncio


class ProactorSocketTransportTests(test_utils.TestCase):

    def setUp(self):
        self.loop = test_utils.TestLoop()
<<<<<<< HEAD
        self.proactor = mock.Mock()
        self.proactor.resolution = 1e-3
=======
        self.proactor = unittest.mock.Mock()
>>>>>>> fbcc0a84
        self.loop._proactor = self.proactor
        self.protocol = test_utils.make_test_protocol(asyncio.Protocol)
        self.sock = mock.Mock(socket.socket)

    def test_ctor(self):
        fut = asyncio.Future(loop=self.loop)
        tr = _ProactorSocketTransport(
            self.loop, self.sock, self.protocol, fut)
        test_utils.run_briefly(self.loop)
        self.assertIsNone(fut.result())
        self.protocol.connection_made(tr)
        self.proactor.recv.assert_called_with(self.sock, 4096)

    def test_loop_reading(self):
        tr = _ProactorSocketTransport(self.loop, self.sock, self.protocol)
        tr._loop_reading()
        self.loop._proactor.recv.assert_called_with(self.sock, 4096)
        self.assertFalse(self.protocol.data_received.called)
        self.assertFalse(self.protocol.eof_received.called)

    def test_loop_reading_data(self):
        res = asyncio.Future(loop=self.loop)
        res.set_result(b'data')

        tr = _ProactorSocketTransport(self.loop, self.sock, self.protocol)

        tr._read_fut = res
        tr._loop_reading(res)
        self.loop._proactor.recv.assert_called_with(self.sock, 4096)
        self.protocol.data_received.assert_called_with(b'data')

    def test_loop_reading_no_data(self):
        res = asyncio.Future(loop=self.loop)
        res.set_result(b'')

        tr = _ProactorSocketTransport(self.loop, self.sock, self.protocol)

        self.assertRaises(AssertionError, tr._loop_reading, res)

        tr.close = mock.Mock()
        tr._read_fut = res
        tr._loop_reading(res)
        self.assertFalse(self.loop._proactor.recv.called)
        self.assertTrue(self.protocol.eof_received.called)
        self.assertTrue(tr.close.called)

    def test_loop_reading_aborted(self):
        err = self.loop._proactor.recv.side_effect = ConnectionAbortedError()

        tr = _ProactorSocketTransport(self.loop, self.sock, self.protocol)
        tr._fatal_error = mock.Mock()
        tr._loop_reading()
        tr._fatal_error.assert_called_with(err)

    def test_loop_reading_aborted_closing(self):
        self.loop._proactor.recv.side_effect = ConnectionAbortedError()

        tr = _ProactorSocketTransport(self.loop, self.sock, self.protocol)
        tr._closing = True
        tr._fatal_error = mock.Mock()
        tr._loop_reading()
        self.assertFalse(tr._fatal_error.called)

    def test_loop_reading_aborted_is_fatal(self):
        self.loop._proactor.recv.side_effect = ConnectionAbortedError()
        tr = _ProactorSocketTransport(self.loop, self.sock, self.protocol)
        tr._closing = False
        tr._fatal_error = mock.Mock()
        tr._loop_reading()
        self.assertTrue(tr._fatal_error.called)

    def test_loop_reading_conn_reset_lost(self):
        err = self.loop._proactor.recv.side_effect = ConnectionResetError()

        tr = _ProactorSocketTransport(self.loop, self.sock, self.protocol)
        tr._closing = False
        tr._fatal_error = mock.Mock()
        tr._force_close = mock.Mock()
        tr._loop_reading()
        self.assertFalse(tr._fatal_error.called)
        tr._force_close.assert_called_with(err)

    def test_loop_reading_exception(self):
        err = self.loop._proactor.recv.side_effect = (OSError())

        tr = _ProactorSocketTransport(self.loop, self.sock, self.protocol)
        tr._fatal_error = mock.Mock()
        tr._loop_reading()
        tr._fatal_error.assert_called_with(err)

    def test_write(self):
        tr = _ProactorSocketTransport(self.loop, self.sock, self.protocol)
        tr._loop_writing = mock.Mock()
        tr.write(b'data')
        self.assertEqual(tr._buffer, None)
        tr._loop_writing.assert_called_with(data=b'data')

    def test_write_no_data(self):
        tr = _ProactorSocketTransport(self.loop, self.sock, self.protocol)
        tr.write(b'')
        self.assertFalse(tr._buffer)

    def test_write_more(self):
        tr = _ProactorSocketTransport(self.loop, self.sock, self.protocol)
        tr._write_fut = mock.Mock()
        tr._loop_writing = mock.Mock()
        tr.write(b'data')
        self.assertEqual(tr._buffer, b'data')
        self.assertFalse(tr._loop_writing.called)

    def test_loop_writing(self):
        tr = _ProactorSocketTransport(self.loop, self.sock, self.protocol)
        tr._buffer = bytearray(b'data')
        tr._loop_writing()
        self.loop._proactor.send.assert_called_with(self.sock, b'data')
        self.loop._proactor.send.return_value.add_done_callback.\
            assert_called_with(tr._loop_writing)

    @mock.patch('asyncio.proactor_events.logger')
    def test_loop_writing_err(self, m_log):
        err = self.loop._proactor.send.side_effect = OSError()
        tr = _ProactorSocketTransport(self.loop, self.sock, self.protocol)
        tr._fatal_error = mock.Mock()
        tr._buffer = [b'da', b'ta']
        tr._loop_writing()
        tr._fatal_error.assert_called_with(err)
        tr._conn_lost = 1

        tr.write(b'data')
        tr.write(b'data')
        tr.write(b'data')
        tr.write(b'data')
        tr.write(b'data')
        self.assertEqual(tr._buffer, None)
        m_log.warning.assert_called_with('socket.send() raised exception.')

    def test_loop_writing_stop(self):
        fut = asyncio.Future(loop=self.loop)
        fut.set_result(b'data')

        tr = _ProactorSocketTransport(self.loop, self.sock, self.protocol)
        tr._write_fut = fut
        tr._loop_writing(fut)
        self.assertIsNone(tr._write_fut)

    def test_loop_writing_closing(self):
        fut = asyncio.Future(loop=self.loop)
        fut.set_result(1)

        tr = _ProactorSocketTransport(self.loop, self.sock, self.protocol)
        tr._write_fut = fut
        tr.close()
        tr._loop_writing(fut)
        self.assertIsNone(tr._write_fut)
        test_utils.run_briefly(self.loop)
        self.protocol.connection_lost.assert_called_with(None)

    def test_abort(self):
        tr = _ProactorSocketTransport(self.loop, self.sock, self.protocol)
        tr._force_close = mock.Mock()
        tr.abort()
        tr._force_close.assert_called_with(None)

    def test_close(self):
        tr = _ProactorSocketTransport(self.loop, self.sock, self.protocol)
        tr.close()
        test_utils.run_briefly(self.loop)
        self.protocol.connection_lost.assert_called_with(None)
        self.assertTrue(tr._closing)
        self.assertEqual(tr._conn_lost, 1)

        self.protocol.connection_lost.reset_mock()
        tr.close()
        test_utils.run_briefly(self.loop)
        self.assertFalse(self.protocol.connection_lost.called)

    def test_close_write_fut(self):
        tr = _ProactorSocketTransport(self.loop, self.sock, self.protocol)
        tr._write_fut = mock.Mock()
        tr.close()
        test_utils.run_briefly(self.loop)
        self.assertFalse(self.protocol.connection_lost.called)

    def test_close_buffer(self):
        tr = _ProactorSocketTransport(self.loop, self.sock, self.protocol)
        tr._buffer = [b'data']
        tr.close()
        test_utils.run_briefly(self.loop)
        self.assertFalse(self.protocol.connection_lost.called)

    @mock.patch('asyncio.proactor_events.logger')
    def test_fatal_error(self, m_logging):
        tr = _ProactorSocketTransport(self.loop, self.sock, self.protocol)
        tr._force_close = mock.Mock()
        tr._fatal_error(None)
        self.assertTrue(tr._force_close.called)
        self.assertTrue(m_logging.exception.called)

    def test_force_close(self):
        tr = _ProactorSocketTransport(self.loop, self.sock, self.protocol)
        tr._buffer = [b'data']
        read_fut = tr._read_fut = mock.Mock()
        write_fut = tr._write_fut = mock.Mock()
        tr._force_close(None)

        read_fut.cancel.assert_called_with()
        write_fut.cancel.assert_called_with()
        test_utils.run_briefly(self.loop)
        self.protocol.connection_lost.assert_called_with(None)
        self.assertEqual(None, tr._buffer)
        self.assertEqual(tr._conn_lost, 1)

    def test_force_close_idempotent(self):
        tr = _ProactorSocketTransport(self.loop, self.sock, self.protocol)
        tr._closing = True
        tr._force_close(None)
        test_utils.run_briefly(self.loop)
        self.assertFalse(self.protocol.connection_lost.called)

    def test_fatal_error_2(self):
        tr = _ProactorSocketTransport(self.loop, self.sock, self.protocol)
        tr._buffer = [b'data']
        tr._force_close(None)

        test_utils.run_briefly(self.loop)
        self.protocol.connection_lost.assert_called_with(None)
        self.assertEqual(None, tr._buffer)

    def test_call_connection_lost(self):
        tr = _ProactorSocketTransport(self.loop, self.sock, self.protocol)
        tr._call_connection_lost(None)
        self.assertTrue(self.protocol.connection_lost.called)
        self.assertTrue(self.sock.close.called)

    def test_write_eof(self):
        tr = _ProactorSocketTransport(
            self.loop, self.sock, self.protocol)
        self.assertTrue(tr.can_write_eof())
        tr.write_eof()
        self.sock.shutdown.assert_called_with(socket.SHUT_WR)
        tr.write_eof()
        self.assertEqual(self.sock.shutdown.call_count, 1)
        tr.close()

    def test_write_eof_buffer(self):
        tr = _ProactorSocketTransport(self.loop, self.sock, self.protocol)
        f = asyncio.Future(loop=self.loop)
        tr._loop._proactor.send.return_value = f
        tr.write(b'data')
        tr.write_eof()
        self.assertTrue(tr._eof_written)
        self.assertFalse(self.sock.shutdown.called)
        tr._loop._proactor.send.assert_called_with(self.sock, b'data')
        f.set_result(4)
        self.loop._run_once()
        self.sock.shutdown.assert_called_with(socket.SHUT_WR)
        tr.close()

    def test_write_eof_write_pipe(self):
        tr = _ProactorWritePipeTransport(
            self.loop, self.sock, self.protocol)
        self.assertTrue(tr.can_write_eof())
        tr.write_eof()
        self.assertTrue(tr._closing)
        self.loop._run_once()
        self.assertTrue(self.sock.close.called)
        tr.close()

    def test_write_eof_buffer_write_pipe(self):
        tr = _ProactorWritePipeTransport(self.loop, self.sock, self.protocol)
        f = asyncio.Future(loop=self.loop)
        tr._loop._proactor.send.return_value = f
        tr.write(b'data')
        tr.write_eof()
        self.assertTrue(tr._closing)
        self.assertFalse(self.sock.shutdown.called)
        tr._loop._proactor.send.assert_called_with(self.sock, b'data')
        f.set_result(4)
        self.loop._run_once()
        self.loop._run_once()
        self.assertTrue(self.sock.close.called)
        tr.close()

    def test_write_eof_duplex_pipe(self):
        tr = _ProactorDuplexPipeTransport(
            self.loop, self.sock, self.protocol)
        self.assertFalse(tr.can_write_eof())
        with self.assertRaises(NotImplementedError):
            tr.write_eof()
        tr.close()

    def test_pause_resume_reading(self):
        tr = _ProactorSocketTransport(
            self.loop, self.sock, self.protocol)
        futures = []
        for msg in [b'data1', b'data2', b'data3', b'data4', b'']:
            f = asyncio.Future(loop=self.loop)
            f.set_result(msg)
            futures.append(f)
        self.loop._proactor.recv.side_effect = futures
        self.loop._run_once()
        self.assertFalse(tr._paused)
        self.loop._run_once()
        self.protocol.data_received.assert_called_with(b'data1')
        self.loop._run_once()
        self.protocol.data_received.assert_called_with(b'data2')
        tr.pause_reading()
        self.assertTrue(tr._paused)
        for i in range(10):
            self.loop._run_once()
        self.protocol.data_received.assert_called_with(b'data2')
        tr.resume_reading()
        self.assertFalse(tr._paused)
        self.loop._run_once()
        self.protocol.data_received.assert_called_with(b'data3')
        self.loop._run_once()
        self.protocol.data_received.assert_called_with(b'data4')
        tr.close()


class BaseProactorEventLoopTests(test_utils.TestCase):

    def setUp(self):
<<<<<<< HEAD
        self.sock = mock.Mock(socket.socket)
        self.proactor = mock.Mock()
        self.proactor.resolution = 1e-3
=======
        self.sock = unittest.mock.Mock(socket.socket)
        self.proactor = unittest.mock.Mock()
>>>>>>> fbcc0a84

        self.ssock, self.csock = mock.Mock(), mock.Mock()

        class EventLoop(BaseProactorEventLoop):
            def _socketpair(s):
                return (self.ssock, self.csock)

        self.loop = EventLoop(self.proactor)

    @mock.patch.object(BaseProactorEventLoop, 'call_soon')
    @mock.patch.object(BaseProactorEventLoop, '_socketpair')
    def test_ctor(self, socketpair, call_soon):
        ssock, csock = socketpair.return_value = (
            mock.Mock(), mock.Mock())
        loop = BaseProactorEventLoop(self.proactor)
        self.assertIs(loop._ssock, ssock)
        self.assertIs(loop._csock, csock)
        self.assertEqual(loop._internal_fds, 1)
        call_soon.assert_called_with(loop._loop_self_reading)

    def test_close_self_pipe(self):
        self.loop._close_self_pipe()
        self.assertEqual(self.loop._internal_fds, 0)
        self.assertTrue(self.ssock.close.called)
        self.assertTrue(self.csock.close.called)
        self.assertIsNone(self.loop._ssock)
        self.assertIsNone(self.loop._csock)

    def test_close(self):
        self.loop._close_self_pipe = mock.Mock()
        self.loop.close()
        self.assertTrue(self.loop._close_self_pipe.called)
        self.assertTrue(self.proactor.close.called)
        self.assertIsNone(self.loop._proactor)

        self.loop._close_self_pipe.reset_mock()
        self.loop.close()
        self.assertFalse(self.loop._close_self_pipe.called)

    def test_sock_recv(self):
        self.loop.sock_recv(self.sock, 1024)
        self.proactor.recv.assert_called_with(self.sock, 1024)

    def test_sock_sendall(self):
        self.loop.sock_sendall(self.sock, b'data')
        self.proactor.send.assert_called_with(self.sock, b'data')

    def test_sock_connect(self):
        self.loop.sock_connect(self.sock, 123)
        self.proactor.connect.assert_called_with(self.sock, 123)

    def test_sock_accept(self):
        self.loop.sock_accept(self.sock)
        self.proactor.accept.assert_called_with(self.sock)

    def test_socketpair(self):
        self.assertRaises(
            NotImplementedError, BaseProactorEventLoop, self.proactor)

    def test_make_socket_transport(self):
        tr = self.loop._make_socket_transport(self.sock, mock.Mock())
        self.assertIsInstance(tr, _ProactorSocketTransport)

    def test_loop_self_reading(self):
        self.loop._loop_self_reading()
        self.proactor.recv.assert_called_with(self.ssock, 4096)
        self.proactor.recv.return_value.add_done_callback.assert_called_with(
            self.loop._loop_self_reading)

    def test_loop_self_reading_fut(self):
        fut = mock.Mock()
        self.loop._self_reading_future = fut
        self.loop._loop_self_reading(fut)
        self.assertTrue(fut.result.called)
        self.proactor.recv.assert_called_with(self.ssock, 4096)
        self.proactor.recv.return_value.add_done_callback.assert_called_with(
            self.loop._loop_self_reading)

    def test_loop_self_reading_exception(self):
        self.loop.close = mock.Mock()
        self.proactor.recv.side_effect = OSError()
        self.assertRaises(OSError, self.loop._loop_self_reading)
        self.assertTrue(self.loop.close.called)

    def test_write_to_self(self):
        self.loop._write_to_self()
        self.csock.send.assert_called_with(b'x')

    def test_process_events(self):
        self.loop._process_events([])

    @mock.patch('asyncio.proactor_events.logger')
    def test_create_server(self, m_log):
        pf = mock.Mock()
        call_soon = self.loop.call_soon = mock.Mock()

        self.loop._start_serving(pf, self.sock)
        self.assertTrue(call_soon.called)

        # callback
        loop = call_soon.call_args[0][0]
        loop()
        self.proactor.accept.assert_called_with(self.sock)

        # conn
        fut = mock.Mock()
        fut.result.return_value = (mock.Mock(), mock.Mock())

        make_tr = self.loop._make_socket_transport = mock.Mock()
        loop(fut)
        self.assertTrue(fut.result.called)
        self.assertTrue(make_tr.called)

        # exception
        fut.result.side_effect = OSError()
        loop(fut)
        self.assertTrue(self.sock.close.called)
        self.assertTrue(m_log.exception.called)

    def test_create_server_cancel(self):
        pf = mock.Mock()
        call_soon = self.loop.call_soon = mock.Mock()

        self.loop._start_serving(pf, self.sock)
        loop = call_soon.call_args[0][0]

        # cancelled
        fut = asyncio.Future(loop=self.loop)
        fut.cancel()
        loop(fut)
        self.assertTrue(self.sock.close.called)

    def test_stop_serving(self):
        sock = mock.Mock()
        self.loop._stop_serving(sock)
        self.assertTrue(sock.close.called)
        self.proactor._stop_serving.assert_called_with(sock)


if __name__ == '__main__':
    unittest.main()<|MERGE_RESOLUTION|>--- conflicted
+++ resolved
@@ -17,12 +17,7 @@
 
     def setUp(self):
         self.loop = test_utils.TestLoop()
-<<<<<<< HEAD
         self.proactor = mock.Mock()
-        self.proactor.resolution = 1e-3
-=======
-        self.proactor = unittest.mock.Mock()
->>>>>>> fbcc0a84
         self.loop._proactor = self.proactor
         self.protocol = test_utils.make_test_protocol(asyncio.Protocol)
         self.sock = mock.Mock(socket.socket)
@@ -346,14 +341,8 @@
 class BaseProactorEventLoopTests(test_utils.TestCase):
 
     def setUp(self):
-<<<<<<< HEAD
         self.sock = mock.Mock(socket.socket)
         self.proactor = mock.Mock()
-        self.proactor.resolution = 1e-3
-=======
-        self.sock = unittest.mock.Mock(socket.socket)
-        self.proactor = unittest.mock.Mock()
->>>>>>> fbcc0a84
 
         self.ssock, self.csock = mock.Mock(), mock.Mock()
 
