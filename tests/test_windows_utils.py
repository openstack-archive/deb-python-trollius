--- conflicted
+++ resolved
@@ -3,15 +3,6 @@
 import socket
 import sys
 import unittest
-<<<<<<< HEAD
-=======
-from unittest import mock
->>>>>>> 9baa14b2
-
-try:
-    from test import support  # gc_collect, IPV6_ENABLED
-except ImportError:
-    from asyncio import test_support as support
 
 if sys.platform != 'win32':
     from trollius.test_utils import SkipTest
@@ -23,7 +14,10 @@
 from trollius import windows_utils
 from trollius.test_support import IPV6_ENABLED
 from trollius.test_utils import mock
-import trollius.test_support as support
+try:
+    from test import support  # gc_collect, IPV6_ENABLED
+except ImportError:
+    from trollius import test_support as support
 
 
 class WinsocketpairTests(unittest.TestCase):
@@ -38,11 +32,8 @@
         ssock, csock = windows_utils.socketpair()
         self.check_winsocketpair(ssock, csock)
 
-<<<<<<< HEAD
-    @test_utils.skipUnless(IPV6_ENABLED, 'IPv6 not supported or enabled')
-=======
-    @unittest.skipUnless(support.IPV6_ENABLED, 'IPv6 not supported or enabled')
->>>>>>> 9baa14b2
+    @test_utils.skipUnless(support.IPV6_ENABLED,
+                           'IPv6 not supported or enabled')
     def test_winsocketpair_ipv6(self):
         ssock, csock = windows_utils.socketpair(family=socket.AF_INET6)
         self.check_winsocketpair(ssock, csock)
