--- conflicted
+++ resolved
@@ -1,20 +1,17 @@
 """Tests for window_utils"""
 
-from asyncio.test_utils import mock, SkipTest
-import asyncio.test_support as support
 import sys
 import unittest
-<<<<<<< HEAD
-=======
-from unittest import mock
->>>>>>> 74e1dd0d
 
 if sys.platform != 'win32':
+    from asyncio.test_utils import SkipTest
     raise SkipTest('Windows only')
 
+import asyncio.test_support as support
 from asyncio import _overlapped
 from asyncio import py33_winapi as _winapi
 from asyncio import windows_utils
+from asyncio.test_utils import mock
 
 
 class WinsocketpairTests(unittest.TestCase):
