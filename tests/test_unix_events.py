"""Tests for unix_events.py."""

import collections
import contextlib
#import gc
import errno
import io
import os
#import pprint
import signal
import socket
import stat
import sys
import tempfile
import threading
import unittest

if sys.platform == 'win32':
    raise unittest.SkipTest('UNIX only')


import asyncio
from asyncio import log
from asyncio import test_utils
from asyncio import unix_events
from asyncio.py33_exceptions import BlockingIOError, ChildProcessError
from asyncio.test_utils import mock


MOCK_ANY = mock.ANY


@test_utils.skipUnless(signal, 'Signals are not supported')
class SelectorEventLoopSignalTests(test_utils.TestCase):

    def setUp(self):
        self.loop = asyncio.SelectorEventLoop()
        asyncio.set_event_loop(None)

    def tearDown(self):
        self.loop.close()

    def test_check_signal(self):
        self.assertRaises(
            TypeError, self.loop._check_signal, '1')
        self.assertRaises(
            ValueError, self.loop._check_signal, signal.NSIG + 1)

    def test_handle_signal_no_handler(self):
        self.loop._handle_signal(signal.NSIG + 1, ())

    def test_handle_signal_cancelled_handler(self):
        h = asyncio.Handle(mock.Mock(), (),
                           loop=mock.Mock())
        h.cancel()
        self.loop._signal_handlers[signal.NSIG + 1] = h
        self.loop.remove_signal_handler = mock.Mock()
        self.loop._handle_signal(signal.NSIG + 1, ())
        self.loop.remove_signal_handler.assert_called_with(signal.NSIG + 1)

    @mock.patch('asyncio.unix_events.signal')
    def test_add_signal_handler_setup_error(self, m_signal):
        m_signal.NSIG = signal.NSIG
        m_signal.set_wakeup_fd.side_effect = ValueError

        self.assertRaises(
            RuntimeError,
            self.loop.add_signal_handler,
            signal.SIGINT, lambda: True)

    @mock.patch('asyncio.unix_events.signal')
    def test_add_signal_handler(self, m_signal):
        m_signal.NSIG = signal.NSIG

        cb = lambda: True
        self.loop.add_signal_handler(signal.SIGHUP, cb)
        h = self.loop._signal_handlers.get(signal.SIGHUP)
        self.assertIsInstance(h, asyncio.Handle)
        self.assertEqual(h._callback, cb)

    @mock.patch('asyncio.unix_events.signal')
    def test_add_signal_handler_install_error(self, m_signal):
        m_signal.NSIG = signal.NSIG

        def set_wakeup_fd(fd):
            if fd == -1:
                raise ValueError()
        m_signal.set_wakeup_fd = set_wakeup_fd

        class Err(OSError):
            errno = errno.EFAULT
        m_signal.signal.side_effect = Err

        self.assertRaises(
            Err,
            self.loop.add_signal_handler,
            signal.SIGINT, lambda: True)

    @mock.patch('asyncio.unix_events.signal')
    @mock.patch('asyncio.base_events.logger')
    def test_add_signal_handler_install_error2(self, m_logging, m_signal):
        m_signal.NSIG = signal.NSIG

        class Err(OSError):
            errno = errno.EINVAL
        m_signal.signal.side_effect = Err

        self.loop._signal_handlers[signal.SIGHUP] = lambda: True
        self.assertRaises(
            RuntimeError,
            self.loop.add_signal_handler,
            signal.SIGINT, lambda: True)
        self.assertFalse(m_logging.info.called)
        self.assertEqual(1, m_signal.set_wakeup_fd.call_count)

    @mock.patch('asyncio.unix_events.signal')
    @mock.patch('asyncio.base_events.logger')
    def test_add_signal_handler_install_error3(self, m_logging, m_signal):
        class Err(OSError):
            errno = errno.EINVAL
        m_signal.signal.side_effect = Err
        m_signal.NSIG = signal.NSIG

        self.assertRaises(
            RuntimeError,
            self.loop.add_signal_handler,
            signal.SIGINT, lambda: True)
        self.assertFalse(m_logging.info.called)
        self.assertEqual(2, m_signal.set_wakeup_fd.call_count)

    @mock.patch('asyncio.unix_events.signal')
    def test_remove_signal_handler(self, m_signal):
        m_signal.NSIG = signal.NSIG

        self.loop.add_signal_handler(signal.SIGHUP, lambda: True)

        self.assertTrue(
            self.loop.remove_signal_handler(signal.SIGHUP))
        self.assertTrue(m_signal.set_wakeup_fd.called)
        self.assertTrue(m_signal.signal.called)
        self.assertEqual(
            (signal.SIGHUP, m_signal.SIG_DFL), m_signal.signal.call_args[0])

    @mock.patch('asyncio.unix_events.signal')
    def test_remove_signal_handler_2(self, m_signal):
        m_signal.NSIG = signal.NSIG
        m_signal.SIGINT = signal.SIGINT

        self.loop.add_signal_handler(signal.SIGINT, lambda: True)
        self.loop._signal_handlers[signal.SIGHUP] = object()
        m_signal.set_wakeup_fd.reset_mock()

        self.assertTrue(
            self.loop.remove_signal_handler(signal.SIGINT))
        self.assertFalse(m_signal.set_wakeup_fd.called)
        self.assertTrue(m_signal.signal.called)
        self.assertEqual(
            (signal.SIGINT, m_signal.default_int_handler),
            m_signal.signal.call_args[0])

    @mock.patch('asyncio.unix_events.signal')
    @mock.patch('asyncio.base_events.logger')
    def test_remove_signal_handler_cleanup_error(self, m_logging, m_signal):
        m_signal.NSIG = signal.NSIG
        self.loop.add_signal_handler(signal.SIGHUP, lambda: True)

        m_signal.set_wakeup_fd.side_effect = ValueError

        self.loop.remove_signal_handler(signal.SIGHUP)
        self.assertTrue(m_logging.info)

    @mock.patch('asyncio.unix_events.signal')
    def test_remove_signal_handler_error(self, m_signal):
        m_signal.NSIG = signal.NSIG
        self.loop.add_signal_handler(signal.SIGHUP, lambda: True)

        m_signal.signal.side_effect = OSError

        self.assertRaises(
            OSError, self.loop.remove_signal_handler, signal.SIGHUP)

    @mock.patch('asyncio.unix_events.signal')
    def test_remove_signal_handler_error2(self, m_signal):
        m_signal.NSIG = signal.NSIG
        self.loop.add_signal_handler(signal.SIGHUP, lambda: True)

        class Err(OSError):
            errno = errno.EINVAL
        m_signal.signal.side_effect = Err

        self.assertRaises(
            RuntimeError, self.loop.remove_signal_handler, signal.SIGHUP)

    @mock.patch('asyncio.unix_events.signal')
    def test_close(self, m_signal):
        m_signal.NSIG = signal.NSIG

        self.loop.add_signal_handler(signal.SIGHUP, lambda: True)
        self.loop.add_signal_handler(signal.SIGCHLD, lambda: True)

        self.assertEqual(len(self.loop._signal_handlers), 2)

        m_signal.set_wakeup_fd.reset_mock()

        self.loop.close()

        self.assertEqual(len(self.loop._signal_handlers), 0)
        m_signal.set_wakeup_fd.assert_called_once_with(-1)


@test_utils.skipUnless(hasattr(socket, 'AF_UNIX'),
                       'UNIX Sockets are not supported')
class SelectorEventLoopUnixSocketTests(test_utils.TestCase):

    def setUp(self):
        self.loop = asyncio.SelectorEventLoop()
        asyncio.set_event_loop(None)

    def tearDown(self):
        self.loop.close()

    def test_create_unix_server_existing_path_sock(self):
        with test_utils.unix_socket_path() as path:
            sock = socket.socket(socket.AF_UNIX)
            sock.bind(path)
            with contextlib.closing(sock):
                coro = self.loop.create_unix_server(lambda: None, path)
                with self.assertRaisesRegex(OSError,
                                            'Address.*is already in use'):
                    self.loop.run_until_complete(coro)

    def test_create_unix_server_existing_path_nonsock(self):
        with tempfile.NamedTemporaryFile() as file:
            coro = self.loop.create_unix_server(lambda: None, file.name)
            with self.assertRaisesRegex(OSError,
                                        'Address.*is already in use'):
                self.loop.run_until_complete(coro)

    def test_create_unix_server_ssl_bool(self):
        coro = self.loop.create_unix_server(lambda: None, path='spam',
                                            ssl=True)
        with self.assertRaisesRegex(TypeError,
                                    'ssl argument must be an SSLContext'):
            self.loop.run_until_complete(coro)

    def test_create_unix_server_nopath_nosock(self):
        coro = self.loop.create_unix_server(lambda: None, path=None)
        with self.assertRaisesRegex(ValueError,
                                    'path was not specified, and no sock'):
            self.loop.run_until_complete(coro)

    def test_create_unix_server_path_inetsock(self):
        sock = socket.socket()
        with contextlib.closing(sock):
            coro = self.loop.create_unix_server(lambda: None, path=None,
                                                sock=sock)
            with self.assertRaisesRegex(ValueError,
                                        'A UNIX Domain Socket was expected'):
                self.loop.run_until_complete(coro)

    def test_create_unix_connection_path_sock(self):
        coro = self.loop.create_unix_connection(
            lambda: None, '/dev/null', sock=object())
        with self.assertRaisesRegex(ValueError, 'path and sock can not be'):
            self.loop.run_until_complete(coro)

    def test_create_unix_connection_nopath_nosock(self):
        coro = self.loop.create_unix_connection(
            lambda: None, None)
        with self.assertRaisesRegex(ValueError,
                                    'no path and sock were specified'):
            self.loop.run_until_complete(coro)

    def test_create_unix_connection_nossl_serverhost(self):
        coro = self.loop.create_unix_connection(
            lambda: None, '/dev/null', server_hostname='spam')
        with self.assertRaisesRegex(ValueError,
                                    'server_hostname is only meaningful'):
            self.loop.run_until_complete(coro)

    def test_create_unix_connection_ssl_noserverhost(self):
        coro = self.loop.create_unix_connection(
            lambda: None, '/dev/null', ssl=True)

        with self.assertRaisesRegex(
            ValueError, 'you have to pass server_hostname when using ssl'):

            self.loop.run_until_complete(coro)


class UnixReadPipeTransportTests(test_utils.TestCase):

    def setUp(self):
        self.loop = test_utils.TestLoop()
        self.protocol = test_utils.make_test_protocol(asyncio.Protocol)
        self.pipe = mock.Mock(spec_set=io.RawIOBase)
        self.pipe.fileno.return_value = 5

        fcntl_patcher = mock.patch('fcntl.fcntl')
        fcntl_patcher.start()
        self.addCleanup(fcntl_patcher.stop)

        fstat_patcher = mock.patch('os.fstat')
        m_fstat = fstat_patcher.start()
        st = mock.Mock()
        st.st_mode = stat.S_IFIFO
        m_fstat.return_value = st
        self.addCleanup(fstat_patcher.stop)

    def test_ctor(self):
        tr = unix_events._UnixReadPipeTransport(
            self.loop, self.pipe, self.protocol)
        self.loop.assert_reader(5, tr._read_ready)
        test_utils.run_briefly(self.loop)
        self.protocol.connection_made.assert_called_with(tr)

    def test_ctor_with_waiter(self):
        fut = asyncio.Future(loop=self.loop)
        unix_events._UnixReadPipeTransport(
            self.loop, self.pipe, self.protocol, fut)
        test_utils.run_briefly(self.loop)
        self.assertIsNone(fut.result())

    @mock.patch('os.read')
    def test__read_ready(self, m_read):
        tr = unix_events._UnixReadPipeTransport(
            self.loop, self.pipe, self.protocol)
        m_read.return_value = b'data'
        tr._read_ready()

        m_read.assert_called_with(5, tr.max_size)
        self.protocol.data_received.assert_called_with(b'data')

    @mock.patch('os.read')
    def test__read_ready_eof(self, m_read):
        tr = unix_events._UnixReadPipeTransport(
            self.loop, self.pipe, self.protocol)
        m_read.return_value = b''
        tr._read_ready()

        m_read.assert_called_with(5, tr.max_size)
        self.assertFalse(self.loop.readers)
        test_utils.run_briefly(self.loop)
        self.protocol.eof_received.assert_called_with()
        self.protocol.connection_lost.assert_called_with(None)

    @mock.patch('os.read')
    def test__read_ready_blocked(self, m_read):
        tr = unix_events._UnixReadPipeTransport(
            self.loop, self.pipe, self.protocol)
        m_read.side_effect = BlockingIOError
        tr._read_ready()

        m_read.assert_called_with(5, tr.max_size)
        test_utils.run_briefly(self.loop)
        self.assertFalse(self.protocol.data_received.called)

    @mock.patch('asyncio.log.logger.error')
    @mock.patch('os.read')
    def test__read_ready_error(self, m_read, m_logexc):
        tr = unix_events._UnixReadPipeTransport(
            self.loop, self.pipe, self.protocol)
        err = OSError()
        m_read.side_effect = err
        tr._close = mock.Mock()
        tr._read_ready()

        m_read.assert_called_with(5, tr.max_size)
        tr._close.assert_called_with(err)
        m_logexc.assert_called_with(
            test_utils.MockPattern(
                'Fatal read error on pipe transport'
                '\nprotocol:.*\ntransport:.*'),
            exc_info=(OSError, MOCK_ANY, MOCK_ANY))

    @mock.patch('os.read')
    def test_pause_reading(self, m_read):
        tr = unix_events._UnixReadPipeTransport(
            self.loop, self.pipe, self.protocol)

        m = mock.Mock()
        self.loop.add_reader(5, m)
        tr.pause_reading()
        self.assertFalse(self.loop.readers)

    @mock.patch('os.read')
    def test_resume_reading(self, m_read):
        tr = unix_events._UnixReadPipeTransport(
            self.loop, self.pipe, self.protocol)

        tr.resume_reading()
        self.loop.assert_reader(5, tr._read_ready)

    @mock.patch('os.read')
    def test_close(self, m_read):
        tr = unix_events._UnixReadPipeTransport(
            self.loop, self.pipe, self.protocol)

        tr._close = mock.Mock()
        tr.close()
        tr._close.assert_called_with(None)

    @mock.patch('os.read')
    def test_close_already_closing(self, m_read):
        tr = unix_events._UnixReadPipeTransport(
            self.loop, self.pipe, self.protocol)

        tr._closing = True
        tr._close = mock.Mock()
        tr.close()
        self.assertFalse(tr._close.called)

    @mock.patch('os.read')
    def test__close(self, m_read):
        tr = unix_events._UnixReadPipeTransport(
            self.loop, self.pipe, self.protocol)

        err = object()
        tr._close(err)
        self.assertTrue(tr._closing)
        self.assertFalse(self.loop.readers)
        test_utils.run_briefly(self.loop)
        self.protocol.connection_lost.assert_called_with(err)

    def test__call_connection_lost(self):
        tr = unix_events._UnixReadPipeTransport(
            self.loop, self.pipe, self.protocol)

        err = None
        tr._call_connection_lost(err)
        self.protocol.connection_lost.assert_called_with(err)
        self.pipe.close.assert_called_with()

        self.assertIsNone(tr._protocol)
        self.assertEqual(2, sys.getrefcount(self.protocol))
                         #pprint.pformat(gc.get_referrers(self.protocol)))
        self.assertIsNone(tr._loop)
        self.assertEqual(4, sys.getrefcount(self.loop))
                         #pprint.pformat(gc.get_referrers(self.loop)))

    def test__call_connection_lost_with_err(self):
        tr = unix_events._UnixReadPipeTransport(
            self.loop, self.pipe, self.protocol)

        err = OSError()
        tr._call_connection_lost(err)
        self.protocol.connection_lost.assert_called_with(err)
        self.pipe.close.assert_called_with()

        self.assertIsNone(tr._protocol)

        self.assertEqual(2, sys.getrefcount(self.protocol))
                         #pprint.pformat(gc.get_referrers(self.protocol)))
        self.assertIsNone(tr._loop)
        self.assertEqual(4, sys.getrefcount(self.loop))
                         #pprint.pformat(gc.get_referrers(self.loop)))


class UnixWritePipeTransportTests(test_utils.TestCase):

    def setUp(self):
        self.loop = test_utils.TestLoop()
        self.protocol = test_utils.make_test_protocol(asyncio.BaseProtocol)
        self.pipe = mock.Mock(spec_set=io.RawIOBase)
        self.pipe.fileno.return_value = 5

        fcntl_patcher = mock.patch('fcntl.fcntl')
        fcntl_patcher.start()
        self.addCleanup(fcntl_patcher.stop)

        fstat_patcher = mock.patch('os.fstat')
        m_fstat = fstat_patcher.start()
        st = mock.Mock()
        st.st_mode = stat.S_IFSOCK
        m_fstat.return_value = st
        self.addCleanup(fstat_patcher.stop)

    def test_ctor(self):
        tr = unix_events._UnixWritePipeTransport(
            self.loop, self.pipe, self.protocol)
        self.loop.assert_reader(5, tr._read_ready)
        test_utils.run_briefly(self.loop)
        self.protocol.connection_made.assert_called_with(tr)

    def test_ctor_with_waiter(self):
        fut = asyncio.Future(loop=self.loop)
        tr = unix_events._UnixWritePipeTransport(
            self.loop, self.pipe, self.protocol, fut)
        self.loop.assert_reader(5, tr._read_ready)
        test_utils.run_briefly(self.loop)
        self.assertEqual(None, fut.result())

    def test_can_write_eof(self):
        tr = unix_events._UnixWritePipeTransport(
            self.loop, self.pipe, self.protocol)
        self.assertTrue(tr.can_write_eof())

    @mock.patch('os.write')
    def test_write(self, m_write):
        tr = unix_events._UnixWritePipeTransport(
            self.loop, self.pipe, self.protocol)

        m_write.return_value = 4
        tr.write(b'data')
        m_write.assert_called_with(5, b'data')
        self.assertFalse(self.loop.writers)
        self.assertEqual([], tr._buffer)

    @mock.patch('os.write')
    def test_write_no_data(self, m_write):
        tr = unix_events._UnixWritePipeTransport(
            self.loop, self.pipe, self.protocol)

        tr.write(b'')
        self.assertFalse(m_write.called)
        self.assertFalse(self.loop.writers)
        self.assertEqual([], tr._buffer)

    @mock.patch('os.write')
    def test_write_partial(self, m_write):
        tr = unix_events._UnixWritePipeTransport(
            self.loop, self.pipe, self.protocol)

        m_write.return_value = 2
        tr.write(b'data')
        m_write.assert_called_with(5, b'data')
        self.loop.assert_writer(5, tr._write_ready)
        self.assertEqual([b'ta'], tr._buffer)

    @mock.patch('os.write')
    def test_write_buffer(self, m_write):
        tr = unix_events._UnixWritePipeTransport(
            self.loop, self.pipe, self.protocol)

        self.loop.add_writer(5, tr._write_ready)
        tr._buffer = [b'previous']
        tr.write(b'data')
        self.assertFalse(m_write.called)
        self.loop.assert_writer(5, tr._write_ready)
        self.assertEqual([b'previous', b'data'], tr._buffer)

    @mock.patch('os.write')
    def test_write_again(self, m_write):
        tr = unix_events._UnixWritePipeTransport(
            self.loop, self.pipe, self.protocol)

        m_write.side_effect = BlockingIOError()
        tr.write(b'data')
        m_write.assert_called_with(5, b'data')
        self.loop.assert_writer(5, tr._write_ready)
        self.assertEqual([b'data'], tr._buffer)

    @mock.patch('asyncio.unix_events.logger')
    @mock.patch('os.write')
    def test_write_err(self, m_write, m_log):
        tr = unix_events._UnixWritePipeTransport(
            self.loop, self.pipe, self.protocol)

        err = OSError()
        m_write.side_effect = err
        tr._fatal_error = mock.Mock()
        tr.write(b'data')
        m_write.assert_called_with(5, b'data')
        self.assertFalse(self.loop.writers)
        self.assertEqual([], tr._buffer)
        tr._fatal_error.assert_called_with(
                            err,
                            'Fatal write error on pipe transport')
        self.assertEqual(1, tr._conn_lost)

        tr.write(b'data')
        self.assertEqual(2, tr._conn_lost)
        tr.write(b'data')
        tr.write(b'data')
        tr.write(b'data')
        tr.write(b'data')
        # This is a bit overspecified. :-(
        m_log.warning.assert_called_with(
            'pipe closed by peer or os.write(pipe, data) raised exception.')

    @mock.patch('os.write')
    def test_write_close(self, m_write):
        tr = unix_events._UnixWritePipeTransport(
            self.loop, self.pipe, self.protocol)
        tr._read_ready()  # pipe was closed by peer

        tr.write(b'data')
        self.assertEqual(tr._conn_lost, 1)
        tr.write(b'data')
        self.assertEqual(tr._conn_lost, 2)

    def test__read_ready(self):
        tr = unix_events._UnixWritePipeTransport(self.loop, self.pipe,
                                                 self.protocol)
        tr._read_ready()
        self.assertFalse(self.loop.readers)
        self.assertFalse(self.loop.writers)
        self.assertTrue(tr._closing)
        test_utils.run_briefly(self.loop)
        self.protocol.connection_lost.assert_called_with(None)

    @mock.patch('os.write')
    def test__write_ready(self, m_write):
        tr = unix_events._UnixWritePipeTransport(
            self.loop, self.pipe, self.protocol)
        self.loop.add_writer(5, tr._write_ready)
        tr._buffer = [b'da', b'ta']
        m_write.return_value = 4
        tr._write_ready()
        m_write.assert_called_with(5, b'data')
        self.assertFalse(self.loop.writers)
        self.assertEqual([], tr._buffer)

    @mock.patch('os.write')
    def test__write_ready_partial(self, m_write):
        tr = unix_events._UnixWritePipeTransport(
            self.loop, self.pipe, self.protocol)

        self.loop.add_writer(5, tr._write_ready)
        tr._buffer = [b'da', b'ta']
        m_write.return_value = 3
        tr._write_ready()
        m_write.assert_called_with(5, b'data')
        self.loop.assert_writer(5, tr._write_ready)
        self.assertEqual([b'a'], tr._buffer)

    @mock.patch('os.write')
    def test__write_ready_again(self, m_write):
        tr = unix_events._UnixWritePipeTransport(
            self.loop, self.pipe, self.protocol)

        self.loop.add_writer(5, tr._write_ready)
        tr._buffer = [b'da', b'ta']
        m_write.side_effect = BlockingIOError()
        tr._write_ready()
        m_write.assert_called_with(5, b'data')
        self.loop.assert_writer(5, tr._write_ready)
        self.assertEqual([b'data'], tr._buffer)

    @mock.patch('os.write')
    def test__write_ready_empty(self, m_write):
        tr = unix_events._UnixWritePipeTransport(
            self.loop, self.pipe, self.protocol)

        self.loop.add_writer(5, tr._write_ready)
        tr._buffer = [b'da', b'ta']
        m_write.return_value = 0
        tr._write_ready()
        m_write.assert_called_with(5, b'data')
        self.loop.assert_writer(5, tr._write_ready)
        self.assertEqual([b'data'], tr._buffer)

    @mock.patch('asyncio.log.logger.error')
    @mock.patch('os.write')
    def test__write_ready_err(self, m_write, m_logexc):
        tr = unix_events._UnixWritePipeTransport(
            self.loop, self.pipe, self.protocol)

        self.loop.add_writer(5, tr._write_ready)
        tr._buffer = [b'da', b'ta']
        m_write.side_effect = err = OSError()
        tr._write_ready()
        m_write.assert_called_with(5, b'data')
        self.assertFalse(self.loop.writers)
        self.assertFalse(self.loop.readers)
        self.assertEqual([], tr._buffer)
        self.assertTrue(tr._closing)
        m_logexc.assert_called_with(
            test_utils.MockPattern(
                'Fatal write error on pipe transport'
                '\nprotocol:.*\ntransport:.*'),
            exc_info=(OSError, MOCK_ANY, MOCK_ANY))
        self.assertEqual(1, tr._conn_lost)
        test_utils.run_briefly(self.loop)
        self.protocol.connection_lost.assert_called_with(err)

    @mock.patch('os.write')
    def test__write_ready_closing(self, m_write):
        tr = unix_events._UnixWritePipeTransport(
            self.loop, self.pipe, self.protocol)

        self.loop.add_writer(5, tr._write_ready)
        tr._closing = True
        tr._buffer = [b'da', b'ta']
        m_write.return_value = 4
        tr._write_ready()
        m_write.assert_called_with(5, b'data')
        self.assertFalse(self.loop.writers)
        self.assertFalse(self.loop.readers)
        self.assertEqual([], tr._buffer)
        self.protocol.connection_lost.assert_called_with(None)
        self.pipe.close.assert_called_with()

    @mock.patch('os.write')
    def test_abort(self, m_write):
        tr = unix_events._UnixWritePipeTransport(
            self.loop, self.pipe, self.protocol)

        self.loop.add_writer(5, tr._write_ready)
        self.loop.add_reader(5, tr._read_ready)
        tr._buffer = [b'da', b'ta']
        tr.abort()
        self.assertFalse(m_write.called)
        self.assertFalse(self.loop.readers)
        self.assertFalse(self.loop.writers)
        self.assertEqual([], tr._buffer)
        self.assertTrue(tr._closing)
        test_utils.run_briefly(self.loop)
        self.protocol.connection_lost.assert_called_with(None)

    def test__call_connection_lost(self):
        tr = unix_events._UnixWritePipeTransport(
            self.loop, self.pipe, self.protocol)

        err = None
        tr._call_connection_lost(err)
        self.protocol.connection_lost.assert_called_with(err)
        self.pipe.close.assert_called_with()

        self.assertIsNone(tr._protocol)
        self.assertEqual(2, sys.getrefcount(self.protocol))
                         #pprint.pformat(gc.get_referrers(self.protocol)))
        self.assertIsNone(tr._loop)
        self.assertEqual(4, sys.getrefcount(self.loop))
                         #pprint.pformat(gc.get_referrers(self.loop)))

    def test__call_connection_lost_with_err(self):
        tr = unix_events._UnixWritePipeTransport(
            self.loop, self.pipe, self.protocol)

        err = OSError()
        tr._call_connection_lost(err)
        self.protocol.connection_lost.assert_called_with(err)
        self.pipe.close.assert_called_with()

        self.assertIsNone(tr._protocol)
        self.assertEqual(2, sys.getrefcount(self.protocol))
                         #pprint.pformat(gc.get_referrers(self.protocol)))
        self.assertIsNone(tr._loop)
        self.assertEqual(4, sys.getrefcount(self.loop))
                         #pprint.pformat(gc.get_referrers(self.loop)))

    def test_close(self):
        tr = unix_events._UnixWritePipeTransport(
            self.loop, self.pipe, self.protocol)

        tr.write_eof = mock.Mock()
        tr.close()
        tr.write_eof.assert_called_with()

    def test_close_closing(self):
        tr = unix_events._UnixWritePipeTransport(
            self.loop, self.pipe, self.protocol)

        tr.write_eof = mock.Mock()
        tr._closing = True
        tr.close()
        self.assertFalse(tr.write_eof.called)

    def test_write_eof(self):
        tr = unix_events._UnixWritePipeTransport(
            self.loop, self.pipe, self.protocol)

        tr.write_eof()
        self.assertTrue(tr._closing)
        self.assertFalse(self.loop.readers)
        test_utils.run_briefly(self.loop)
        self.protocol.connection_lost.assert_called_with(None)

    def test_write_eof_pending(self):
        tr = unix_events._UnixWritePipeTransport(
            self.loop, self.pipe, self.protocol)
        tr._buffer = [b'data']
        tr.write_eof()
        self.assertTrue(tr._closing)
        self.assertFalse(self.protocol.connection_lost.called)


class AbstractChildWatcherTests(test_utils.TestCase):

    def test_not_implemented(self):
        f = mock.Mock()
        watcher = asyncio.AbstractChildWatcher()
        self.assertRaises(
            NotImplementedError, watcher.add_child_handler, f, f)
        self.assertRaises(
            NotImplementedError, watcher.remove_child_handler, f)
        self.assertRaises(
            NotImplementedError, watcher.attach_loop, f)
        self.assertRaises(
            NotImplementedError, watcher.close)
        self.assertRaises(
            NotImplementedError, watcher.__enter__)
        self.assertRaises(
            NotImplementedError, watcher.__exit__, f, f, f)


class BaseChildWatcherTests(test_utils.TestCase):

    def test_not_implemented(self):
        f = mock.Mock()
        watcher = unix_events.BaseChildWatcher()
        self.assertRaises(
            NotImplementedError, watcher._do_waitpid, f)


WaitPidMocks = collections.namedtuple("WaitPidMocks",
                                      ("waitpid",
                                       "WIFEXITED",
                                       "WIFSIGNALED",
                                       "WEXITSTATUS",
                                       "WTERMSIG",
                                       ))


class ChildWatcherTestsMixin:

    ignore_warnings = mock.patch.object(log.logger, "warning")

    def setUp(self):
        self.loop = test_utils.TestLoop()
        self.running = False
        self.zombies = {}

        with mock.patch.object(
                self.loop, "add_signal_handler") as self.m_add_signal_handler:
            self.watcher = self.create_watcher()
            self.watcher.attach_loop(self.loop)

    def waitpid(self, pid, flags):
        if isinstance(self.watcher, asyncio.SafeChildWatcher) or pid != -1:
            self.assertGreater(pid, 0)
        try:
            if pid < 0:
                return self.zombies.popitem()
            else:
                return pid, self.zombies.pop(pid)
        except KeyError:
            pass
        if self.running:
            return 0, 0
        else:
            raise ChildProcessError()

    def add_zombie(self, pid, returncode):
        self.zombies[pid] = returncode + 32768

    def WIFEXITED(self, status):
        return status >= 32768

    def WIFSIGNALED(self, status):
        return 32700 < status < 32768

    def WEXITSTATUS(self, status):
        self.assertTrue(self.WIFEXITED(status))
        return status - 32768

    def WTERMSIG(self, status):
        self.assertTrue(self.WIFSIGNALED(status))
        return 32768 - status

    def test_create_watcher(self):
        self.m_add_signal_handler.assert_called_once_with(
            signal.SIGCHLD, self.watcher._sig_chld)

    def waitpid_mocks(func):
        def wrapped_func(self):
            exit_stack = []

            def patch(target, wrapper):
                m = mock.patch(target, wraps=wrapper)
                exit_stack.append(m)
                return m.__enter__()

            m_waitpid = patch('os.waitpid', self.waitpid)
            m_WIFEXITED = patch('os.WIFEXITED', self.WIFEXITED)
            m_WIFSIGNALED = patch('os.WIFSIGNALED', self.WIFSIGNALED)
            m_WEXITSTATUS = patch('os.WEXITSTATUS', self.WEXITSTATUS)
            m_WTERMSIG = patch('os.WTERMSIG', self.WTERMSIG)
            try:
                func(self, WaitPidMocks(m_waitpid,
                                        m_WIFEXITED, m_WIFSIGNALED,
                                        m_WEXITSTATUS, m_WTERMSIG,
                                        ))
            finally:
                for obj in reversed(exit_stack):
                    obj.__exit__(None, None, None)

        return wrapped_func

    @waitpid_mocks
    def test_sigchld(self, m):
        # register a child
        callback = mock.Mock()

        with self.watcher:
            self.running = True
            self.watcher.add_child_handler(42, callback, 9, 10, 14)

        self.assertFalse(callback.called)
        self.assertFalse(m.WIFEXITED.called)
        self.assertFalse(m.WIFSIGNALED.called)
        self.assertFalse(m.WEXITSTATUS.called)
        self.assertFalse(m.WTERMSIG.called)

        # child is running
        self.watcher._sig_chld()

        self.assertFalse(callback.called)
        self.assertFalse(m.WIFEXITED.called)
        self.assertFalse(m.WIFSIGNALED.called)
        self.assertFalse(m.WEXITSTATUS.called)
        self.assertFalse(m.WTERMSIG.called)

        # child terminates (returncode 12)
        self.running = False
        self.add_zombie(42, 12)
        self.watcher._sig_chld()

        self.assertTrue(m.WIFEXITED.called)
        self.assertTrue(m.WEXITSTATUS.called)
        self.assertFalse(m.WTERMSIG.called)
        callback.assert_called_once_with(42, 12, 9, 10, 14)

        m.WIFSIGNALED.reset_mock()
        m.WIFEXITED.reset_mock()
        m.WEXITSTATUS.reset_mock()
        callback.reset_mock()

        # ensure that the child is effectively reaped
        self.add_zombie(42, 13)
        with self.ignore_warnings:
            self.watcher._sig_chld()

        self.assertFalse(callback.called)
        self.assertFalse(m.WTERMSIG.called)

        m.WIFSIGNALED.reset_mock()
        m.WIFEXITED.reset_mock()
        m.WEXITSTATUS.reset_mock()

        # sigchld called again
        self.zombies.clear()
        self.watcher._sig_chld()

        self.assertFalse(callback.called)
        self.assertFalse(m.WIFEXITED.called)
        self.assertFalse(m.WIFSIGNALED.called)
        self.assertFalse(m.WEXITSTATUS.called)
        self.assertFalse(m.WTERMSIG.called)

    @waitpid_mocks
    def test_sigchld_two_children(self, m):
        callback1 = mock.Mock()
        callback2 = mock.Mock()

        # register child 1
        with self.watcher:
            self.running = True
            self.watcher.add_child_handler(43, callback1, 7, 8)

        self.assertFalse(callback1.called)
        self.assertFalse(callback2.called)
        self.assertFalse(m.WIFEXITED.called)
        self.assertFalse(m.WIFSIGNALED.called)
        self.assertFalse(m.WEXITSTATUS.called)
        self.assertFalse(m.WTERMSIG.called)

        # register child 2
        with self.watcher:
            self.watcher.add_child_handler(44, callback2, 147, 18)

        self.assertFalse(callback1.called)
        self.assertFalse(callback2.called)
        self.assertFalse(m.WIFEXITED.called)
        self.assertFalse(m.WIFSIGNALED.called)
        self.assertFalse(m.WEXITSTATUS.called)
        self.assertFalse(m.WTERMSIG.called)

        # children are running
        self.watcher._sig_chld()

        self.assertFalse(callback1.called)
        self.assertFalse(callback2.called)
        self.assertFalse(m.WIFEXITED.called)
        self.assertFalse(m.WIFSIGNALED.called)
        self.assertFalse(m.WEXITSTATUS.called)
        self.assertFalse(m.WTERMSIG.called)

        # child 1 terminates (signal 3)
        self.add_zombie(43, -3)
        self.watcher._sig_chld()

        callback1.assert_called_once_with(43, -3, 7, 8)
        self.assertFalse(callback2.called)
        self.assertTrue(m.WIFSIGNALED.called)
        self.assertFalse(m.WEXITSTATUS.called)
        self.assertTrue(m.WTERMSIG.called)

        m.WIFSIGNALED.reset_mock()
        m.WIFEXITED.reset_mock()
        m.WTERMSIG.reset_mock()
        callback1.reset_mock()

        # child 2 still running
        self.watcher._sig_chld()

        self.assertFalse(callback1.called)
        self.assertFalse(callback2.called)
        self.assertFalse(m.WIFEXITED.called)
        self.assertFalse(m.WIFSIGNALED.called)
        self.assertFalse(m.WEXITSTATUS.called)
        self.assertFalse(m.WTERMSIG.called)

        # child 2 terminates (code 108)
        self.add_zombie(44, 108)
        self.running = False
        self.watcher._sig_chld()

        callback2.assert_called_once_with(44, 108, 147, 18)
        self.assertFalse(callback1.called)
        self.assertTrue(m.WIFEXITED.called)
        self.assertTrue(m.WEXITSTATUS.called)
        self.assertFalse(m.WTERMSIG.called)

        m.WIFSIGNALED.reset_mock()
        m.WIFEXITED.reset_mock()
        m.WEXITSTATUS.reset_mock()
        callback2.reset_mock()

        # ensure that the children are effectively reaped
        self.add_zombie(43, 14)
        self.add_zombie(44, 15)
        with self.ignore_warnings:
            self.watcher._sig_chld()

        self.assertFalse(callback1.called)
        self.assertFalse(callback2.called)
        self.assertFalse(m.WTERMSIG.called)

        m.WIFSIGNALED.reset_mock()
        m.WIFEXITED.reset_mock()
        m.WEXITSTATUS.reset_mock()

        # sigchld called again
        self.zombies.clear()
        self.watcher._sig_chld()

        self.assertFalse(callback1.called)
        self.assertFalse(callback2.called)
        self.assertFalse(m.WIFEXITED.called)
        self.assertFalse(m.WIFSIGNALED.called)
        self.assertFalse(m.WEXITSTATUS.called)
        self.assertFalse(m.WTERMSIG.called)

    @waitpid_mocks
    def test_sigchld_two_children_terminating_together(self, m):
        callback1 = mock.Mock()
        callback2 = mock.Mock()

        # register child 1
        with self.watcher:
            self.running = True
            self.watcher.add_child_handler(45, callback1, 17, 8)

        self.assertFalse(callback1.called)
        self.assertFalse(callback2.called)
        self.assertFalse(m.WIFEXITED.called)
        self.assertFalse(m.WIFSIGNALED.called)
        self.assertFalse(m.WEXITSTATUS.called)
        self.assertFalse(m.WTERMSIG.called)

        # register child 2
        with self.watcher:
            self.watcher.add_child_handler(46, callback2, 1147, 18)

        self.assertFalse(callback1.called)
        self.assertFalse(callback2.called)
        self.assertFalse(m.WIFEXITED.called)
        self.assertFalse(m.WIFSIGNALED.called)
        self.assertFalse(m.WEXITSTATUS.called)
        self.assertFalse(m.WTERMSIG.called)

        # children are running
        self.watcher._sig_chld()

        self.assertFalse(callback1.called)
        self.assertFalse(callback2.called)
        self.assertFalse(m.WIFEXITED.called)
        self.assertFalse(m.WIFSIGNALED.called)
        self.assertFalse(m.WEXITSTATUS.called)
        self.assertFalse(m.WTERMSIG.called)

        # child 1 terminates (code 78)
        # child 2 terminates (signal 5)
        self.add_zombie(45, 78)
        self.add_zombie(46, -5)
        self.running = False
        self.watcher._sig_chld()

        callback1.assert_called_once_with(45, 78, 17, 8)
        callback2.assert_called_once_with(46, -5, 1147, 18)
        self.assertTrue(m.WIFSIGNALED.called)
        self.assertTrue(m.WIFEXITED.called)
        self.assertTrue(m.WEXITSTATUS.called)
        self.assertTrue(m.WTERMSIG.called)

        m.WIFSIGNALED.reset_mock()
        m.WIFEXITED.reset_mock()
        m.WTERMSIG.reset_mock()
        m.WEXITSTATUS.reset_mock()
        callback1.reset_mock()
        callback2.reset_mock()

        # ensure that the children are effectively reaped
        self.add_zombie(45, 14)
        self.add_zombie(46, 15)
        with self.ignore_warnings:
            self.watcher._sig_chld()

        self.assertFalse(callback1.called)
        self.assertFalse(callback2.called)
        self.assertFalse(m.WTERMSIG.called)

    @waitpid_mocks
    def test_sigchld_race_condition(self, m):
        # register a child
        callback = mock.Mock()

        with self.watcher:
            # child terminates before being registered
            self.add_zombie(50, 4)
            self.watcher._sig_chld()

            self.watcher.add_child_handler(50, callback, 1, 12)

        callback.assert_called_once_with(50, 4, 1, 12)
        callback.reset_mock()

        # ensure that the child is effectively reaped
        self.add_zombie(50, -1)
        with self.ignore_warnings:
            self.watcher._sig_chld()

        self.assertFalse(callback.called)

    @waitpid_mocks
    def test_sigchld_replace_handler(self, m):
        callback1 = mock.Mock()
        callback2 = mock.Mock()

        # register a child
        with self.watcher:
            self.running = True
            self.watcher.add_child_handler(51, callback1, 19)

        self.assertFalse(callback1.called)
        self.assertFalse(callback2.called)
        self.assertFalse(m.WIFEXITED.called)
        self.assertFalse(m.WIFSIGNALED.called)
        self.assertFalse(m.WEXITSTATUS.called)
        self.assertFalse(m.WTERMSIG.called)

        # register the same child again
        with self.watcher:
            self.watcher.add_child_handler(51, callback2, 21)

        self.assertFalse(callback1.called)
        self.assertFalse(callback2.called)
        self.assertFalse(m.WIFEXITED.called)
        self.assertFalse(m.WIFSIGNALED.called)
        self.assertFalse(m.WEXITSTATUS.called)
        self.assertFalse(m.WTERMSIG.called)

        # child terminates (signal 8)
        self.running = False
        self.add_zombie(51, -8)
        self.watcher._sig_chld()

        callback2.assert_called_once_with(51, -8, 21)
        self.assertFalse(callback1.called)
        self.assertTrue(m.WIFSIGNALED.called)
        self.assertFalse(m.WEXITSTATUS.called)
        self.assertTrue(m.WTERMSIG.called)

        m.WIFSIGNALED.reset_mock()
        m.WIFEXITED.reset_mock()
        m.WTERMSIG.reset_mock()
        callback2.reset_mock()

        # ensure that the child is effectively reaped
        self.add_zombie(51, 13)
        with self.ignore_warnings:
            self.watcher._sig_chld()

        self.assertFalse(callback1.called)
        self.assertFalse(callback2.called)
        self.assertFalse(m.WTERMSIG.called)

    @waitpid_mocks
    def test_sigchld_remove_handler(self, m):
        callback = mock.Mock()

        # register a child
        with self.watcher:
            self.running = True
            self.watcher.add_child_handler(52, callback, 1984)

        self.assertFalse(callback.called)
        self.assertFalse(m.WIFEXITED.called)
        self.assertFalse(m.WIFSIGNALED.called)
        self.assertFalse(m.WEXITSTATUS.called)
        self.assertFalse(m.WTERMSIG.called)

        # unregister the child
        self.watcher.remove_child_handler(52)

        self.assertFalse(callback.called)
        self.assertFalse(m.WIFEXITED.called)
        self.assertFalse(m.WIFSIGNALED.called)
        self.assertFalse(m.WEXITSTATUS.called)
        self.assertFalse(m.WTERMSIG.called)

        # child terminates (code 99)
        self.running = False
        self.add_zombie(52, 99)
        with self.ignore_warnings:
            self.watcher._sig_chld()

        self.assertFalse(callback.called)

    @waitpid_mocks
    def test_sigchld_unknown_status(self, m):
        callback = mock.Mock()

        # register a child
        with self.watcher:
            self.running = True
            self.watcher.add_child_handler(53, callback, -19)

        self.assertFalse(callback.called)
        self.assertFalse(m.WIFEXITED.called)
        self.assertFalse(m.WIFSIGNALED.called)
        self.assertFalse(m.WEXITSTATUS.called)
        self.assertFalse(m.WTERMSIG.called)

        # terminate with unknown status
        self.zombies[53] = 1178
        self.running = False
        self.watcher._sig_chld()

        callback.assert_called_once_with(53, 1178, -19)
        self.assertTrue(m.WIFEXITED.called)
        self.assertTrue(m.WIFSIGNALED.called)
        self.assertFalse(m.WEXITSTATUS.called)
        self.assertFalse(m.WTERMSIG.called)

        callback.reset_mock()
        m.WIFEXITED.reset_mock()
        m.WIFSIGNALED.reset_mock()

        # ensure that the child is effectively reaped
        self.add_zombie(53, 101)
        with self.ignore_warnings:
            self.watcher._sig_chld()

        self.assertFalse(callback.called)

    @waitpid_mocks
    def test_remove_child_handler(self, m):
        callback1 = mock.Mock()
        callback2 = mock.Mock()
        callback3 = mock.Mock()

        # register children
        with self.watcher:
            self.running = True
            self.watcher.add_child_handler(54, callback1, 1)
            self.watcher.add_child_handler(55, callback2, 2)
            self.watcher.add_child_handler(56, callback3, 3)

        # remove child handler 1
        self.assertTrue(self.watcher.remove_child_handler(54))

        # remove child handler 2 multiple times
        self.assertTrue(self.watcher.remove_child_handler(55))
        self.assertFalse(self.watcher.remove_child_handler(55))
        self.assertFalse(self.watcher.remove_child_handler(55))

        # all children terminate
        self.add_zombie(54, 0)
        self.add_zombie(55, 1)
        self.add_zombie(56, 2)
        self.running = False
        with self.ignore_warnings:
            self.watcher._sig_chld()

        self.assertFalse(callback1.called)
        self.assertFalse(callback2.called)
        callback3.assert_called_once_with(56, 2, 3)

    @waitpid_mocks
    def test_sigchld_unhandled_exception(self, m):
        callback = mock.Mock()

        # register a child
        with self.watcher:
            self.running = True
            self.watcher.add_child_handler(57, callback)

        # raise an exception
        m.waitpid.side_effect = ValueError

        with mock.patch.object(log.logger,
                               'error') as m_error:

            self.assertEqual(self.watcher._sig_chld(), None)
            self.assertTrue(m_error.called)

    @waitpid_mocks
    def test_sigchld_child_reaped_elsewhere(self, m):
        # register a child
        callback = mock.Mock()

        with self.watcher:
            self.running = True
            self.watcher.add_child_handler(58, callback)

        self.assertFalse(callback.called)
        self.assertFalse(m.WIFEXITED.called)
        self.assertFalse(m.WIFSIGNALED.called)
        self.assertFalse(m.WEXITSTATUS.called)
        self.assertFalse(m.WTERMSIG.called)

        # child terminates
        self.running = False
        self.add_zombie(58, 4)

        # waitpid is called elsewhere
        os.waitpid(58, os.WNOHANG)

        m.waitpid.reset_mock()

        # sigchld
        with self.ignore_warnings:
            self.watcher._sig_chld()

        callback.assert_called(m.waitpid)
        if isinstance(self.watcher, asyncio.FastChildWatcher):
            # here the FastChildWatche enters a deadlock
            # (there is no way to prevent it)
            self.assertFalse(callback.called)
        else:
            callback.assert_called_once_with(58, 255)

    @waitpid_mocks
    def test_sigchld_unknown_pid_during_registration(self, m):
        # register two children
        callback1 = mock.Mock()
        callback2 = mock.Mock()

        with self.ignore_warnings:
            with self.watcher:
                self.running = True
                # child 1 terminates
                self.add_zombie(591, 7)
                # an unknown child terminates
                self.add_zombie(593, 17)

                self.watcher._sig_chld()

                self.watcher.add_child_handler(591, callback1)
                self.watcher.add_child_handler(592, callback2)

        callback1.assert_called_once_with(591, 7)
        self.assertFalse(callback2.called)

    @waitpid_mocks
    def test_set_loop(self, m):
        # register a child
        callback = mock.Mock()

        with self.watcher:
            self.running = True
            self.watcher.add_child_handler(60, callback)

        # attach a new loop
        old_loop = self.loop
        self.loop = test_utils.TestLoop()
        patch = mock.patch.object

<<<<<<< HEAD
        with patch(old_loop, "remove_signal_handler") as m_old_remove:
             with patch(self.loop, "add_signal_handler") as m_new_add:
=======
        with patch(old_loop, "remove_signal_handler") as m_old_remove, \
             patch(self.loop, "add_signal_handler") as m_new_add:
>>>>>>> fc38bec1

                self.watcher.attach_loop(self.loop)

<<<<<<< HEAD
                m_old_remove.assert_called_once_with(
                    signal.SIGCHLD)
                m_new_add.assert_called_once_with(
                    signal.SIGCHLD, self.watcher._sig_chld)
=======
            m_old_remove.assert_called_once_with(
                signal.SIGCHLD)
            m_new_add.assert_called_once_with(
                signal.SIGCHLD, self.watcher._sig_chld)
>>>>>>> fc38bec1

        # child terminates
        self.running = False
        self.add_zombie(60, 9)
        self.watcher._sig_chld()

        callback.assert_called_once_with(60, 9)

    @waitpid_mocks
    def test_set_loop_race_condition(self, m):
        # register 3 children
        callback1 = mock.Mock()
        callback2 = mock.Mock()
        callback3 = mock.Mock()

        with self.watcher:
            self.running = True
            self.watcher.add_child_handler(61, callback1)
            self.watcher.add_child_handler(62, callback2)
            self.watcher.add_child_handler(622, callback3)

        # detach the loop
        old_loop = self.loop
        self.loop = None

        with mock.patch.object(
                old_loop, "remove_signal_handler") as m_remove_signal_handler:

            self.watcher.attach_loop(None)

            m_remove_signal_handler.assert_called_once_with(
                signal.SIGCHLD)

        # child 1 & 2 terminate
        self.add_zombie(61, 11)
        self.add_zombie(62, -5)

        # SIGCHLD was not caught
        self.assertFalse(callback1.called)
        self.assertFalse(callback2.called)
        self.assertFalse(callback3.called)

        # attach a new loop
        self.loop = test_utils.TestLoop()

        with mock.patch.object(
                self.loop, "add_signal_handler") as m_add_signal_handler:

            self.watcher.attach_loop(self.loop)

            m_add_signal_handler.assert_called_once_with(
                signal.SIGCHLD, self.watcher._sig_chld)
            callback1.assert_called_once_with(61, 11)  # race condition!
            callback2.assert_called_once_with(62, -5)  # race condition!
            self.assertFalse(callback3.called)

        callback1.reset_mock()
        callback2.reset_mock()

        # child 3 terminates
        self.running = False
        self.add_zombie(622, 19)
        self.watcher._sig_chld()

        self.assertFalse(callback1.called)
        self.assertFalse(callback2.called)
        callback3.assert_called_once_with(622, 19)

    @waitpid_mocks
    def test_close(self, m):
        # register two children
        callback1 = mock.Mock()

        with self.watcher:
            self.running = True
            # child 1 terminates
            self.add_zombie(63, 9)
            # other child terminates
            self.add_zombie(65, 18)
            self.watcher._sig_chld()

            self.watcher.add_child_handler(63, callback1)
            self.watcher.add_child_handler(64, callback1)

            self.assertEqual(len(self.watcher._callbacks), 1)
            if isinstance(self.watcher, asyncio.FastChildWatcher):
                self.assertEqual(len(self.watcher._zombies), 1)

            with mock.patch.object(
                    self.loop,
                    "remove_signal_handler") as m_remove_signal_handler:

                self.watcher.close()

                m_remove_signal_handler.assert_called_once_with(
                    signal.SIGCHLD)
                self.assertFalse(self.watcher._callbacks)
                if isinstance(self.watcher, asyncio.FastChildWatcher):
                    self.assertFalse(self.watcher._zombies)


class SafeChildWatcherTests (ChildWatcherTestsMixin, test_utils.TestCase):
    def create_watcher(self):
        return asyncio.SafeChildWatcher()


class FastChildWatcherTests (ChildWatcherTestsMixin, test_utils.TestCase):
    def create_watcher(self):
        return asyncio.FastChildWatcher()


class PolicyTests(test_utils.TestCase):

    def create_policy(self):
        return asyncio.DefaultEventLoopPolicy()

    def test_get_child_watcher(self):
        policy = self.create_policy()
        self.assertIsNone(policy._watcher)

        watcher = policy.get_child_watcher()
        self.assertIsInstance(watcher, asyncio.SafeChildWatcher)

        self.assertIs(policy._watcher, watcher)

        self.assertIs(watcher, policy.get_child_watcher())
        self.assertIsNone(watcher._loop)

    def test_get_child_watcher_after_set(self):
        policy = self.create_policy()
        watcher = asyncio.FastChildWatcher()

        policy.set_child_watcher(watcher)
        self.assertIs(policy._watcher, watcher)
        self.assertIs(watcher, policy.get_child_watcher())

    def test_get_child_watcher_with_mainloop_existing(self):
        policy = self.create_policy()
        loop = policy.get_event_loop()

        self.assertIsNone(policy._watcher)
        watcher = policy.get_child_watcher()

        self.assertIsInstance(watcher, asyncio.SafeChildWatcher)
        self.assertIs(watcher._loop, loop)

        loop.close()

    def test_get_child_watcher_thread(self):

        def f():
            policy.set_event_loop(policy.new_event_loop())

            self.assertIsInstance(policy.get_event_loop(),
                                  asyncio.AbstractEventLoop)
            watcher = policy.get_child_watcher()

            self.assertIsInstance(watcher, asyncio.SafeChildWatcher)
            self.assertIsNone(watcher._loop)

            policy.get_event_loop().close()

        policy = self.create_policy()

        th = threading.Thread(target=f)
        th.start()
        th.join()

    def test_child_watcher_replace_mainloop_existing(self):
        policy = self.create_policy()
        loop = policy.get_event_loop()

        watcher = policy.get_child_watcher()

        self.assertIs(watcher._loop, loop)

        new_loop = policy.new_event_loop()
        policy.set_event_loop(new_loop)

        self.assertIs(watcher._loop, new_loop)

        policy.set_event_loop(None)

        self.assertIs(watcher._loop, None)

        loop.close()
        new_loop.close()


if __name__ == '__main__':
    unittest.main()<|MERGE_RESOLUTION|>--- conflicted
+++ resolved
@@ -1389,27 +1389,15 @@
         self.loop = test_utils.TestLoop()
         patch = mock.patch.object
 
-<<<<<<< HEAD
         with patch(old_loop, "remove_signal_handler") as m_old_remove:
              with patch(self.loop, "add_signal_handler") as m_new_add:
-=======
-        with patch(old_loop, "remove_signal_handler") as m_old_remove, \
-             patch(self.loop, "add_signal_handler") as m_new_add:
->>>>>>> fc38bec1
 
                 self.watcher.attach_loop(self.loop)
 
-<<<<<<< HEAD
                 m_old_remove.assert_called_once_with(
                     signal.SIGCHLD)
                 m_new_add.assert_called_once_with(
                     signal.SIGCHLD, self.watcher._sig_chld)
-=======
-            m_old_remove.assert_called_once_with(
-                signal.SIGCHLD)
-            m_new_add.assert_called_once_with(
-                signal.SIGCHLD, self.watcher._sig_chld)
->>>>>>> fc38bec1
 
         # child terminates
         self.running = False
