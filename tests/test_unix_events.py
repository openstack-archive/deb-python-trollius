"""Tests for unix_events.py."""

import collections
import contextlib
#import gc
import errno
import io
import os
#import pprint
import signal
import socket
import stat
import sys
import tempfile
import threading
import unittest

if sys.platform == 'win32':
    raise unittest.SkipTest('UNIX only')


import trollius as asyncio
from trollius import log
from trollius import test_utils
from trollius import unix_events
from trollius.py33_exceptions import BlockingIOError, ChildProcessError
from trollius.test_utils import mock


MOCK_ANY = mock.ANY


@test_utils.skipUnless(signal, 'Signals are not supported')
class SelectorEventLoopSignalTests(test_utils.TestCase):

    def setUp(self):
        self.loop = asyncio.SelectorEventLoop()
        self.set_event_loop(self.loop)

    def test_check_signal(self):
        self.assertRaises(
            TypeError, self.loop._check_signal, '1')
        self.assertRaises(
            ValueError, self.loop._check_signal, signal.NSIG + 1)

    def test_handle_signal_no_handler(self):
        self.loop._handle_signal(signal.NSIG + 1)

    def test_handle_signal_cancelled_handler(self):
        h = asyncio.Handle(mock.Mock(), (),
                           loop=mock.Mock())
        h.cancel()
        self.loop._signal_handlers[signal.NSIG + 1] = h
        self.loop.remove_signal_handler = mock.Mock()
        self.loop._handle_signal(signal.NSIG + 1)
        self.loop.remove_signal_handler.assert_called_with(signal.NSIG + 1)

    @mock.patch('trollius.unix_events.signal')
    def test_add_signal_handler_setup_error(self, m_signal):
        m_signal.NSIG = signal.NSIG
        m_signal.set_wakeup_fd.side_effect = ValueError

        self.assertRaises(
            RuntimeError,
            self.loop.add_signal_handler,
            signal.SIGINT, lambda: True)

<<<<<<< HEAD
    @mock.patch('trollius.unix_events.signal')
=======
    @mock.patch('asyncio.unix_events.signal')
    def test_add_signal_handler_coroutine_error(self, m_signal):

        @asyncio.coroutine
        def simple_coroutine():
            yield from []

        self.assertRaises(
            TypeError,
            self.loop.add_signal_handler,
            signal.SIGINT, simple_coroutine)

    @mock.patch('asyncio.unix_events.signal')
>>>>>>> f8f77ef6
    def test_add_signal_handler(self, m_signal):
        m_signal.NSIG = signal.NSIG

        cb = lambda: True
        self.loop.add_signal_handler(signal.SIGHUP, cb)
        h = self.loop._signal_handlers.get(signal.SIGHUP)
        self.assertIsInstance(h, asyncio.Handle)
        self.assertEqual(h._callback, cb)

    @mock.patch('trollius.unix_events.signal')
    def test_add_signal_handler_install_error(self, m_signal):
        m_signal.NSIG = signal.NSIG

        def set_wakeup_fd(fd):
            if fd == -1:
                raise ValueError()
        m_signal.set_wakeup_fd = set_wakeup_fd

        class Err(OSError):
            errno = errno.EFAULT
        m_signal.signal.side_effect = Err

        self.assertRaises(
            Err,
            self.loop.add_signal_handler,
            signal.SIGINT, lambda: True)

    @mock.patch('trollius.unix_events.signal')
    @mock.patch('trollius.base_events.logger')
    def test_add_signal_handler_install_error2(self, m_logging, m_signal):
        m_signal.NSIG = signal.NSIG

        class Err(OSError):
            errno = errno.EINVAL
        m_signal.signal.side_effect = Err

        self.loop._signal_handlers[signal.SIGHUP] = lambda: True
        self.assertRaises(
            RuntimeError,
            self.loop.add_signal_handler,
            signal.SIGINT, lambda: True)
        self.assertFalse(m_logging.info.called)
        self.assertEqual(1, m_signal.set_wakeup_fd.call_count)

    @mock.patch('trollius.unix_events.signal')
    @mock.patch('trollius.base_events.logger')
    def test_add_signal_handler_install_error3(self, m_logging, m_signal):
        class Err(OSError):
            errno = errno.EINVAL
        m_signal.signal.side_effect = Err
        m_signal.NSIG = signal.NSIG

        self.assertRaises(
            RuntimeError,
            self.loop.add_signal_handler,
            signal.SIGINT, lambda: True)
        self.assertFalse(m_logging.info.called)
        self.assertEqual(2, m_signal.set_wakeup_fd.call_count)

    @mock.patch('trollius.unix_events.signal')
    def test_remove_signal_handler(self, m_signal):
        m_signal.NSIG = signal.NSIG

        self.loop.add_signal_handler(signal.SIGHUP, lambda: True)

        self.assertTrue(
            self.loop.remove_signal_handler(signal.SIGHUP))
        self.assertTrue(m_signal.set_wakeup_fd.called)
        self.assertTrue(m_signal.signal.called)
        self.assertEqual(
            (signal.SIGHUP, m_signal.SIG_DFL), m_signal.signal.call_args[0])

    @mock.patch('trollius.unix_events.signal')
    def test_remove_signal_handler_2(self, m_signal):
        m_signal.NSIG = signal.NSIG
        m_signal.SIGINT = signal.SIGINT

        self.loop.add_signal_handler(signal.SIGINT, lambda: True)
        self.loop._signal_handlers[signal.SIGHUP] = object()
        m_signal.set_wakeup_fd.reset_mock()

        self.assertTrue(
            self.loop.remove_signal_handler(signal.SIGINT))
        self.assertFalse(m_signal.set_wakeup_fd.called)
        self.assertTrue(m_signal.signal.called)
        self.assertEqual(
            (signal.SIGINT, m_signal.default_int_handler),
            m_signal.signal.call_args[0])

    @mock.patch('trollius.unix_events.signal')
    @mock.patch('trollius.base_events.logger')
    def test_remove_signal_handler_cleanup_error(self, m_logging, m_signal):
        m_signal.NSIG = signal.NSIG
        self.loop.add_signal_handler(signal.SIGHUP, lambda: True)

        m_signal.set_wakeup_fd.side_effect = ValueError

        self.loop.remove_signal_handler(signal.SIGHUP)
        self.assertTrue(m_logging.info)

    @mock.patch('trollius.unix_events.signal')
    def test_remove_signal_handler_error(self, m_signal):
        m_signal.NSIG = signal.NSIG
        self.loop.add_signal_handler(signal.SIGHUP, lambda: True)

        m_signal.signal.side_effect = OSError

        self.assertRaises(
            OSError, self.loop.remove_signal_handler, signal.SIGHUP)

    @mock.patch('trollius.unix_events.signal')
    def test_remove_signal_handler_error2(self, m_signal):
        m_signal.NSIG = signal.NSIG
        self.loop.add_signal_handler(signal.SIGHUP, lambda: True)

        class Err(OSError):
            errno = errno.EINVAL
        m_signal.signal.side_effect = Err

        self.assertRaises(
            RuntimeError, self.loop.remove_signal_handler, signal.SIGHUP)

    @mock.patch('trollius.unix_events.signal')
    def test_close(self, m_signal):
        m_signal.NSIG = signal.NSIG

        self.loop.add_signal_handler(signal.SIGHUP, lambda: True)
        self.loop.add_signal_handler(signal.SIGCHLD, lambda: True)

        self.assertEqual(len(self.loop._signal_handlers), 2)

        m_signal.set_wakeup_fd.reset_mock()

        self.loop.close()

        self.assertEqual(len(self.loop._signal_handlers), 0)
        m_signal.set_wakeup_fd.assert_called_once_with(-1)


@test_utils.skipUnless(hasattr(socket, 'AF_UNIX'),
                       'UNIX Sockets are not supported')
class SelectorEventLoopUnixSocketTests(test_utils.TestCase):

    def setUp(self):
        self.loop = asyncio.SelectorEventLoop()
        self.set_event_loop(self.loop)

    def test_create_unix_server_existing_path_sock(self):
        with test_utils.unix_socket_path() as path:
            sock = socket.socket(socket.AF_UNIX)
            sock.bind(path)
            with contextlib.closing(sock):
                coro = self.loop.create_unix_server(lambda: None, path)
                with self.assertRaisesRegex(OSError,
                                            'Address.*is already in use'):
                    self.loop.run_until_complete(coro)

    def test_create_unix_server_existing_path_nonsock(self):
        with tempfile.NamedTemporaryFile() as file:
            coro = self.loop.create_unix_server(lambda: None, file.name)
            with self.assertRaisesRegex(OSError,
                                        'Address.*is already in use'):
                self.loop.run_until_complete(coro)

    def test_create_unix_server_ssl_bool(self):
        coro = self.loop.create_unix_server(lambda: None, path='spam',
                                            ssl=True)
        with self.assertRaisesRegex(TypeError,
                                    'ssl argument must be an SSLContext'):
            self.loop.run_until_complete(coro)

    def test_create_unix_server_nopath_nosock(self):
        coro = self.loop.create_unix_server(lambda: None, path=None)
        with self.assertRaisesRegex(ValueError,
                                    'path was not specified, and no sock'):
            self.loop.run_until_complete(coro)

    def test_create_unix_server_path_inetsock(self):
        sock = socket.socket()
        with contextlib.closing(sock):
            coro = self.loop.create_unix_server(lambda: None, path=None,
                                                sock=sock)
            with self.assertRaisesRegex(ValueError,
                                        'A UNIX Domain Socket was expected'):
                self.loop.run_until_complete(coro)

    @mock.patch('trollius.unix_events.socket')
    def test_create_unix_server_bind_error(self, m_socket):
        # Ensure that the socket is closed on any bind error
        sock = mock.Mock()
        m_socket.socket.return_value = sock
        m_socket.error = socket.error

        sock.bind.side_effect = OSError
        coro = self.loop.create_unix_server(lambda: None, path="/test")
        with self.assertRaises(OSError):
            self.loop.run_until_complete(coro)
        self.assertTrue(sock.close.called)

        sock.bind.side_effect = MemoryError
        coro = self.loop.create_unix_server(lambda: None, path="/test")
        with self.assertRaises(MemoryError):
            self.loop.run_until_complete(coro)
        self.assertTrue(sock.close.called)

    def test_create_unix_connection_path_sock(self):
        coro = self.loop.create_unix_connection(
            lambda: None, '/dev/null', sock=object())
        with self.assertRaisesRegex(ValueError, 'path and sock can not be'):
            self.loop.run_until_complete(coro)

    def test_create_unix_connection_nopath_nosock(self):
        coro = self.loop.create_unix_connection(
            lambda: None, None)
        with self.assertRaisesRegex(ValueError,
                                    'no path and sock were specified'):
            self.loop.run_until_complete(coro)

    def test_create_unix_connection_nossl_serverhost(self):
        coro = self.loop.create_unix_connection(
            lambda: None, '/dev/null', server_hostname='spam')
        with self.assertRaisesRegex(ValueError,
                                    'server_hostname is only meaningful'):
            self.loop.run_until_complete(coro)

    def test_create_unix_connection_ssl_noserverhost(self):
        coro = self.loop.create_unix_connection(
            lambda: None, '/dev/null', ssl=True)

        with self.assertRaisesRegex(
            ValueError, 'you have to pass server_hostname when using ssl'):

            self.loop.run_until_complete(coro)


class UnixReadPipeTransportTests(test_utils.TestCase):

    def setUp(self):
        self.loop = self.new_test_loop()
        self.protocol = test_utils.make_test_protocol(asyncio.Protocol)
        self.pipe = mock.Mock(spec_set=io.RawIOBase)
        self.pipe.fileno.return_value = 5

        blocking_patcher = mock.patch('trollius.unix_events._set_nonblocking')
        blocking_patcher.start()
        self.addCleanup(blocking_patcher.stop)

        fstat_patcher = mock.patch('os.fstat')
        m_fstat = fstat_patcher.start()
        st = mock.Mock()
        st.st_mode = stat.S_IFIFO
        m_fstat.return_value = st
        self.addCleanup(fstat_patcher.stop)

    def test_ctor(self):
        tr = unix_events._UnixReadPipeTransport(
            self.loop, self.pipe, self.protocol)
        self.loop.assert_reader(5, tr._read_ready)
        test_utils.run_briefly(self.loop)
        self.protocol.connection_made.assert_called_with(tr)

    def test_ctor_with_waiter(self):
        fut = asyncio.Future(loop=self.loop)
        unix_events._UnixReadPipeTransport(
            self.loop, self.pipe, self.protocol, fut)
        test_utils.run_briefly(self.loop)
        self.assertIsNone(fut.result())

    @mock.patch('os.read')
    def test__read_ready(self, m_read):
        tr = unix_events._UnixReadPipeTransport(
            self.loop, self.pipe, self.protocol)
        m_read.return_value = b'data'
        tr._read_ready()

        m_read.assert_called_with(5, tr.max_size)
        self.protocol.data_received.assert_called_with(b'data')

    @mock.patch('os.read')
    def test__read_ready_eof(self, m_read):
        tr = unix_events._UnixReadPipeTransport(
            self.loop, self.pipe, self.protocol)
        m_read.return_value = b''
        tr._read_ready()

        m_read.assert_called_with(5, tr.max_size)
        self.assertFalse(self.loop.readers)
        test_utils.run_briefly(self.loop)
        self.protocol.eof_received.assert_called_with()
        self.protocol.connection_lost.assert_called_with(None)

    @mock.patch('os.read')
    def test__read_ready_blocked(self, m_read):
        tr = unix_events._UnixReadPipeTransport(
            self.loop, self.pipe, self.protocol)
        m_read.side_effect = BlockingIOError
        tr._read_ready()

        m_read.assert_called_with(5, tr.max_size)
        test_utils.run_briefly(self.loop)
        self.assertFalse(self.protocol.data_received.called)

    @mock.patch('trollius.log.logger.error')
    @mock.patch('os.read')
    def test__read_ready_error(self, m_read, m_logexc):
        tr = unix_events._UnixReadPipeTransport(
            self.loop, self.pipe, self.protocol)
        err = OSError()
        m_read.side_effect = err
        tr._close = mock.Mock()
        tr._read_ready()

        m_read.assert_called_with(5, tr.max_size)
        tr._close.assert_called_with(err)
        m_logexc.assert_called_with(
            test_utils.MockPattern(
                'Fatal read error on pipe transport'
                '\nprotocol:.*\ntransport:.*'),
            exc_info=(OSError, MOCK_ANY, MOCK_ANY))

    @mock.patch('os.read')
    def test_pause_reading(self, m_read):
        tr = unix_events._UnixReadPipeTransport(
            self.loop, self.pipe, self.protocol)

        m = mock.Mock()
        self.loop.add_reader(5, m)
        tr.pause_reading()
        self.assertFalse(self.loop.readers)

    @mock.patch('os.read')
    def test_resume_reading(self, m_read):
        tr = unix_events._UnixReadPipeTransport(
            self.loop, self.pipe, self.protocol)

        tr.resume_reading()
        self.loop.assert_reader(5, tr._read_ready)

    @mock.patch('os.read')
    def test_close(self, m_read):
        tr = unix_events._UnixReadPipeTransport(
            self.loop, self.pipe, self.protocol)

        tr._close = mock.Mock()
        tr.close()
        tr._close.assert_called_with(None)

    @mock.patch('os.read')
    def test_close_already_closing(self, m_read):
        tr = unix_events._UnixReadPipeTransport(
            self.loop, self.pipe, self.protocol)

        tr._closing = True
        tr._close = mock.Mock()
        tr.close()
        self.assertFalse(tr._close.called)

    @mock.patch('os.read')
    def test__close(self, m_read):
        tr = unix_events._UnixReadPipeTransport(
            self.loop, self.pipe, self.protocol)

        err = object()
        tr._close(err)
        self.assertTrue(tr._closing)
        self.assertFalse(self.loop.readers)
        test_utils.run_briefly(self.loop)
        self.protocol.connection_lost.assert_called_with(err)

    def test__call_connection_lost(self):
        tr = unix_events._UnixReadPipeTransport(
            self.loop, self.pipe, self.protocol)
        self.assertIsNotNone(tr._protocol)
        self.assertIsNotNone(tr._loop)

        err = None
        tr._call_connection_lost(err)
        self.protocol.connection_lost.assert_called_with(err)
        self.pipe.close.assert_called_with()

        self.assertIsNone(tr._protocol)
        self.assertIsNone(tr._loop)

    def test__call_connection_lost_with_err(self):
        tr = unix_events._UnixReadPipeTransport(
            self.loop, self.pipe, self.protocol)
        self.assertIsNotNone(tr._protocol)
        self.assertIsNotNone(tr._loop)

        err = OSError()
        tr._call_connection_lost(err)
        self.protocol.connection_lost.assert_called_with(err)
        self.pipe.close.assert_called_with()

        self.assertIsNone(tr._protocol)
        self.assertIsNone(tr._loop)


class UnixWritePipeTransportTests(test_utils.TestCase):

    def setUp(self):
        self.loop = self.new_test_loop()
        self.protocol = test_utils.make_test_protocol(asyncio.BaseProtocol)
        self.pipe = mock.Mock(spec_set=io.RawIOBase)
        self.pipe.fileno.return_value = 5

        blocking_patcher = mock.patch('trollius.unix_events._set_nonblocking')
        blocking_patcher.start()
        self.addCleanup(blocking_patcher.stop)

        fstat_patcher = mock.patch('os.fstat')
        m_fstat = fstat_patcher.start()
        st = mock.Mock()
        st.st_mode = stat.S_IFSOCK
        m_fstat.return_value = st
        self.addCleanup(fstat_patcher.stop)

    def test_ctor(self):
        tr = unix_events._UnixWritePipeTransport(
            self.loop, self.pipe, self.protocol)
        self.loop.assert_reader(5, tr._read_ready)
        test_utils.run_briefly(self.loop)
        self.protocol.connection_made.assert_called_with(tr)

    def test_ctor_with_waiter(self):
        fut = asyncio.Future(loop=self.loop)
        tr = unix_events._UnixWritePipeTransport(
            self.loop, self.pipe, self.protocol, fut)
        self.loop.assert_reader(5, tr._read_ready)
        test_utils.run_briefly(self.loop)
        self.assertEqual(None, fut.result())

    def test_can_write_eof(self):
        tr = unix_events._UnixWritePipeTransport(
            self.loop, self.pipe, self.protocol)
        self.assertTrue(tr.can_write_eof())

    @mock.patch('os.write')
    def test_write(self, m_write):
        tr = unix_events._UnixWritePipeTransport(
            self.loop, self.pipe, self.protocol)

        m_write.return_value = 4
        tr.write(b'data')
        m_write.assert_called_with(5, b'data')
        self.assertFalse(self.loop.writers)
        self.assertEqual([], tr._buffer)

    @mock.patch('os.write')
    def test_write_no_data(self, m_write):
        tr = unix_events._UnixWritePipeTransport(
            self.loop, self.pipe, self.protocol)

        tr.write(b'')
        self.assertFalse(m_write.called)
        self.assertFalse(self.loop.writers)
        self.assertEqual([], tr._buffer)

    @mock.patch('os.write')
    def test_write_partial(self, m_write):
        tr = unix_events._UnixWritePipeTransport(
            self.loop, self.pipe, self.protocol)

        m_write.return_value = 2
        tr.write(b'data')
        m_write.assert_called_with(5, b'data')
        self.loop.assert_writer(5, tr._write_ready)
        self.assertEqual([b'ta'], tr._buffer)

    @mock.patch('os.write')
    def test_write_buffer(self, m_write):
        tr = unix_events._UnixWritePipeTransport(
            self.loop, self.pipe, self.protocol)

        self.loop.add_writer(5, tr._write_ready)
        tr._buffer = [b'previous']
        tr.write(b'data')
        self.assertFalse(m_write.called)
        self.loop.assert_writer(5, tr._write_ready)
        self.assertEqual([b'previous', b'data'], tr._buffer)

    @mock.patch('os.write')
    def test_write_again(self, m_write):
        tr = unix_events._UnixWritePipeTransport(
            self.loop, self.pipe, self.protocol)

        m_write.side_effect = BlockingIOError()
        tr.write(b'data')
        m_write.assert_called_with(5, b'data')
        self.loop.assert_writer(5, tr._write_ready)
        self.assertEqual([b'data'], tr._buffer)

    @mock.patch('trollius.unix_events.logger')
    @mock.patch('os.write')
    def test_write_err(self, m_write, m_log):
        tr = unix_events._UnixWritePipeTransport(
            self.loop, self.pipe, self.protocol)

        err = OSError()
        m_write.side_effect = err
        tr._fatal_error = mock.Mock()
        tr.write(b'data')
        m_write.assert_called_with(5, b'data')
        self.assertFalse(self.loop.writers)
        self.assertEqual([], tr._buffer)
        tr._fatal_error.assert_called_with(
                            err,
                            'Fatal write error on pipe transport')
        self.assertEqual(1, tr._conn_lost)

        tr.write(b'data')
        self.assertEqual(2, tr._conn_lost)
        tr.write(b'data')
        tr.write(b'data')
        tr.write(b'data')
        tr.write(b'data')
        # This is a bit overspecified. :-(
        m_log.warning.assert_called_with(
            'pipe closed by peer or os.write(pipe, data) raised exception.')

    @mock.patch('os.write')
    def test_write_close(self, m_write):
        tr = unix_events._UnixWritePipeTransport(
            self.loop, self.pipe, self.protocol)
        tr._read_ready()  # pipe was closed by peer

        tr.write(b'data')
        self.assertEqual(tr._conn_lost, 1)
        tr.write(b'data')
        self.assertEqual(tr._conn_lost, 2)

    def test__read_ready(self):
        tr = unix_events._UnixWritePipeTransport(self.loop, self.pipe,
                                                 self.protocol)
        tr._read_ready()
        self.assertFalse(self.loop.readers)
        self.assertFalse(self.loop.writers)
        self.assertTrue(tr._closing)
        test_utils.run_briefly(self.loop)
        self.protocol.connection_lost.assert_called_with(None)

    @mock.patch('os.write')
    def test__write_ready(self, m_write):
        tr = unix_events._UnixWritePipeTransport(
            self.loop, self.pipe, self.protocol)
        self.loop.add_writer(5, tr._write_ready)
        tr._buffer = [b'da', b'ta']
        m_write.return_value = 4
        tr._write_ready()
        m_write.assert_called_with(5, b'data')
        self.assertFalse(self.loop.writers)
        self.assertEqual([], tr._buffer)

    @mock.patch('os.write')
    def test__write_ready_partial(self, m_write):
        tr = unix_events._UnixWritePipeTransport(
            self.loop, self.pipe, self.protocol)

        self.loop.add_writer(5, tr._write_ready)
        tr._buffer = [b'da', b'ta']
        m_write.return_value = 3
        tr._write_ready()
        m_write.assert_called_with(5, b'data')
        self.loop.assert_writer(5, tr._write_ready)
        self.assertEqual([b'a'], tr._buffer)

    @mock.patch('os.write')
    def test__write_ready_again(self, m_write):
        tr = unix_events._UnixWritePipeTransport(
            self.loop, self.pipe, self.protocol)

        self.loop.add_writer(5, tr._write_ready)
        tr._buffer = [b'da', b'ta']
        m_write.side_effect = BlockingIOError()
        tr._write_ready()
        m_write.assert_called_with(5, b'data')
        self.loop.assert_writer(5, tr._write_ready)
        self.assertEqual([b'data'], tr._buffer)

    @mock.patch('os.write')
    def test__write_ready_empty(self, m_write):
        tr = unix_events._UnixWritePipeTransport(
            self.loop, self.pipe, self.protocol)

        self.loop.add_writer(5, tr._write_ready)
        tr._buffer = [b'da', b'ta']
        m_write.return_value = 0
        tr._write_ready()
        m_write.assert_called_with(5, b'data')
        self.loop.assert_writer(5, tr._write_ready)
        self.assertEqual([b'data'], tr._buffer)

    @mock.patch('trollius.log.logger.error')
    @mock.patch('os.write')
    def test__write_ready_err(self, m_write, m_logexc):
        tr = unix_events._UnixWritePipeTransport(
            self.loop, self.pipe, self.protocol)

        self.loop.add_writer(5, tr._write_ready)
        tr._buffer = [b'da', b'ta']
        m_write.side_effect = err = OSError()
        tr._write_ready()
        m_write.assert_called_with(5, b'data')
        self.assertFalse(self.loop.writers)
        self.assertFalse(self.loop.readers)
        self.assertEqual([], tr._buffer)
        self.assertTrue(tr._closing)
        m_logexc.assert_called_with(
            test_utils.MockPattern(
                'Fatal write error on pipe transport'
                '\nprotocol:.*\ntransport:.*'),
            exc_info=(OSError, MOCK_ANY, MOCK_ANY))
        self.assertEqual(1, tr._conn_lost)
        test_utils.run_briefly(self.loop)
        self.protocol.connection_lost.assert_called_with(err)

    @mock.patch('os.write')
    def test__write_ready_closing(self, m_write):
        tr = unix_events._UnixWritePipeTransport(
            self.loop, self.pipe, self.protocol)

        self.loop.add_writer(5, tr._write_ready)
        tr._closing = True
        tr._buffer = [b'da', b'ta']
        m_write.return_value = 4
        tr._write_ready()
        m_write.assert_called_with(5, b'data')
        self.assertFalse(self.loop.writers)
        self.assertFalse(self.loop.readers)
        self.assertEqual([], tr._buffer)
        self.protocol.connection_lost.assert_called_with(None)
        self.pipe.close.assert_called_with()

    @mock.patch('os.write')
    def test_abort(self, m_write):
        tr = unix_events._UnixWritePipeTransport(
            self.loop, self.pipe, self.protocol)

        self.loop.add_writer(5, tr._write_ready)
        self.loop.add_reader(5, tr._read_ready)
        tr._buffer = [b'da', b'ta']
        tr.abort()
        self.assertFalse(m_write.called)
        self.assertFalse(self.loop.readers)
        self.assertFalse(self.loop.writers)
        self.assertEqual([], tr._buffer)
        self.assertTrue(tr._closing)
        test_utils.run_briefly(self.loop)
        self.protocol.connection_lost.assert_called_with(None)

    def test__call_connection_lost(self):
        tr = unix_events._UnixWritePipeTransport(
            self.loop, self.pipe, self.protocol)
        self.assertIsNotNone(tr._protocol)
        self.assertIsNotNone(tr._loop)

        err = None
        tr._call_connection_lost(err)
        self.protocol.connection_lost.assert_called_with(err)
        self.pipe.close.assert_called_with()

        self.assertIsNone(tr._protocol)
        self.assertIsNone(tr._loop)

    def test__call_connection_lost_with_err(self):
        tr = unix_events._UnixWritePipeTransport(
            self.loop, self.pipe, self.protocol)
        self.assertIsNotNone(tr._protocol)
        self.assertIsNotNone(tr._loop)

        err = OSError()
        tr._call_connection_lost(err)
        self.protocol.connection_lost.assert_called_with(err)
        self.pipe.close.assert_called_with()

        self.assertIsNone(tr._protocol)
        self.assertIsNone(tr._loop)

    def test_close(self):
        tr = unix_events._UnixWritePipeTransport(
            self.loop, self.pipe, self.protocol)

        tr.write_eof = mock.Mock()
        tr.close()
        tr.write_eof.assert_called_with()

    def test_close_closing(self):
        tr = unix_events._UnixWritePipeTransport(
            self.loop, self.pipe, self.protocol)

        tr.write_eof = mock.Mock()
        tr._closing = True
        tr.close()
        self.assertFalse(tr.write_eof.called)

    def test_write_eof(self):
        tr = unix_events._UnixWritePipeTransport(
            self.loop, self.pipe, self.protocol)

        tr.write_eof()
        self.assertTrue(tr._closing)
        self.assertFalse(self.loop.readers)
        test_utils.run_briefly(self.loop)
        self.protocol.connection_lost.assert_called_with(None)

    def test_write_eof_pending(self):
        tr = unix_events._UnixWritePipeTransport(
            self.loop, self.pipe, self.protocol)
        tr._buffer = [b'data']
        tr.write_eof()
        self.assertTrue(tr._closing)
        self.assertFalse(self.protocol.connection_lost.called)


class AbstractChildWatcherTests(test_utils.TestCase):

    def test_not_implemented(self):
        f = mock.Mock()
        watcher = asyncio.AbstractChildWatcher()
        self.assertRaises(
            NotImplementedError, watcher.add_child_handler, f, f)
        self.assertRaises(
            NotImplementedError, watcher.remove_child_handler, f)
        self.assertRaises(
            NotImplementedError, watcher.attach_loop, f)
        self.assertRaises(
            NotImplementedError, watcher.close)
        self.assertRaises(
            NotImplementedError, watcher.__enter__)
        self.assertRaises(
            NotImplementedError, watcher.__exit__, f, f, f)


class BaseChildWatcherTests(test_utils.TestCase):

    def test_not_implemented(self):
        f = mock.Mock()
        watcher = unix_events.BaseChildWatcher()
        self.assertRaises(
            NotImplementedError, watcher._do_waitpid, f)


WaitPidMocks = collections.namedtuple("WaitPidMocks",
                                      ("waitpid",
                                       "WIFEXITED",
                                       "WIFSIGNALED",
                                       "WEXITSTATUS",
                                       "WTERMSIG",
                                       ))


class ChildWatcherTestsMixin:

    ignore_warnings = mock.patch.object(log.logger, "warning")

    def setUp(self):
        self.loop = self.new_test_loop()
        self.running = False
        self.zombies = {}

        with mock.patch.object(
                self.loop, "add_signal_handler") as self.m_add_signal_handler:
            self.watcher = self.create_watcher()
            self.watcher.attach_loop(self.loop)

    def waitpid(self, pid, flags):
        if isinstance(self.watcher, asyncio.SafeChildWatcher) or pid != -1:
            self.assertGreater(pid, 0)
        try:
            if pid < 0:
                return self.zombies.popitem()
            else:
                return pid, self.zombies.pop(pid)
        except KeyError:
            pass
        if self.running:
            return 0, 0
        else:
            raise ChildProcessError()

    def add_zombie(self, pid, returncode):
        self.zombies[pid] = returncode + 32768

    def WIFEXITED(self, status):
        return status >= 32768

    def WIFSIGNALED(self, status):
        return 32700 < status < 32768

    def WEXITSTATUS(self, status):
        self.assertTrue(self.WIFEXITED(status))
        return status - 32768

    def WTERMSIG(self, status):
        self.assertTrue(self.WIFSIGNALED(status))
        return 32768 - status

    def test_create_watcher(self):
        self.m_add_signal_handler.assert_called_once_with(
            signal.SIGCHLD, self.watcher._sig_chld)

    def waitpid_mocks(func):
        def wrapped_func(self):
            exit_stack = []

            def patch(target, wrapper):
                m = mock.patch(target, wraps=wrapper)
                exit_stack.append(m)
                return m.__enter__()

            m_waitpid = patch('os.waitpid', self.waitpid)
            m_WIFEXITED = patch('os.WIFEXITED', self.WIFEXITED)
            m_WIFSIGNALED = patch('os.WIFSIGNALED', self.WIFSIGNALED)
            m_WEXITSTATUS = patch('os.WEXITSTATUS', self.WEXITSTATUS)
            m_WTERMSIG = patch('os.WTERMSIG', self.WTERMSIG)
            try:
                func(self, WaitPidMocks(m_waitpid,
                                        m_WIFEXITED, m_WIFSIGNALED,
                                        m_WEXITSTATUS, m_WTERMSIG,
                                        ))
            finally:
                for obj in reversed(exit_stack):
                    obj.__exit__(None, None, None)

        return wrapped_func

    @waitpid_mocks
    def test_sigchld(self, m):
        # register a child
        callback = mock.Mock()

        with self.watcher:
            self.running = True
            self.watcher.add_child_handler(42, callback, 9, 10, 14)

        self.assertFalse(callback.called)
        self.assertFalse(m.WIFEXITED.called)
        self.assertFalse(m.WIFSIGNALED.called)
        self.assertFalse(m.WEXITSTATUS.called)
        self.assertFalse(m.WTERMSIG.called)

        # child is running
        self.watcher._sig_chld()

        self.assertFalse(callback.called)
        self.assertFalse(m.WIFEXITED.called)
        self.assertFalse(m.WIFSIGNALED.called)
        self.assertFalse(m.WEXITSTATUS.called)
        self.assertFalse(m.WTERMSIG.called)

        # child terminates (returncode 12)
        self.running = False
        self.add_zombie(42, 12)
        self.watcher._sig_chld()

        self.assertTrue(m.WIFEXITED.called)
        self.assertTrue(m.WEXITSTATUS.called)
        self.assertFalse(m.WTERMSIG.called)
        callback.assert_called_once_with(42, 12, 9, 10, 14)

        m.WIFSIGNALED.reset_mock()
        m.WIFEXITED.reset_mock()
        m.WEXITSTATUS.reset_mock()
        callback.reset_mock()

        # ensure that the child is effectively reaped
        self.add_zombie(42, 13)
        with self.ignore_warnings:
            self.watcher._sig_chld()

        self.assertFalse(callback.called)
        self.assertFalse(m.WTERMSIG.called)

        m.WIFSIGNALED.reset_mock()
        m.WIFEXITED.reset_mock()
        m.WEXITSTATUS.reset_mock()

        # sigchld called again
        self.zombies.clear()
        self.watcher._sig_chld()

        self.assertFalse(callback.called)
        self.assertFalse(m.WIFEXITED.called)
        self.assertFalse(m.WIFSIGNALED.called)
        self.assertFalse(m.WEXITSTATUS.called)
        self.assertFalse(m.WTERMSIG.called)

    @waitpid_mocks
    def test_sigchld_two_children(self, m):
        callback1 = mock.Mock()
        callback2 = mock.Mock()

        # register child 1
        with self.watcher:
            self.running = True
            self.watcher.add_child_handler(43, callback1, 7, 8)

        self.assertFalse(callback1.called)
        self.assertFalse(callback2.called)
        self.assertFalse(m.WIFEXITED.called)
        self.assertFalse(m.WIFSIGNALED.called)
        self.assertFalse(m.WEXITSTATUS.called)
        self.assertFalse(m.WTERMSIG.called)

        # register child 2
        with self.watcher:
            self.watcher.add_child_handler(44, callback2, 147, 18)

        self.assertFalse(callback1.called)
        self.assertFalse(callback2.called)
        self.assertFalse(m.WIFEXITED.called)
        self.assertFalse(m.WIFSIGNALED.called)
        self.assertFalse(m.WEXITSTATUS.called)
        self.assertFalse(m.WTERMSIG.called)

        # children are running
        self.watcher._sig_chld()

        self.assertFalse(callback1.called)
        self.assertFalse(callback2.called)
        self.assertFalse(m.WIFEXITED.called)
        self.assertFalse(m.WIFSIGNALED.called)
        self.assertFalse(m.WEXITSTATUS.called)
        self.assertFalse(m.WTERMSIG.called)

        # child 1 terminates (signal 3)
        self.add_zombie(43, -3)
        self.watcher._sig_chld()

        callback1.assert_called_once_with(43, -3, 7, 8)
        self.assertFalse(callback2.called)
        self.assertTrue(m.WIFSIGNALED.called)
        self.assertFalse(m.WEXITSTATUS.called)
        self.assertTrue(m.WTERMSIG.called)

        m.WIFSIGNALED.reset_mock()
        m.WIFEXITED.reset_mock()
        m.WTERMSIG.reset_mock()
        callback1.reset_mock()

        # child 2 still running
        self.watcher._sig_chld()

        self.assertFalse(callback1.called)
        self.assertFalse(callback2.called)
        self.assertFalse(m.WIFEXITED.called)
        self.assertFalse(m.WIFSIGNALED.called)
        self.assertFalse(m.WEXITSTATUS.called)
        self.assertFalse(m.WTERMSIG.called)

        # child 2 terminates (code 108)
        self.add_zombie(44, 108)
        self.running = False
        self.watcher._sig_chld()

        callback2.assert_called_once_with(44, 108, 147, 18)
        self.assertFalse(callback1.called)
        self.assertTrue(m.WIFEXITED.called)
        self.assertTrue(m.WEXITSTATUS.called)
        self.assertFalse(m.WTERMSIG.called)

        m.WIFSIGNALED.reset_mock()
        m.WIFEXITED.reset_mock()
        m.WEXITSTATUS.reset_mock()
        callback2.reset_mock()

        # ensure that the children are effectively reaped
        self.add_zombie(43, 14)
        self.add_zombie(44, 15)
        with self.ignore_warnings:
            self.watcher._sig_chld()

        self.assertFalse(callback1.called)
        self.assertFalse(callback2.called)
        self.assertFalse(m.WTERMSIG.called)

        m.WIFSIGNALED.reset_mock()
        m.WIFEXITED.reset_mock()
        m.WEXITSTATUS.reset_mock()

        # sigchld called again
        self.zombies.clear()
        self.watcher._sig_chld()

        self.assertFalse(callback1.called)
        self.assertFalse(callback2.called)
        self.assertFalse(m.WIFEXITED.called)
        self.assertFalse(m.WIFSIGNALED.called)
        self.assertFalse(m.WEXITSTATUS.called)
        self.assertFalse(m.WTERMSIG.called)

    @waitpid_mocks
    def test_sigchld_two_children_terminating_together(self, m):
        callback1 = mock.Mock()
        callback2 = mock.Mock()

        # register child 1
        with self.watcher:
            self.running = True
            self.watcher.add_child_handler(45, callback1, 17, 8)

        self.assertFalse(callback1.called)
        self.assertFalse(callback2.called)
        self.assertFalse(m.WIFEXITED.called)
        self.assertFalse(m.WIFSIGNALED.called)
        self.assertFalse(m.WEXITSTATUS.called)
        self.assertFalse(m.WTERMSIG.called)

        # register child 2
        with self.watcher:
            self.watcher.add_child_handler(46, callback2, 1147, 18)

        self.assertFalse(callback1.called)
        self.assertFalse(callback2.called)
        self.assertFalse(m.WIFEXITED.called)
        self.assertFalse(m.WIFSIGNALED.called)
        self.assertFalse(m.WEXITSTATUS.called)
        self.assertFalse(m.WTERMSIG.called)

        # children are running
        self.watcher._sig_chld()

        self.assertFalse(callback1.called)
        self.assertFalse(callback2.called)
        self.assertFalse(m.WIFEXITED.called)
        self.assertFalse(m.WIFSIGNALED.called)
        self.assertFalse(m.WEXITSTATUS.called)
        self.assertFalse(m.WTERMSIG.called)

        # child 1 terminates (code 78)
        # child 2 terminates (signal 5)
        self.add_zombie(45, 78)
        self.add_zombie(46, -5)
        self.running = False
        self.watcher._sig_chld()

        callback1.assert_called_once_with(45, 78, 17, 8)
        callback2.assert_called_once_with(46, -5, 1147, 18)
        self.assertTrue(m.WIFSIGNALED.called)
        self.assertTrue(m.WIFEXITED.called)
        self.assertTrue(m.WEXITSTATUS.called)
        self.assertTrue(m.WTERMSIG.called)

        m.WIFSIGNALED.reset_mock()
        m.WIFEXITED.reset_mock()
        m.WTERMSIG.reset_mock()
        m.WEXITSTATUS.reset_mock()
        callback1.reset_mock()
        callback2.reset_mock()

        # ensure that the children are effectively reaped
        self.add_zombie(45, 14)
        self.add_zombie(46, 15)
        with self.ignore_warnings:
            self.watcher._sig_chld()

        self.assertFalse(callback1.called)
        self.assertFalse(callback2.called)
        self.assertFalse(m.WTERMSIG.called)

    @waitpid_mocks
    def test_sigchld_race_condition(self, m):
        # register a child
        callback = mock.Mock()

        with self.watcher:
            # child terminates before being registered
            self.add_zombie(50, 4)
            self.watcher._sig_chld()

            self.watcher.add_child_handler(50, callback, 1, 12)

        callback.assert_called_once_with(50, 4, 1, 12)
        callback.reset_mock()

        # ensure that the child is effectively reaped
        self.add_zombie(50, -1)
        with self.ignore_warnings:
            self.watcher._sig_chld()

        self.assertFalse(callback.called)

    @waitpid_mocks
    def test_sigchld_replace_handler(self, m):
        callback1 = mock.Mock()
        callback2 = mock.Mock()

        # register a child
        with self.watcher:
            self.running = True
            self.watcher.add_child_handler(51, callback1, 19)

        self.assertFalse(callback1.called)
        self.assertFalse(callback2.called)
        self.assertFalse(m.WIFEXITED.called)
        self.assertFalse(m.WIFSIGNALED.called)
        self.assertFalse(m.WEXITSTATUS.called)
        self.assertFalse(m.WTERMSIG.called)

        # register the same child again
        with self.watcher:
            self.watcher.add_child_handler(51, callback2, 21)

        self.assertFalse(callback1.called)
        self.assertFalse(callback2.called)
        self.assertFalse(m.WIFEXITED.called)
        self.assertFalse(m.WIFSIGNALED.called)
        self.assertFalse(m.WEXITSTATUS.called)
        self.assertFalse(m.WTERMSIG.called)

        # child terminates (signal 8)
        self.running = False
        self.add_zombie(51, -8)
        self.watcher._sig_chld()

        callback2.assert_called_once_with(51, -8, 21)
        self.assertFalse(callback1.called)
        self.assertTrue(m.WIFSIGNALED.called)
        self.assertFalse(m.WEXITSTATUS.called)
        self.assertTrue(m.WTERMSIG.called)

        m.WIFSIGNALED.reset_mock()
        m.WIFEXITED.reset_mock()
        m.WTERMSIG.reset_mock()
        callback2.reset_mock()

        # ensure that the child is effectively reaped
        self.add_zombie(51, 13)
        with self.ignore_warnings:
            self.watcher._sig_chld()

        self.assertFalse(callback1.called)
        self.assertFalse(callback2.called)
        self.assertFalse(m.WTERMSIG.called)

    @waitpid_mocks
    def test_sigchld_remove_handler(self, m):
        callback = mock.Mock()

        # register a child
        with self.watcher:
            self.running = True
            self.watcher.add_child_handler(52, callback, 1984)

        self.assertFalse(callback.called)
        self.assertFalse(m.WIFEXITED.called)
        self.assertFalse(m.WIFSIGNALED.called)
        self.assertFalse(m.WEXITSTATUS.called)
        self.assertFalse(m.WTERMSIG.called)

        # unregister the child
        self.watcher.remove_child_handler(52)

        self.assertFalse(callback.called)
        self.assertFalse(m.WIFEXITED.called)
        self.assertFalse(m.WIFSIGNALED.called)
        self.assertFalse(m.WEXITSTATUS.called)
        self.assertFalse(m.WTERMSIG.called)

        # child terminates (code 99)
        self.running = False
        self.add_zombie(52, 99)
        with self.ignore_warnings:
            self.watcher._sig_chld()

        self.assertFalse(callback.called)

    @waitpid_mocks
    def test_sigchld_unknown_status(self, m):
        callback = mock.Mock()

        # register a child
        with self.watcher:
            self.running = True
            self.watcher.add_child_handler(53, callback, -19)

        self.assertFalse(callback.called)
        self.assertFalse(m.WIFEXITED.called)
        self.assertFalse(m.WIFSIGNALED.called)
        self.assertFalse(m.WEXITSTATUS.called)
        self.assertFalse(m.WTERMSIG.called)

        # terminate with unknown status
        self.zombies[53] = 1178
        self.running = False
        self.watcher._sig_chld()

        callback.assert_called_once_with(53, 1178, -19)
        self.assertTrue(m.WIFEXITED.called)
        self.assertTrue(m.WIFSIGNALED.called)
        self.assertFalse(m.WEXITSTATUS.called)
        self.assertFalse(m.WTERMSIG.called)

        callback.reset_mock()
        m.WIFEXITED.reset_mock()
        m.WIFSIGNALED.reset_mock()

        # ensure that the child is effectively reaped
        self.add_zombie(53, 101)
        with self.ignore_warnings:
            self.watcher._sig_chld()

        self.assertFalse(callback.called)

    @waitpid_mocks
    def test_remove_child_handler(self, m):
        callback1 = mock.Mock()
        callback2 = mock.Mock()
        callback3 = mock.Mock()

        # register children
        with self.watcher:
            self.running = True
            self.watcher.add_child_handler(54, callback1, 1)
            self.watcher.add_child_handler(55, callback2, 2)
            self.watcher.add_child_handler(56, callback3, 3)

        # remove child handler 1
        self.assertTrue(self.watcher.remove_child_handler(54))

        # remove child handler 2 multiple times
        self.assertTrue(self.watcher.remove_child_handler(55))
        self.assertFalse(self.watcher.remove_child_handler(55))
        self.assertFalse(self.watcher.remove_child_handler(55))

        # all children terminate
        self.add_zombie(54, 0)
        self.add_zombie(55, 1)
        self.add_zombie(56, 2)
        self.running = False
        with self.ignore_warnings:
            self.watcher._sig_chld()

        self.assertFalse(callback1.called)
        self.assertFalse(callback2.called)
        callback3.assert_called_once_with(56, 2, 3)

    @waitpid_mocks
    def test_sigchld_unhandled_exception(self, m):
        callback = mock.Mock()

        # register a child
        with self.watcher:
            self.running = True
            self.watcher.add_child_handler(57, callback)

        # raise an exception
        m.waitpid.side_effect = ValueError

        with mock.patch.object(log.logger,
                               'error') as m_error:

            self.assertEqual(self.watcher._sig_chld(), None)
            self.assertTrue(m_error.called)

    @waitpid_mocks
    def test_sigchld_child_reaped_elsewhere(self, m):
        # register a child
        callback = mock.Mock()

        with self.watcher:
            self.running = True
            self.watcher.add_child_handler(58, callback)

        self.assertFalse(callback.called)
        self.assertFalse(m.WIFEXITED.called)
        self.assertFalse(m.WIFSIGNALED.called)
        self.assertFalse(m.WEXITSTATUS.called)
        self.assertFalse(m.WTERMSIG.called)

        # child terminates
        self.running = False
        self.add_zombie(58, 4)

        # waitpid is called elsewhere
        os.waitpid(58, os.WNOHANG)

        m.waitpid.reset_mock()

        # sigchld
        with self.ignore_warnings:
            self.watcher._sig_chld()

        if isinstance(self.watcher, asyncio.FastChildWatcher):
            # here the FastChildWatche enters a deadlock
            # (there is no way to prevent it)
            self.assertFalse(callback.called)
        else:
            callback.assert_called_once_with(58, 255)

    @waitpid_mocks
    def test_sigchld_unknown_pid_during_registration(self, m):
        # register two children
        callback1 = mock.Mock()
        callback2 = mock.Mock()

        with self.ignore_warnings:
            with self.watcher:
                self.running = True
                # child 1 terminates
                self.add_zombie(591, 7)
                # an unknown child terminates
                self.add_zombie(593, 17)

                self.watcher._sig_chld()

                self.watcher.add_child_handler(591, callback1)
                self.watcher.add_child_handler(592, callback2)

        callback1.assert_called_once_with(591, 7)
        self.assertFalse(callback2.called)

    @waitpid_mocks
    def test_set_loop(self, m):
        # register a child
        callback = mock.Mock()

        with self.watcher:
            self.running = True
            self.watcher.add_child_handler(60, callback)

        # attach a new loop
        old_loop = self.loop
        self.loop = self.new_test_loop()
        patch = mock.patch.object

        with patch(old_loop, "remove_signal_handler") as m_old_remove:
             with patch(self.loop, "add_signal_handler") as m_new_add:

                self.watcher.attach_loop(self.loop)

                m_old_remove.assert_called_once_with(
                    signal.SIGCHLD)
                m_new_add.assert_called_once_with(
                    signal.SIGCHLD, self.watcher._sig_chld)

        # child terminates
        self.running = False
        self.add_zombie(60, 9)
        self.watcher._sig_chld()

        callback.assert_called_once_with(60, 9)

    @waitpid_mocks
    def test_set_loop_race_condition(self, m):
        # register 3 children
        callback1 = mock.Mock()
        callback2 = mock.Mock()
        callback3 = mock.Mock()

        with self.watcher:
            self.running = True
            self.watcher.add_child_handler(61, callback1)
            self.watcher.add_child_handler(62, callback2)
            self.watcher.add_child_handler(622, callback3)

        # detach the loop
        old_loop = self.loop
        self.loop = None

        with mock.patch.object(
                old_loop, "remove_signal_handler") as m_remove_signal_handler:

            self.watcher.attach_loop(None)

            m_remove_signal_handler.assert_called_once_with(
                signal.SIGCHLD)

        # child 1 & 2 terminate
        self.add_zombie(61, 11)
        self.add_zombie(62, -5)

        # SIGCHLD was not caught
        self.assertFalse(callback1.called)
        self.assertFalse(callback2.called)
        self.assertFalse(callback3.called)

        # attach a new loop
        self.loop = self.new_test_loop()

        with mock.patch.object(
                self.loop, "add_signal_handler") as m_add_signal_handler:

            self.watcher.attach_loop(self.loop)

            m_add_signal_handler.assert_called_once_with(
                signal.SIGCHLD, self.watcher._sig_chld)
            callback1.assert_called_once_with(61, 11)  # race condition!
            callback2.assert_called_once_with(62, -5)  # race condition!
            self.assertFalse(callback3.called)

        callback1.reset_mock()
        callback2.reset_mock()

        # child 3 terminates
        self.running = False
        self.add_zombie(622, 19)
        self.watcher._sig_chld()

        self.assertFalse(callback1.called)
        self.assertFalse(callback2.called)
        callback3.assert_called_once_with(622, 19)

    @waitpid_mocks
    def test_close(self, m):
        # register two children
        callback1 = mock.Mock()

        with self.watcher:
            self.running = True
            # child 1 terminates
            self.add_zombie(63, 9)
            # other child terminates
            self.add_zombie(65, 18)
            self.watcher._sig_chld()

            self.watcher.add_child_handler(63, callback1)
            self.watcher.add_child_handler(64, callback1)

            self.assertEqual(len(self.watcher._callbacks), 1)
            if isinstance(self.watcher, asyncio.FastChildWatcher):
                self.assertEqual(len(self.watcher._zombies), 1)

            with mock.patch.object(
                    self.loop,
                    "remove_signal_handler") as m_remove_signal_handler:

                self.watcher.close()

                m_remove_signal_handler.assert_called_once_with(
                    signal.SIGCHLD)
                self.assertFalse(self.watcher._callbacks)
                if isinstance(self.watcher, asyncio.FastChildWatcher):
                    self.assertFalse(self.watcher._zombies)


class SafeChildWatcherTests (ChildWatcherTestsMixin, test_utils.TestCase):
    def create_watcher(self):
        return asyncio.SafeChildWatcher()


class FastChildWatcherTests (ChildWatcherTestsMixin, test_utils.TestCase):
    def create_watcher(self):
        return asyncio.FastChildWatcher()


class PolicyTests(test_utils.TestCase):

    def create_policy(self):
        return asyncio.DefaultEventLoopPolicy()

    def test_get_child_watcher(self):
        policy = self.create_policy()
        self.assertIsNone(policy._watcher)

        watcher = policy.get_child_watcher()
        self.assertIsInstance(watcher, asyncio.SafeChildWatcher)

        self.assertIs(policy._watcher, watcher)

        self.assertIs(watcher, policy.get_child_watcher())
        self.assertIsNone(watcher._loop)

    def test_get_child_watcher_after_set(self):
        policy = self.create_policy()
        watcher = asyncio.FastChildWatcher()

        policy.set_child_watcher(watcher)
        self.assertIs(policy._watcher, watcher)
        self.assertIs(watcher, policy.get_child_watcher())

    def test_get_child_watcher_with_mainloop_existing(self):
        policy = self.create_policy()
        loop = policy.get_event_loop()

        self.assertIsNone(policy._watcher)
        watcher = policy.get_child_watcher()

        self.assertIsInstance(watcher, asyncio.SafeChildWatcher)
        self.assertIs(watcher._loop, loop)

        loop.close()

    def test_get_child_watcher_thread(self):

        def f():
            policy.set_event_loop(policy.new_event_loop())

            self.assertIsInstance(policy.get_event_loop(),
                                  asyncio.AbstractEventLoop)
            watcher = policy.get_child_watcher()

            self.assertIsInstance(watcher, asyncio.SafeChildWatcher)
            self.assertIsNone(watcher._loop)

            policy.get_event_loop().close()

        policy = self.create_policy()

        th = threading.Thread(target=f)
        th.start()
        th.join()

    def test_child_watcher_replace_mainloop_existing(self):
        policy = self.create_policy()
        loop = policy.get_event_loop()

        watcher = policy.get_child_watcher()

        self.assertIs(watcher._loop, loop)

        new_loop = policy.new_event_loop()
        policy.set_event_loop(new_loop)

        self.assertIs(watcher._loop, new_loop)

        policy.set_event_loop(None)

        self.assertIs(watcher._loop, None)

        loop.close()
        new_loop.close()


if __name__ == '__main__':
    unittest.main()<|MERGE_RESOLUTION|>--- conflicted
+++ resolved
@@ -65,23 +65,19 @@
             self.loop.add_signal_handler,
             signal.SIGINT, lambda: True)
 
-<<<<<<< HEAD
     @mock.patch('trollius.unix_events.signal')
-=======
-    @mock.patch('asyncio.unix_events.signal')
     def test_add_signal_handler_coroutine_error(self, m_signal):
 
         @asyncio.coroutine
         def simple_coroutine():
-            yield from []
+            yield None
 
         self.assertRaises(
             TypeError,
             self.loop.add_signal_handler,
             signal.SIGINT, simple_coroutine)
 
-    @mock.patch('asyncio.unix_events.signal')
->>>>>>> f8f77ef6
+    @mock.patch('trollius.unix_events.signal')
     def test_add_signal_handler(self, m_signal):
         m_signal.NSIG = signal.NSIG
 
