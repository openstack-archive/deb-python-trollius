--- conflicted
+++ resolved
@@ -1,6 +1,7 @@
 """Tests for unix_events.py."""
 
 import collections
+import contextlib
 import gc
 import errno
 import io
@@ -26,16 +27,11 @@
 from asyncio.test_utils import mock
 
 
-<<<<<<< HEAD
+MOCK_ANY = mock.ANY
+
+
 @test_utils.skipUnless(signal, 'Signals are not supported')
-class SelectorEventLoopTests(test_utils.TestCase):
-=======
-MOCK_ANY = unittest.mock.ANY
-
-
-@unittest.skipUnless(signal, 'Signals are not supported')
 class SelectorEventLoopSignalTests(unittest.TestCase):
->>>>>>> 420d15b7
 
     def setUp(self):
         self.loop = asyncio.SelectorEventLoop()
@@ -54,12 +50,8 @@
         self.loop._handle_signal(signal.NSIG + 1, ())
 
     def test_handle_signal_cancelled_handler(self):
-<<<<<<< HEAD
-        h = asyncio.Handle(mock.Mock(), ())
-=======
-        h = asyncio.Handle(unittest.mock.Mock(), (),
-                           loop=unittest.mock.Mock())
->>>>>>> 420d15b7
+        h = asyncio.Handle(mock.Mock(), (),
+                           loop=mock.Mock())
         h.cancel()
         self.loop._signal_handlers[signal.NSIG + 1] = h
         self.loop.remove_signal_handler = mock.Mock()
@@ -104,13 +96,8 @@
             self.loop.add_signal_handler,
             signal.SIGINT, lambda: True)
 
-<<<<<<< HEAD
     @mock.patch('asyncio.unix_events.signal')
-    @mock.patch('asyncio.unix_events.logger')
-=======
-    @unittest.mock.patch('asyncio.unix_events.signal')
-    @unittest.mock.patch('asyncio.base_events.logger')
->>>>>>> 420d15b7
+    @mock.patch('asyncio.base_events.logger')
     def test_add_signal_handler_install_error2(self, m_logging, m_signal):
         m_signal.NSIG = signal.NSIG
 
@@ -126,13 +113,8 @@
         self.assertFalse(m_logging.info.called)
         self.assertEqual(1, m_signal.set_wakeup_fd.call_count)
 
-<<<<<<< HEAD
     @mock.patch('asyncio.unix_events.signal')
-    @mock.patch('asyncio.unix_events.logger')
-=======
-    @unittest.mock.patch('asyncio.unix_events.signal')
-    @unittest.mock.patch('asyncio.base_events.logger')
->>>>>>> 420d15b7
+    @mock.patch('asyncio.base_events.logger')
     def test_add_signal_handler_install_error3(self, m_logging, m_signal):
         class Err(OSError):
             errno = errno.EINVAL
@@ -176,13 +158,8 @@
             (signal.SIGINT, m_signal.default_int_handler),
             m_signal.signal.call_args[0])
 
-<<<<<<< HEAD
     @mock.patch('asyncio.unix_events.signal')
-    @mock.patch('asyncio.unix_events.logger')
-=======
-    @unittest.mock.patch('asyncio.unix_events.signal')
-    @unittest.mock.patch('asyncio.base_events.logger')
->>>>>>> 420d15b7
+    @mock.patch('asyncio.base_events.logger')
     def test_remove_signal_handler_cleanup_error(self, m_logging, m_signal):
         m_signal.NSIG = signal.NSIG
         self.loop.add_signal_handler(signal.SIGHUP, lambda: True)
@@ -231,12 +208,9 @@
         m_signal.set_wakeup_fd.assert_called_once_with(-1)
 
 
-<<<<<<< HEAD
-class UnixReadPipeTransportTests(test_utils.TestCase):
-=======
 @unittest.skipUnless(hasattr(socket, 'AF_UNIX'),
                      'UNIX Sockets are not supported')
-class SelectorEventLoopUnixSocketTests(unittest.TestCase):
+class SelectorEventLoopUnixSocketTests(test_utils.TestCase):
 
     def setUp(self):
         self.loop = asyncio.SelectorEventLoop()
@@ -249,7 +223,7 @@
         with test_utils.unix_socket_path() as path:
             sock = socket.socket(socket.AF_UNIX)
             sock.bind(path)
-            with sock:
+            with contextlib.closing(sock):
                 coro = self.loop.create_unix_server(lambda: None, path)
                 with self.assertRaisesRegex(OSError,
                                             'Address.*is already in use'):
@@ -277,7 +251,7 @@
 
     def test_create_unix_server_path_inetsock(self):
         sock = socket.socket()
-        with sock:
+        with contextlib.closing(sock):
             coro = self.loop.create_unix_server(lambda: None, path=None,
                                                 sock=sock)
             with self.assertRaisesRegex(ValueError,
@@ -314,8 +288,7 @@
             self.loop.run_until_complete(coro)
 
 
-class UnixReadPipeTransportTests(unittest.TestCase):
->>>>>>> 420d15b7
+class UnixReadPipeTransportTests(test_utils.TestCase):
 
     def setUp(self):
         self.loop = test_utils.TestLoop()
@@ -382,13 +355,8 @@
         test_utils.run_briefly(self.loop)
         self.assertFalse(self.protocol.data_received.called)
 
-<<<<<<< HEAD
-    @mock.patch('asyncio.log.logger.exception')
+    @mock.patch('asyncio.log.logger.error')
     @mock.patch('os.read')
-=======
-    @unittest.mock.patch('asyncio.log.logger.error')
-    @unittest.mock.patch('os.read')
->>>>>>> 420d15b7
     def test__read_ready_error(self, m_read, m_logexc):
         tr = unix_events._UnixReadPipeTransport(
             self.loop, self.pipe, self.protocol)
@@ -467,13 +435,8 @@
         self.assertEqual(2, sys.getrefcount(self.protocol))
                          #pprint.pformat(gc.get_referrers(self.protocol)))
         self.assertIsNone(tr._loop)
-<<<<<<< HEAD
-        self.assertEqual(2, sys.getrefcount(self.loop))
+        self.assertEqual(4, sys.getrefcount(self.loop))
                          #pprint.pformat(gc.get_referrers(self.loop)))
-=======
-        self.assertEqual(4, sys.getrefcount(self.loop),
-                         pprint.pformat(gc.get_referrers(self.loop)))
->>>>>>> 420d15b7
 
     def test__call_connection_lost_with_err(self):
         tr = unix_events._UnixReadPipeTransport(
@@ -485,20 +448,12 @@
         self.pipe.close.assert_called_with()
 
         self.assertIsNone(tr._protocol)
-<<<<<<< HEAD
+
         self.assertEqual(2, sys.getrefcount(self.protocol))
                          #pprint.pformat(gc.get_referrers(self.protocol)))
         self.assertIsNone(tr._loop)
-        self.assertEqual(2, sys.getrefcount(self.loop))
+        self.assertEqual(4, sys.getrefcount(self.loop))
                          #pprint.pformat(gc.get_referrers(self.loop)))
-=======
-
-        self.assertEqual(2, sys.getrefcount(self.protocol),
-                         pprint.pformat(gc.get_referrers(self.protocol)))
-        self.assertIsNone(tr._loop)
-        self.assertEqual(4, sys.getrefcount(self.loop),
-                         pprint.pformat(gc.get_referrers(self.loop)))
->>>>>>> 420d15b7
 
 
 class UnixWritePipeTransportTests(test_utils.TestCase):
@@ -695,13 +650,8 @@
         self.loop.assert_writer(5, tr._write_ready)
         self.assertEqual([b'data'], tr._buffer)
 
-<<<<<<< HEAD
-    @mock.patch('asyncio.log.logger.exception')
+    @mock.patch('asyncio.log.logger.error')
     @mock.patch('os.write')
-=======
-    @unittest.mock.patch('asyncio.log.logger.error')
-    @unittest.mock.patch('os.write')
->>>>>>> 420d15b7
     def test__write_ready_err(self, m_write, m_logexc):
         tr = unix_events._UnixWritePipeTransport(
             self.loop, self.pipe, self.protocol)
@@ -771,13 +721,8 @@
         self.assertEqual(2, sys.getrefcount(self.protocol))
                          #pprint.pformat(gc.get_referrers(self.protocol)))
         self.assertIsNone(tr._loop)
-<<<<<<< HEAD
-        self.assertEqual(2, sys.getrefcount(self.loop))
+        self.assertEqual(4, sys.getrefcount(self.loop))
                          #pprint.pformat(gc.get_referrers(self.loop)))
-=======
-        self.assertEqual(4, sys.getrefcount(self.loop),
-                         pprint.pformat(gc.get_referrers(self.loop)))
->>>>>>> 420d15b7
 
     def test__call_connection_lost_with_err(self):
         tr = unix_events._UnixWritePipeTransport(
@@ -792,13 +737,8 @@
         self.assertEqual(2, sys.getrefcount(self.protocol))
                          #pprint.pformat(gc.get_referrers(self.protocol)))
         self.assertIsNone(tr._loop)
-<<<<<<< HEAD
-        self.assertEqual(2, sys.getrefcount(self.loop))
+        self.assertEqual(4, sys.getrefcount(self.loop))
                          #pprint.pformat(gc.get_referrers(self.loop)))
-=======
-        self.assertEqual(4, sys.getrefcount(self.loop),
-                         pprint.pformat(gc.get_referrers(self.loop)))
->>>>>>> 420d15b7
 
     def test_close(self):
         tr = unix_events._UnixWritePipeTransport(
@@ -1371,12 +1311,8 @@
         # raise an exception
         m.waitpid.side_effect = ValueError
 
-<<<<<<< HEAD
-        with mock.patch.object(log.logger, "exception") as m_exception:
-=======
-        with unittest.mock.patch.object(log.logger,
-                                        'error') as m_error:
->>>>>>> 420d15b7
+        with mock.patch.object(log.logger,
+                               'error') as m_error:
 
             self.assertEqual(self.watcher._sig_chld(), None)
             self.assertTrue(m_error.called)
