"""Tests for unix_events.py."""

import collections
import contextlib
#import gc
import errno
import io
import os
#import pprint
import signal
import socket
import stat
import sys
import tempfile
import threading
import unittest

if sys.platform == 'win32':
    raise unittest.SkipTest('UNIX only')


import trollius as asyncio
from trollius import log
from trollius import test_utils
from trollius import unix_events
from trollius.py33_exceptions import BlockingIOError, ChildProcessError
from trollius.test_utils import mock


MOCK_ANY = mock.ANY


@test_utils.skipUnless(signal, 'Signals are not supported')
class SelectorEventLoopSignalTests(test_utils.TestCase):

    def setUp(self):
        self.loop = asyncio.SelectorEventLoop()
        self.set_event_loop(self.loop)

    def test_check_signal(self):
        self.assertRaises(
            TypeError, self.loop._check_signal, '1')
        self.assertRaises(
            ValueError, self.loop._check_signal, signal.NSIG + 1)

    def test_handle_signal_no_handler(self):
        self.loop._handle_signal(signal.NSIG + 1)

    def test_handle_signal_cancelled_handler(self):
        h = asyncio.Handle(mock.Mock(), (),
                           loop=mock.Mock())
        h.cancel()
        self.loop._signal_handlers[signal.NSIG + 1] = h
        self.loop.remove_signal_handler = mock.Mock()
        self.loop._handle_signal(signal.NSIG + 1)
        self.loop.remove_signal_handler.assert_called_with(signal.NSIG + 1)

    @mock.patch('trollius.unix_events.signal')
    def test_add_signal_handler_setup_error(self, m_signal):
        m_signal.NSIG = signal.NSIG
        m_signal.set_wakeup_fd.side_effect = ValueError

        self.assertRaises(
            RuntimeError,
            self.loop.add_signal_handler,
            signal.SIGINT, lambda: True)

    @mock.patch('trollius.unix_events.signal')
    def test_add_signal_handler(self, m_signal):
        m_signal.NSIG = signal.NSIG

        cb = lambda: True
        self.loop.add_signal_handler(signal.SIGHUP, cb)
        h = self.loop._signal_handlers.get(signal.SIGHUP)
        self.assertIsInstance(h, asyncio.Handle)
        self.assertEqual(h._callback, cb)

    @mock.patch('trollius.unix_events.signal')
    def test_add_signal_handler_install_error(self, m_signal):
        m_signal.NSIG = signal.NSIG

        def set_wakeup_fd(fd):
            if fd == -1:
                raise ValueError()
        m_signal.set_wakeup_fd = set_wakeup_fd

        class Err(OSError):
            errno = errno.EFAULT
        m_signal.signal.side_effect = Err

        self.assertRaises(
            Err,
            self.loop.add_signal_handler,
            signal.SIGINT, lambda: True)

    @mock.patch('trollius.unix_events.signal')
    @mock.patch('trollius.base_events.logger')
    def test_add_signal_handler_install_error2(self, m_logging, m_signal):
        m_signal.NSIG = signal.NSIG

        class Err(OSError):
            errno = errno.EINVAL
        m_signal.signal.side_effect = Err

        self.loop._signal_handlers[signal.SIGHUP] = lambda: True
        self.assertRaises(
            RuntimeError,
            self.loop.add_signal_handler,
            signal.SIGINT, lambda: True)
        self.assertFalse(m_logging.info.called)
        self.assertEqual(1, m_signal.set_wakeup_fd.call_count)

    @mock.patch('trollius.unix_events.signal')
    @mock.patch('trollius.base_events.logger')
    def test_add_signal_handler_install_error3(self, m_logging, m_signal):
        class Err(OSError):
            errno = errno.EINVAL
        m_signal.signal.side_effect = Err
        m_signal.NSIG = signal.NSIG

        self.assertRaises(
            RuntimeError,
            self.loop.add_signal_handler,
            signal.SIGINT, lambda: True)
        self.assertFalse(m_logging.info.called)
        self.assertEqual(2, m_signal.set_wakeup_fd.call_count)

    @mock.patch('trollius.unix_events.signal')
    def test_remove_signal_handler(self, m_signal):
        m_signal.NSIG = signal.NSIG

        self.loop.add_signal_handler(signal.SIGHUP, lambda: True)

        self.assertTrue(
            self.loop.remove_signal_handler(signal.SIGHUP))
        self.assertTrue(m_signal.set_wakeup_fd.called)
        self.assertTrue(m_signal.signal.called)
        self.assertEqual(
            (signal.SIGHUP, m_signal.SIG_DFL), m_signal.signal.call_args[0])

    @mock.patch('trollius.unix_events.signal')
    def test_remove_signal_handler_2(self, m_signal):
        m_signal.NSIG = signal.NSIG
        m_signal.SIGINT = signal.SIGINT

        self.loop.add_signal_handler(signal.SIGINT, lambda: True)
        self.loop._signal_handlers[signal.SIGHUP] = object()
        m_signal.set_wakeup_fd.reset_mock()

        self.assertTrue(
            self.loop.remove_signal_handler(signal.SIGINT))
        self.assertFalse(m_signal.set_wakeup_fd.called)
        self.assertTrue(m_signal.signal.called)
        self.assertEqual(
            (signal.SIGINT, m_signal.default_int_handler),
            m_signal.signal.call_args[0])

    @mock.patch('trollius.unix_events.signal')
    @mock.patch('trollius.base_events.logger')
    def test_remove_signal_handler_cleanup_error(self, m_logging, m_signal):
        m_signal.NSIG = signal.NSIG
        self.loop.add_signal_handler(signal.SIGHUP, lambda: True)

        m_signal.set_wakeup_fd.side_effect = ValueError

        self.loop.remove_signal_handler(signal.SIGHUP)
        self.assertTrue(m_logging.info)

    @mock.patch('trollius.unix_events.signal')
    def test_remove_signal_handler_error(self, m_signal):
        m_signal.NSIG = signal.NSIG
        self.loop.add_signal_handler(signal.SIGHUP, lambda: True)

        m_signal.signal.side_effect = OSError

        self.assertRaises(
            OSError, self.loop.remove_signal_handler, signal.SIGHUP)

    @mock.patch('trollius.unix_events.signal')
    def test_remove_signal_handler_error2(self, m_signal):
        m_signal.NSIG = signal.NSIG
        self.loop.add_signal_handler(signal.SIGHUP, lambda: True)

        class Err(OSError):
            errno = errno.EINVAL
        m_signal.signal.side_effect = Err

        self.assertRaises(
            RuntimeError, self.loop.remove_signal_handler, signal.SIGHUP)

    @mock.patch('trollius.unix_events.signal')
    def test_close(self, m_signal):
        m_signal.NSIG = signal.NSIG

        self.loop.add_signal_handler(signal.SIGHUP, lambda: True)
        self.loop.add_signal_handler(signal.SIGCHLD, lambda: True)

        self.assertEqual(len(self.loop._signal_handlers), 2)

        m_signal.set_wakeup_fd.reset_mock()

        self.loop.close()

        self.assertEqual(len(self.loop._signal_handlers), 0)
        m_signal.set_wakeup_fd.assert_called_once_with(-1)


@test_utils.skipUnless(hasattr(socket, 'AF_UNIX'),
                       'UNIX Sockets are not supported')
class SelectorEventLoopUnixSocketTests(test_utils.TestCase):

    def setUp(self):
        self.loop = asyncio.SelectorEventLoop()
        self.set_event_loop(self.loop)

    def test_create_unix_server_existing_path_sock(self):
        with test_utils.unix_socket_path() as path:
            sock = socket.socket(socket.AF_UNIX)
            sock.bind(path)
            with contextlib.closing(sock):
                coro = self.loop.create_unix_server(lambda: None, path)
                with self.assertRaisesRegex(OSError,
                                            'Address.*is already in use'):
                    self.loop.run_until_complete(coro)

    def test_create_unix_server_existing_path_nonsock(self):
        with tempfile.NamedTemporaryFile() as file:
            coro = self.loop.create_unix_server(lambda: None, file.name)
            with self.assertRaisesRegex(OSError,
                                        'Address.*is already in use'):
                self.loop.run_until_complete(coro)

    def test_create_unix_server_ssl_bool(self):
        coro = self.loop.create_unix_server(lambda: None, path='spam',
                                            ssl=True)
        with self.assertRaisesRegex(TypeError,
                                    'ssl argument must be an SSLContext'):
            self.loop.run_until_complete(coro)

    def test_create_unix_server_nopath_nosock(self):
        coro = self.loop.create_unix_server(lambda: None, path=None)
        with self.assertRaisesRegex(ValueError,
                                    'path was not specified, and no sock'):
            self.loop.run_until_complete(coro)

    def test_create_unix_server_path_inetsock(self):
        sock = socket.socket()
        with contextlib.closing(sock):
            coro = self.loop.create_unix_server(lambda: None, path=None,
                                                sock=sock)
            with self.assertRaisesRegex(ValueError,
                                        'A UNIX Domain Socket was expected'):
                self.loop.run_until_complete(coro)

    @mock.patch('trollius.unix_events.socket')
    def test_create_unix_server_bind_error(self, m_socket):
        # Ensure that the socket is closed on any bind error
        sock = mock.Mock()
        m_socket.socket.return_value = sock
        m_socket.error = socket.error

        sock.bind.side_effect = OSError
        coro = self.loop.create_unix_server(lambda: None, path="/test")
        with self.assertRaises(OSError):
            self.loop.run_until_complete(coro)
        self.assertTrue(sock.close.called)

        sock.bind.side_effect = MemoryError
        coro = self.loop.create_unix_server(lambda: None, path="/test")
        with self.assertRaises(MemoryError):
            self.loop.run_until_complete(coro)
        self.assertTrue(sock.close.called)

    def test_create_unix_connection_path_sock(self):
        coro = self.loop.create_unix_connection(
            lambda: None, '/dev/null', sock=object())
        with self.assertRaisesRegex(ValueError, 'path and sock can not be'):
            self.loop.run_until_complete(coro)

    def test_create_unix_connection_nopath_nosock(self):
        coro = self.loop.create_unix_connection(
            lambda: None, None)
        with self.assertRaisesRegex(ValueError,
                                    'no path and sock were specified'):
            self.loop.run_until_complete(coro)

    def test_create_unix_connection_nossl_serverhost(self):
        coro = self.loop.create_unix_connection(
            lambda: None, '/dev/null', server_hostname='spam')
        with self.assertRaisesRegex(ValueError,
                                    'server_hostname is only meaningful'):
            self.loop.run_until_complete(coro)

    def test_create_unix_connection_ssl_noserverhost(self):
        coro = self.loop.create_unix_connection(
            lambda: None, '/dev/null', ssl=True)

        with self.assertRaisesRegex(
            ValueError, 'you have to pass server_hostname when using ssl'):

            self.loop.run_until_complete(coro)


class UnixReadPipeTransportTests(test_utils.TestCase):

    def setUp(self):
        self.loop = self.new_test_loop()
        self.protocol = test_utils.make_test_protocol(asyncio.Protocol)
        self.pipe = mock.Mock(spec_set=io.RawIOBase)
        self.pipe.fileno.return_value = 5

        fcntl_patcher = mock.patch('fcntl.fcntl')
        fcntl_patcher.start()
        self.addCleanup(fcntl_patcher.stop)

        fstat_patcher = mock.patch('os.fstat')
        m_fstat = fstat_patcher.start()
        st = mock.Mock()
        st.st_mode = stat.S_IFIFO
        m_fstat.return_value = st
        self.addCleanup(fstat_patcher.stop)

    def test_ctor(self):
        tr = unix_events._UnixReadPipeTransport(
            self.loop, self.pipe, self.protocol)
        self.loop.assert_reader(5, tr._read_ready)
        test_utils.run_briefly(self.loop)
        self.protocol.connection_made.assert_called_with(tr)

    def test_ctor_with_waiter(self):
        fut = asyncio.Future(loop=self.loop)
        unix_events._UnixReadPipeTransport(
            self.loop, self.pipe, self.protocol, fut)
        test_utils.run_briefly(self.loop)
        self.assertIsNone(fut.result())

    @mock.patch('os.read')
    def test__read_ready(self, m_read):
        tr = unix_events._UnixReadPipeTransport(
            self.loop, self.pipe, self.protocol)
        m_read.return_value = b'data'
        tr._read_ready()

        m_read.assert_called_with(5, tr.max_size)
        self.protocol.data_received.assert_called_with(b'data')

    @mock.patch('os.read')
    def test__read_ready_eof(self, m_read):
        tr = unix_events._UnixReadPipeTransport(
            self.loop, self.pipe, self.protocol)
        m_read.return_value = b''
        tr._read_ready()

        m_read.assert_called_with(5, tr.max_size)
        self.assertFalse(self.loop.readers)
        test_utils.run_briefly(self.loop)
        self.protocol.eof_received.assert_called_with()
        self.protocol.connection_lost.assert_called_with(None)

    @mock.patch('os.read')
    def test__read_ready_blocked(self, m_read):
        tr = unix_events._UnixReadPipeTransport(
            self.loop, self.pipe, self.protocol)
        m_read.side_effect = BlockingIOError
        tr._read_ready()

        m_read.assert_called_with(5, tr.max_size)
        test_utils.run_briefly(self.loop)
        self.assertFalse(self.protocol.data_received.called)

    @mock.patch('trollius.log.logger.error')
    @mock.patch('os.read')
    def test__read_ready_error(self, m_read, m_logexc):
        tr = unix_events._UnixReadPipeTransport(
            self.loop, self.pipe, self.protocol)
        err = OSError()
        m_read.side_effect = err
        tr._close = mock.Mock()
        tr._read_ready()

        m_read.assert_called_with(5, tr.max_size)
        tr._close.assert_called_with(err)
        m_logexc.assert_called_with(
            test_utils.MockPattern(
                'Fatal read error on pipe transport'
                '\nprotocol:.*\ntransport:.*'),
            exc_info=(OSError, MOCK_ANY, MOCK_ANY))

    @mock.patch('os.read')
    def test_pause_reading(self, m_read):
        tr = unix_events._UnixReadPipeTransport(
            self.loop, self.pipe, self.protocol)

        m = mock.Mock()
        self.loop.add_reader(5, m)
        tr.pause_reading()
        self.assertFalse(self.loop.readers)

    @mock.patch('os.read')
    def test_resume_reading(self, m_read):
        tr = unix_events._UnixReadPipeTransport(
            self.loop, self.pipe, self.protocol)

        tr.resume_reading()
        self.loop.assert_reader(5, tr._read_ready)

    @mock.patch('os.read')
    def test_close(self, m_read):
        tr = unix_events._UnixReadPipeTransport(
            self.loop, self.pipe, self.protocol)

        tr._close = mock.Mock()
        tr.close()
        tr._close.assert_called_with(None)

    @mock.patch('os.read')
    def test_close_already_closing(self, m_read):
        tr = unix_events._UnixReadPipeTransport(
            self.loop, self.pipe, self.protocol)

        tr._closing = True
        tr._close = mock.Mock()
        tr.close()
        self.assertFalse(tr._close.called)

    @mock.patch('os.read')
    def test__close(self, m_read):
        tr = unix_events._UnixReadPipeTransport(
            self.loop, self.pipe, self.protocol)

        err = object()
        tr._close(err)
        self.assertTrue(tr._closing)
        self.assertFalse(self.loop.readers)
        test_utils.run_briefly(self.loop)
        self.protocol.connection_lost.assert_called_with(err)

    def test__call_connection_lost(self):
        tr = unix_events._UnixReadPipeTransport(
            self.loop, self.pipe, self.protocol)
        self.assertIsNotNone(tr._protocol)
        self.assertIsNotNone(tr._loop)

        err = None
        tr._call_connection_lost(err)
        self.protocol.connection_lost.assert_called_with(err)
        self.pipe.close.assert_called_with()

        self.assertIsNone(tr._protocol)
<<<<<<< HEAD
        self.assertEqual(2, sys.getrefcount(self.protocol))
                         #pprint.pformat(gc.get_referrers(self.protocol)))
=======
>>>>>>> a53e8539
        self.assertIsNone(tr._loop)

    def test__call_connection_lost_with_err(self):
        tr = unix_events._UnixReadPipeTransport(
            self.loop, self.pipe, self.protocol)
        self.assertIsNotNone(tr._protocol)
        self.assertIsNotNone(tr._loop)

        err = OSError()
        tr._call_connection_lost(err)
        self.protocol.connection_lost.assert_called_with(err)
        self.pipe.close.assert_called_with()

        self.assertIsNone(tr._protocol)
<<<<<<< HEAD

        self.assertEqual(2, sys.getrefcount(self.protocol))
                         #pprint.pformat(gc.get_referrers(self.protocol)))
=======
>>>>>>> a53e8539
        self.assertIsNone(tr._loop)


class UnixWritePipeTransportTests(test_utils.TestCase):

    def setUp(self):
        self.loop = self.new_test_loop()
        self.protocol = test_utils.make_test_protocol(asyncio.BaseProtocol)
        self.pipe = mock.Mock(spec_set=io.RawIOBase)
        self.pipe.fileno.return_value = 5

        fcntl_patcher = mock.patch('fcntl.fcntl')
        fcntl_patcher.start()
        self.addCleanup(fcntl_patcher.stop)

        fstat_patcher = mock.patch('os.fstat')
        m_fstat = fstat_patcher.start()
        st = mock.Mock()
        st.st_mode = stat.S_IFSOCK
        m_fstat.return_value = st
        self.addCleanup(fstat_patcher.stop)

    def test_ctor(self):
        tr = unix_events._UnixWritePipeTransport(
            self.loop, self.pipe, self.protocol)
        self.loop.assert_reader(5, tr._read_ready)
        test_utils.run_briefly(self.loop)
        self.protocol.connection_made.assert_called_with(tr)

    def test_ctor_with_waiter(self):
        fut = asyncio.Future(loop=self.loop)
        tr = unix_events._UnixWritePipeTransport(
            self.loop, self.pipe, self.protocol, fut)
        self.loop.assert_reader(5, tr._read_ready)
        test_utils.run_briefly(self.loop)
        self.assertEqual(None, fut.result())

    def test_can_write_eof(self):
        tr = unix_events._UnixWritePipeTransport(
            self.loop, self.pipe, self.protocol)
        self.assertTrue(tr.can_write_eof())

    @mock.patch('os.write')
    def test_write(self, m_write):
        tr = unix_events._UnixWritePipeTransport(
            self.loop, self.pipe, self.protocol)

        m_write.return_value = 4
        tr.write(b'data')
        m_write.assert_called_with(5, b'data')
        self.assertFalse(self.loop.writers)
        self.assertEqual([], tr._buffer)

    @mock.patch('os.write')
    def test_write_no_data(self, m_write):
        tr = unix_events._UnixWritePipeTransport(
            self.loop, self.pipe, self.protocol)

        tr.write(b'')
        self.assertFalse(m_write.called)
        self.assertFalse(self.loop.writers)
        self.assertEqual([], tr._buffer)

    @mock.patch('os.write')
    def test_write_partial(self, m_write):
        tr = unix_events._UnixWritePipeTransport(
            self.loop, self.pipe, self.protocol)

        m_write.return_value = 2
        tr.write(b'data')
        m_write.assert_called_with(5, b'data')
        self.loop.assert_writer(5, tr._write_ready)
        self.assertEqual([b'ta'], tr._buffer)

    @mock.patch('os.write')
    def test_write_buffer(self, m_write):
        tr = unix_events._UnixWritePipeTransport(
            self.loop, self.pipe, self.protocol)

        self.loop.add_writer(5, tr._write_ready)
        tr._buffer = [b'previous']
        tr.write(b'data')
        self.assertFalse(m_write.called)
        self.loop.assert_writer(5, tr._write_ready)
        self.assertEqual([b'previous', b'data'], tr._buffer)

    @mock.patch('os.write')
    def test_write_again(self, m_write):
        tr = unix_events._UnixWritePipeTransport(
            self.loop, self.pipe, self.protocol)

        m_write.side_effect = BlockingIOError()
        tr.write(b'data')
        m_write.assert_called_with(5, b'data')
        self.loop.assert_writer(5, tr._write_ready)
        self.assertEqual([b'data'], tr._buffer)

    @mock.patch('trollius.unix_events.logger')
    @mock.patch('os.write')
    def test_write_err(self, m_write, m_log):
        tr = unix_events._UnixWritePipeTransport(
            self.loop, self.pipe, self.protocol)

        err = OSError()
        m_write.side_effect = err
        tr._fatal_error = mock.Mock()
        tr.write(b'data')
        m_write.assert_called_with(5, b'data')
        self.assertFalse(self.loop.writers)
        self.assertEqual([], tr._buffer)
        tr._fatal_error.assert_called_with(
                            err,
                            'Fatal write error on pipe transport')
        self.assertEqual(1, tr._conn_lost)

        tr.write(b'data')
        self.assertEqual(2, tr._conn_lost)
        tr.write(b'data')
        tr.write(b'data')
        tr.write(b'data')
        tr.write(b'data')
        # This is a bit overspecified. :-(
        m_log.warning.assert_called_with(
            'pipe closed by peer or os.write(pipe, data) raised exception.')

    @mock.patch('os.write')
    def test_write_close(self, m_write):
        tr = unix_events._UnixWritePipeTransport(
            self.loop, self.pipe, self.protocol)
        tr._read_ready()  # pipe was closed by peer

        tr.write(b'data')
        self.assertEqual(tr._conn_lost, 1)
        tr.write(b'data')
        self.assertEqual(tr._conn_lost, 2)

    def test__read_ready(self):
        tr = unix_events._UnixWritePipeTransport(self.loop, self.pipe,
                                                 self.protocol)
        tr._read_ready()
        self.assertFalse(self.loop.readers)
        self.assertFalse(self.loop.writers)
        self.assertTrue(tr._closing)
        test_utils.run_briefly(self.loop)
        self.protocol.connection_lost.assert_called_with(None)

    @mock.patch('os.write')
    def test__write_ready(self, m_write):
        tr = unix_events._UnixWritePipeTransport(
            self.loop, self.pipe, self.protocol)
        self.loop.add_writer(5, tr._write_ready)
        tr._buffer = [b'da', b'ta']
        m_write.return_value = 4
        tr._write_ready()
        m_write.assert_called_with(5, b'data')
        self.assertFalse(self.loop.writers)
        self.assertEqual([], tr._buffer)

    @mock.patch('os.write')
    def test__write_ready_partial(self, m_write):
        tr = unix_events._UnixWritePipeTransport(
            self.loop, self.pipe, self.protocol)

        self.loop.add_writer(5, tr._write_ready)
        tr._buffer = [b'da', b'ta']
        m_write.return_value = 3
        tr._write_ready()
        m_write.assert_called_with(5, b'data')
        self.loop.assert_writer(5, tr._write_ready)
        self.assertEqual([b'a'], tr._buffer)

    @mock.patch('os.write')
    def test__write_ready_again(self, m_write):
        tr = unix_events._UnixWritePipeTransport(
            self.loop, self.pipe, self.protocol)

        self.loop.add_writer(5, tr._write_ready)
        tr._buffer = [b'da', b'ta']
        m_write.side_effect = BlockingIOError()
        tr._write_ready()
        m_write.assert_called_with(5, b'data')
        self.loop.assert_writer(5, tr._write_ready)
        self.assertEqual([b'data'], tr._buffer)

    @mock.patch('os.write')
    def test__write_ready_empty(self, m_write):
        tr = unix_events._UnixWritePipeTransport(
            self.loop, self.pipe, self.protocol)

        self.loop.add_writer(5, tr._write_ready)
        tr._buffer = [b'da', b'ta']
        m_write.return_value = 0
        tr._write_ready()
        m_write.assert_called_with(5, b'data')
        self.loop.assert_writer(5, tr._write_ready)
        self.assertEqual([b'data'], tr._buffer)

    @mock.patch('trollius.log.logger.error')
    @mock.patch('os.write')
    def test__write_ready_err(self, m_write, m_logexc):
        tr = unix_events._UnixWritePipeTransport(
            self.loop, self.pipe, self.protocol)

        self.loop.add_writer(5, tr._write_ready)
        tr._buffer = [b'da', b'ta']
        m_write.side_effect = err = OSError()
        tr._write_ready()
        m_write.assert_called_with(5, b'data')
        self.assertFalse(self.loop.writers)
        self.assertFalse(self.loop.readers)
        self.assertEqual([], tr._buffer)
        self.assertTrue(tr._closing)
        m_logexc.assert_called_with(
            test_utils.MockPattern(
                'Fatal write error on pipe transport'
                '\nprotocol:.*\ntransport:.*'),
            exc_info=(OSError, MOCK_ANY, MOCK_ANY))
        self.assertEqual(1, tr._conn_lost)
        test_utils.run_briefly(self.loop)
        self.protocol.connection_lost.assert_called_with(err)

    @mock.patch('os.write')
    def test__write_ready_closing(self, m_write):
        tr = unix_events._UnixWritePipeTransport(
            self.loop, self.pipe, self.protocol)

        self.loop.add_writer(5, tr._write_ready)
        tr._closing = True
        tr._buffer = [b'da', b'ta']
        m_write.return_value = 4
        tr._write_ready()
        m_write.assert_called_with(5, b'data')
        self.assertFalse(self.loop.writers)
        self.assertFalse(self.loop.readers)
        self.assertEqual([], tr._buffer)
        self.protocol.connection_lost.assert_called_with(None)
        self.pipe.close.assert_called_with()

    @mock.patch('os.write')
    def test_abort(self, m_write):
        tr = unix_events._UnixWritePipeTransport(
            self.loop, self.pipe, self.protocol)

        self.loop.add_writer(5, tr._write_ready)
        self.loop.add_reader(5, tr._read_ready)
        tr._buffer = [b'da', b'ta']
        tr.abort()
        self.assertFalse(m_write.called)
        self.assertFalse(self.loop.readers)
        self.assertFalse(self.loop.writers)
        self.assertEqual([], tr._buffer)
        self.assertTrue(tr._closing)
        test_utils.run_briefly(self.loop)
        self.protocol.connection_lost.assert_called_with(None)

    def test__call_connection_lost(self):
        tr = unix_events._UnixWritePipeTransport(
            self.loop, self.pipe, self.protocol)
        self.assertIsNotNone(tr._protocol)
        self.assertIsNotNone(tr._loop)

        err = None
        tr._call_connection_lost(err)
        self.protocol.connection_lost.assert_called_with(err)
        self.pipe.close.assert_called_with()

        self.assertIsNone(tr._protocol)
<<<<<<< HEAD
        self.assertEqual(2, sys.getrefcount(self.protocol))
                         #pprint.pformat(gc.get_referrers(self.protocol)))
=======
>>>>>>> a53e8539
        self.assertIsNone(tr._loop)

    def test__call_connection_lost_with_err(self):
        tr = unix_events._UnixWritePipeTransport(
            self.loop, self.pipe, self.protocol)
        self.assertIsNotNone(tr._protocol)
        self.assertIsNotNone(tr._loop)

        err = OSError()
        tr._call_connection_lost(err)
        self.protocol.connection_lost.assert_called_with(err)
        self.pipe.close.assert_called_with()

        self.assertIsNone(tr._protocol)
<<<<<<< HEAD
        self.assertEqual(2, sys.getrefcount(self.protocol))
                         #pprint.pformat(gc.get_referrers(self.protocol)))
=======
>>>>>>> a53e8539
        self.assertIsNone(tr._loop)

    def test_close(self):
        tr = unix_events._UnixWritePipeTransport(
            self.loop, self.pipe, self.protocol)

        tr.write_eof = mock.Mock()
        tr.close()
        tr.write_eof.assert_called_with()

    def test_close_closing(self):
        tr = unix_events._UnixWritePipeTransport(
            self.loop, self.pipe, self.protocol)

        tr.write_eof = mock.Mock()
        tr._closing = True
        tr.close()
        self.assertFalse(tr.write_eof.called)

    def test_write_eof(self):
        tr = unix_events._UnixWritePipeTransport(
            self.loop, self.pipe, self.protocol)

        tr.write_eof()
        self.assertTrue(tr._closing)
        self.assertFalse(self.loop.readers)
        test_utils.run_briefly(self.loop)
        self.protocol.connection_lost.assert_called_with(None)

    def test_write_eof_pending(self):
        tr = unix_events._UnixWritePipeTransport(
            self.loop, self.pipe, self.protocol)
        tr._buffer = [b'data']
        tr.write_eof()
        self.assertTrue(tr._closing)
        self.assertFalse(self.protocol.connection_lost.called)


class AbstractChildWatcherTests(test_utils.TestCase):

    def test_not_implemented(self):
        f = mock.Mock()
        watcher = asyncio.AbstractChildWatcher()
        self.assertRaises(
            NotImplementedError, watcher.add_child_handler, f, f)
        self.assertRaises(
            NotImplementedError, watcher.remove_child_handler, f)
        self.assertRaises(
            NotImplementedError, watcher.attach_loop, f)
        self.assertRaises(
            NotImplementedError, watcher.close)
        self.assertRaises(
            NotImplementedError, watcher.__enter__)
        self.assertRaises(
            NotImplementedError, watcher.__exit__, f, f, f)


class BaseChildWatcherTests(test_utils.TestCase):

    def test_not_implemented(self):
        f = mock.Mock()
        watcher = unix_events.BaseChildWatcher()
        self.assertRaises(
            NotImplementedError, watcher._do_waitpid, f)


WaitPidMocks = collections.namedtuple("WaitPidMocks",
                                      ("waitpid",
                                       "WIFEXITED",
                                       "WIFSIGNALED",
                                       "WEXITSTATUS",
                                       "WTERMSIG",
                                       ))


class ChildWatcherTestsMixin:

    ignore_warnings = mock.patch.object(log.logger, "warning")

    def setUp(self):
        self.loop = self.new_test_loop()
        self.running = False
        self.zombies = {}

        with mock.patch.object(
                self.loop, "add_signal_handler") as self.m_add_signal_handler:
            self.watcher = self.create_watcher()
            self.watcher.attach_loop(self.loop)

    def waitpid(self, pid, flags):
        if isinstance(self.watcher, asyncio.SafeChildWatcher) or pid != -1:
            self.assertGreater(pid, 0)
        try:
            if pid < 0:
                return self.zombies.popitem()
            else:
                return pid, self.zombies.pop(pid)
        except KeyError:
            pass
        if self.running:
            return 0, 0
        else:
            raise ChildProcessError()

    def add_zombie(self, pid, returncode):
        self.zombies[pid] = returncode + 32768

    def WIFEXITED(self, status):
        return status >= 32768

    def WIFSIGNALED(self, status):
        return 32700 < status < 32768

    def WEXITSTATUS(self, status):
        self.assertTrue(self.WIFEXITED(status))
        return status - 32768

    def WTERMSIG(self, status):
        self.assertTrue(self.WIFSIGNALED(status))
        return 32768 - status

    def test_create_watcher(self):
        self.m_add_signal_handler.assert_called_once_with(
            signal.SIGCHLD, self.watcher._sig_chld)

    def waitpid_mocks(func):
        def wrapped_func(self):
            exit_stack = []

            def patch(target, wrapper):
                m = mock.patch(target, wraps=wrapper)
                exit_stack.append(m)
                return m.__enter__()

            m_waitpid = patch('os.waitpid', self.waitpid)
            m_WIFEXITED = patch('os.WIFEXITED', self.WIFEXITED)
            m_WIFSIGNALED = patch('os.WIFSIGNALED', self.WIFSIGNALED)
            m_WEXITSTATUS = patch('os.WEXITSTATUS', self.WEXITSTATUS)
            m_WTERMSIG = patch('os.WTERMSIG', self.WTERMSIG)
            try:
                func(self, WaitPidMocks(m_waitpid,
                                        m_WIFEXITED, m_WIFSIGNALED,
                                        m_WEXITSTATUS, m_WTERMSIG,
                                        ))
            finally:
                for obj in reversed(exit_stack):
                    obj.__exit__(None, None, None)

        return wrapped_func

    @waitpid_mocks
    def test_sigchld(self, m):
        # register a child
        callback = mock.Mock()

        with self.watcher:
            self.running = True
            self.watcher.add_child_handler(42, callback, 9, 10, 14)

        self.assertFalse(callback.called)
        self.assertFalse(m.WIFEXITED.called)
        self.assertFalse(m.WIFSIGNALED.called)
        self.assertFalse(m.WEXITSTATUS.called)
        self.assertFalse(m.WTERMSIG.called)

        # child is running
        self.watcher._sig_chld()

        self.assertFalse(callback.called)
        self.assertFalse(m.WIFEXITED.called)
        self.assertFalse(m.WIFSIGNALED.called)
        self.assertFalse(m.WEXITSTATUS.called)
        self.assertFalse(m.WTERMSIG.called)

        # child terminates (returncode 12)
        self.running = False
        self.add_zombie(42, 12)
        self.watcher._sig_chld()

        self.assertTrue(m.WIFEXITED.called)
        self.assertTrue(m.WEXITSTATUS.called)
        self.assertFalse(m.WTERMSIG.called)
        callback.assert_called_once_with(42, 12, 9, 10, 14)

        m.WIFSIGNALED.reset_mock()
        m.WIFEXITED.reset_mock()
        m.WEXITSTATUS.reset_mock()
        callback.reset_mock()

        # ensure that the child is effectively reaped
        self.add_zombie(42, 13)
        with self.ignore_warnings:
            self.watcher._sig_chld()

        self.assertFalse(callback.called)
        self.assertFalse(m.WTERMSIG.called)

        m.WIFSIGNALED.reset_mock()
        m.WIFEXITED.reset_mock()
        m.WEXITSTATUS.reset_mock()

        # sigchld called again
        self.zombies.clear()
        self.watcher._sig_chld()

        self.assertFalse(callback.called)
        self.assertFalse(m.WIFEXITED.called)
        self.assertFalse(m.WIFSIGNALED.called)
        self.assertFalse(m.WEXITSTATUS.called)
        self.assertFalse(m.WTERMSIG.called)

    @waitpid_mocks
    def test_sigchld_two_children(self, m):
        callback1 = mock.Mock()
        callback2 = mock.Mock()

        # register child 1
        with self.watcher:
            self.running = True
            self.watcher.add_child_handler(43, callback1, 7, 8)

        self.assertFalse(callback1.called)
        self.assertFalse(callback2.called)
        self.assertFalse(m.WIFEXITED.called)
        self.assertFalse(m.WIFSIGNALED.called)
        self.assertFalse(m.WEXITSTATUS.called)
        self.assertFalse(m.WTERMSIG.called)

        # register child 2
        with self.watcher:
            self.watcher.add_child_handler(44, callback2, 147, 18)

        self.assertFalse(callback1.called)
        self.assertFalse(callback2.called)
        self.assertFalse(m.WIFEXITED.called)
        self.assertFalse(m.WIFSIGNALED.called)
        self.assertFalse(m.WEXITSTATUS.called)
        self.assertFalse(m.WTERMSIG.called)

        # children are running
        self.watcher._sig_chld()

        self.assertFalse(callback1.called)
        self.assertFalse(callback2.called)
        self.assertFalse(m.WIFEXITED.called)
        self.assertFalse(m.WIFSIGNALED.called)
        self.assertFalse(m.WEXITSTATUS.called)
        self.assertFalse(m.WTERMSIG.called)

        # child 1 terminates (signal 3)
        self.add_zombie(43, -3)
        self.watcher._sig_chld()

        callback1.assert_called_once_with(43, -3, 7, 8)
        self.assertFalse(callback2.called)
        self.assertTrue(m.WIFSIGNALED.called)
        self.assertFalse(m.WEXITSTATUS.called)
        self.assertTrue(m.WTERMSIG.called)

        m.WIFSIGNALED.reset_mock()
        m.WIFEXITED.reset_mock()
        m.WTERMSIG.reset_mock()
        callback1.reset_mock()

        # child 2 still running
        self.watcher._sig_chld()

        self.assertFalse(callback1.called)
        self.assertFalse(callback2.called)
        self.assertFalse(m.WIFEXITED.called)
        self.assertFalse(m.WIFSIGNALED.called)
        self.assertFalse(m.WEXITSTATUS.called)
        self.assertFalse(m.WTERMSIG.called)

        # child 2 terminates (code 108)
        self.add_zombie(44, 108)
        self.running = False
        self.watcher._sig_chld()

        callback2.assert_called_once_with(44, 108, 147, 18)
        self.assertFalse(callback1.called)
        self.assertTrue(m.WIFEXITED.called)
        self.assertTrue(m.WEXITSTATUS.called)
        self.assertFalse(m.WTERMSIG.called)

        m.WIFSIGNALED.reset_mock()
        m.WIFEXITED.reset_mock()
        m.WEXITSTATUS.reset_mock()
        callback2.reset_mock()

        # ensure that the children are effectively reaped
        self.add_zombie(43, 14)
        self.add_zombie(44, 15)
        with self.ignore_warnings:
            self.watcher._sig_chld()

        self.assertFalse(callback1.called)
        self.assertFalse(callback2.called)
        self.assertFalse(m.WTERMSIG.called)

        m.WIFSIGNALED.reset_mock()
        m.WIFEXITED.reset_mock()
        m.WEXITSTATUS.reset_mock()

        # sigchld called again
        self.zombies.clear()
        self.watcher._sig_chld()

        self.assertFalse(callback1.called)
        self.assertFalse(callback2.called)
        self.assertFalse(m.WIFEXITED.called)
        self.assertFalse(m.WIFSIGNALED.called)
        self.assertFalse(m.WEXITSTATUS.called)
        self.assertFalse(m.WTERMSIG.called)

    @waitpid_mocks
    def test_sigchld_two_children_terminating_together(self, m):
        callback1 = mock.Mock()
        callback2 = mock.Mock()

        # register child 1
        with self.watcher:
            self.running = True
            self.watcher.add_child_handler(45, callback1, 17, 8)

        self.assertFalse(callback1.called)
        self.assertFalse(callback2.called)
        self.assertFalse(m.WIFEXITED.called)
        self.assertFalse(m.WIFSIGNALED.called)
        self.assertFalse(m.WEXITSTATUS.called)
        self.assertFalse(m.WTERMSIG.called)

        # register child 2
        with self.watcher:
            self.watcher.add_child_handler(46, callback2, 1147, 18)

        self.assertFalse(callback1.called)
        self.assertFalse(callback2.called)
        self.assertFalse(m.WIFEXITED.called)
        self.assertFalse(m.WIFSIGNALED.called)
        self.assertFalse(m.WEXITSTATUS.called)
        self.assertFalse(m.WTERMSIG.called)

        # children are running
        self.watcher._sig_chld()

        self.assertFalse(callback1.called)
        self.assertFalse(callback2.called)
        self.assertFalse(m.WIFEXITED.called)
        self.assertFalse(m.WIFSIGNALED.called)
        self.assertFalse(m.WEXITSTATUS.called)
        self.assertFalse(m.WTERMSIG.called)

        # child 1 terminates (code 78)
        # child 2 terminates (signal 5)
        self.add_zombie(45, 78)
        self.add_zombie(46, -5)
        self.running = False
        self.watcher._sig_chld()

        callback1.assert_called_once_with(45, 78, 17, 8)
        callback2.assert_called_once_with(46, -5, 1147, 18)
        self.assertTrue(m.WIFSIGNALED.called)
        self.assertTrue(m.WIFEXITED.called)
        self.assertTrue(m.WEXITSTATUS.called)
        self.assertTrue(m.WTERMSIG.called)

        m.WIFSIGNALED.reset_mock()
        m.WIFEXITED.reset_mock()
        m.WTERMSIG.reset_mock()
        m.WEXITSTATUS.reset_mock()
        callback1.reset_mock()
        callback2.reset_mock()

        # ensure that the children are effectively reaped
        self.add_zombie(45, 14)
        self.add_zombie(46, 15)
        with self.ignore_warnings:
            self.watcher._sig_chld()

        self.assertFalse(callback1.called)
        self.assertFalse(callback2.called)
        self.assertFalse(m.WTERMSIG.called)

    @waitpid_mocks
    def test_sigchld_race_condition(self, m):
        # register a child
        callback = mock.Mock()

        with self.watcher:
            # child terminates before being registered
            self.add_zombie(50, 4)
            self.watcher._sig_chld()

            self.watcher.add_child_handler(50, callback, 1, 12)

        callback.assert_called_once_with(50, 4, 1, 12)
        callback.reset_mock()

        # ensure that the child is effectively reaped
        self.add_zombie(50, -1)
        with self.ignore_warnings:
            self.watcher._sig_chld()

        self.assertFalse(callback.called)

    @waitpid_mocks
    def test_sigchld_replace_handler(self, m):
        callback1 = mock.Mock()
        callback2 = mock.Mock()

        # register a child
        with self.watcher:
            self.running = True
            self.watcher.add_child_handler(51, callback1, 19)

        self.assertFalse(callback1.called)
        self.assertFalse(callback2.called)
        self.assertFalse(m.WIFEXITED.called)
        self.assertFalse(m.WIFSIGNALED.called)
        self.assertFalse(m.WEXITSTATUS.called)
        self.assertFalse(m.WTERMSIG.called)

        # register the same child again
        with self.watcher:
            self.watcher.add_child_handler(51, callback2, 21)

        self.assertFalse(callback1.called)
        self.assertFalse(callback2.called)
        self.assertFalse(m.WIFEXITED.called)
        self.assertFalse(m.WIFSIGNALED.called)
        self.assertFalse(m.WEXITSTATUS.called)
        self.assertFalse(m.WTERMSIG.called)

        # child terminates (signal 8)
        self.running = False
        self.add_zombie(51, -8)
        self.watcher._sig_chld()

        callback2.assert_called_once_with(51, -8, 21)
        self.assertFalse(callback1.called)
        self.assertTrue(m.WIFSIGNALED.called)
        self.assertFalse(m.WEXITSTATUS.called)
        self.assertTrue(m.WTERMSIG.called)

        m.WIFSIGNALED.reset_mock()
        m.WIFEXITED.reset_mock()
        m.WTERMSIG.reset_mock()
        callback2.reset_mock()

        # ensure that the child is effectively reaped
        self.add_zombie(51, 13)
        with self.ignore_warnings:
            self.watcher._sig_chld()

        self.assertFalse(callback1.called)
        self.assertFalse(callback2.called)
        self.assertFalse(m.WTERMSIG.called)

    @waitpid_mocks
    def test_sigchld_remove_handler(self, m):
        callback = mock.Mock()

        # register a child
        with self.watcher:
            self.running = True
            self.watcher.add_child_handler(52, callback, 1984)

        self.assertFalse(callback.called)
        self.assertFalse(m.WIFEXITED.called)
        self.assertFalse(m.WIFSIGNALED.called)
        self.assertFalse(m.WEXITSTATUS.called)
        self.assertFalse(m.WTERMSIG.called)

        # unregister the child
        self.watcher.remove_child_handler(52)

        self.assertFalse(callback.called)
        self.assertFalse(m.WIFEXITED.called)
        self.assertFalse(m.WIFSIGNALED.called)
        self.assertFalse(m.WEXITSTATUS.called)
        self.assertFalse(m.WTERMSIG.called)

        # child terminates (code 99)
        self.running = False
        self.add_zombie(52, 99)
        with self.ignore_warnings:
            self.watcher._sig_chld()

        self.assertFalse(callback.called)

    @waitpid_mocks
    def test_sigchld_unknown_status(self, m):
        callback = mock.Mock()

        # register a child
        with self.watcher:
            self.running = True
            self.watcher.add_child_handler(53, callback, -19)

        self.assertFalse(callback.called)
        self.assertFalse(m.WIFEXITED.called)
        self.assertFalse(m.WIFSIGNALED.called)
        self.assertFalse(m.WEXITSTATUS.called)
        self.assertFalse(m.WTERMSIG.called)

        # terminate with unknown status
        self.zombies[53] = 1178
        self.running = False
        self.watcher._sig_chld()

        callback.assert_called_once_with(53, 1178, -19)
        self.assertTrue(m.WIFEXITED.called)
        self.assertTrue(m.WIFSIGNALED.called)
        self.assertFalse(m.WEXITSTATUS.called)
        self.assertFalse(m.WTERMSIG.called)

        callback.reset_mock()
        m.WIFEXITED.reset_mock()
        m.WIFSIGNALED.reset_mock()

        # ensure that the child is effectively reaped
        self.add_zombie(53, 101)
        with self.ignore_warnings:
            self.watcher._sig_chld()

        self.assertFalse(callback.called)

    @waitpid_mocks
    def test_remove_child_handler(self, m):
        callback1 = mock.Mock()
        callback2 = mock.Mock()
        callback3 = mock.Mock()

        # register children
        with self.watcher:
            self.running = True
            self.watcher.add_child_handler(54, callback1, 1)
            self.watcher.add_child_handler(55, callback2, 2)
            self.watcher.add_child_handler(56, callback3, 3)

        # remove child handler 1
        self.assertTrue(self.watcher.remove_child_handler(54))

        # remove child handler 2 multiple times
        self.assertTrue(self.watcher.remove_child_handler(55))
        self.assertFalse(self.watcher.remove_child_handler(55))
        self.assertFalse(self.watcher.remove_child_handler(55))

        # all children terminate
        self.add_zombie(54, 0)
        self.add_zombie(55, 1)
        self.add_zombie(56, 2)
        self.running = False
        with self.ignore_warnings:
            self.watcher._sig_chld()

        self.assertFalse(callback1.called)
        self.assertFalse(callback2.called)
        callback3.assert_called_once_with(56, 2, 3)

    @waitpid_mocks
    def test_sigchld_unhandled_exception(self, m):
        callback = mock.Mock()

        # register a child
        with self.watcher:
            self.running = True
            self.watcher.add_child_handler(57, callback)

        # raise an exception
        m.waitpid.side_effect = ValueError

        with mock.patch.object(log.logger,
                               'error') as m_error:

            self.assertEqual(self.watcher._sig_chld(), None)
            self.assertTrue(m_error.called)

    @waitpid_mocks
    def test_sigchld_child_reaped_elsewhere(self, m):
        # register a child
        callback = mock.Mock()

        with self.watcher:
            self.running = True
            self.watcher.add_child_handler(58, callback)

        self.assertFalse(callback.called)
        self.assertFalse(m.WIFEXITED.called)
        self.assertFalse(m.WIFSIGNALED.called)
        self.assertFalse(m.WEXITSTATUS.called)
        self.assertFalse(m.WTERMSIG.called)

        # child terminates
        self.running = False
        self.add_zombie(58, 4)

        # waitpid is called elsewhere
        os.waitpid(58, os.WNOHANG)

        m.waitpid.reset_mock()

        # sigchld
        with self.ignore_warnings:
            self.watcher._sig_chld()

        if isinstance(self.watcher, asyncio.FastChildWatcher):
            # here the FastChildWatche enters a deadlock
            # (there is no way to prevent it)
            self.assertFalse(callback.called)
        else:
            callback.assert_called_once_with(58, 255)

    @waitpid_mocks
    def test_sigchld_unknown_pid_during_registration(self, m):
        # register two children
        callback1 = mock.Mock()
        callback2 = mock.Mock()

        with self.ignore_warnings:
            with self.watcher:
                self.running = True
                # child 1 terminates
                self.add_zombie(591, 7)
                # an unknown child terminates
                self.add_zombie(593, 17)

                self.watcher._sig_chld()

                self.watcher.add_child_handler(591, callback1)
                self.watcher.add_child_handler(592, callback2)

        callback1.assert_called_once_with(591, 7)
        self.assertFalse(callback2.called)

    @waitpid_mocks
    def test_set_loop(self, m):
        # register a child
        callback = mock.Mock()

        with self.watcher:
            self.running = True
            self.watcher.add_child_handler(60, callback)

        # attach a new loop
        old_loop = self.loop
        self.loop = self.new_test_loop()
        patch = mock.patch.object

        with patch(old_loop, "remove_signal_handler") as m_old_remove:
             with patch(self.loop, "add_signal_handler") as m_new_add:

                self.watcher.attach_loop(self.loop)

                m_old_remove.assert_called_once_with(
                    signal.SIGCHLD)
                m_new_add.assert_called_once_with(
                    signal.SIGCHLD, self.watcher._sig_chld)

        # child terminates
        self.running = False
        self.add_zombie(60, 9)
        self.watcher._sig_chld()

        callback.assert_called_once_with(60, 9)

    @waitpid_mocks
    def test_set_loop_race_condition(self, m):
        # register 3 children
        callback1 = mock.Mock()
        callback2 = mock.Mock()
        callback3 = mock.Mock()

        with self.watcher:
            self.running = True
            self.watcher.add_child_handler(61, callback1)
            self.watcher.add_child_handler(62, callback2)
            self.watcher.add_child_handler(622, callback3)

        # detach the loop
        old_loop = self.loop
        self.loop = None

        with mock.patch.object(
                old_loop, "remove_signal_handler") as m_remove_signal_handler:

            self.watcher.attach_loop(None)

            m_remove_signal_handler.assert_called_once_with(
                signal.SIGCHLD)

        # child 1 & 2 terminate
        self.add_zombie(61, 11)
        self.add_zombie(62, -5)

        # SIGCHLD was not caught
        self.assertFalse(callback1.called)
        self.assertFalse(callback2.called)
        self.assertFalse(callback3.called)

        # attach a new loop
        self.loop = self.new_test_loop()

        with mock.patch.object(
                self.loop, "add_signal_handler") as m_add_signal_handler:

            self.watcher.attach_loop(self.loop)

            m_add_signal_handler.assert_called_once_with(
                signal.SIGCHLD, self.watcher._sig_chld)
            callback1.assert_called_once_with(61, 11)  # race condition!
            callback2.assert_called_once_with(62, -5)  # race condition!
            self.assertFalse(callback3.called)

        callback1.reset_mock()
        callback2.reset_mock()

        # child 3 terminates
        self.running = False
        self.add_zombie(622, 19)
        self.watcher._sig_chld()

        self.assertFalse(callback1.called)
        self.assertFalse(callback2.called)
        callback3.assert_called_once_with(622, 19)

    @waitpid_mocks
    def test_close(self, m):
        # register two children
        callback1 = mock.Mock()

        with self.watcher:
            self.running = True
            # child 1 terminates
            self.add_zombie(63, 9)
            # other child terminates
            self.add_zombie(65, 18)
            self.watcher._sig_chld()

            self.watcher.add_child_handler(63, callback1)
            self.watcher.add_child_handler(64, callback1)

            self.assertEqual(len(self.watcher._callbacks), 1)
            if isinstance(self.watcher, asyncio.FastChildWatcher):
                self.assertEqual(len(self.watcher._zombies), 1)

            with mock.patch.object(
                    self.loop,
                    "remove_signal_handler") as m_remove_signal_handler:

                self.watcher.close()

                m_remove_signal_handler.assert_called_once_with(
                    signal.SIGCHLD)
                self.assertFalse(self.watcher._callbacks)
                if isinstance(self.watcher, asyncio.FastChildWatcher):
                    self.assertFalse(self.watcher._zombies)


class SafeChildWatcherTests (ChildWatcherTestsMixin, test_utils.TestCase):
    def create_watcher(self):
        return asyncio.SafeChildWatcher()


class FastChildWatcherTests (ChildWatcherTestsMixin, test_utils.TestCase):
    def create_watcher(self):
        return asyncio.FastChildWatcher()


class PolicyTests(test_utils.TestCase):

    def create_policy(self):
        return asyncio.DefaultEventLoopPolicy()

    def test_get_child_watcher(self):
        policy = self.create_policy()
        self.assertIsNone(policy._watcher)

        watcher = policy.get_child_watcher()
        self.assertIsInstance(watcher, asyncio.SafeChildWatcher)

        self.assertIs(policy._watcher, watcher)

        self.assertIs(watcher, policy.get_child_watcher())
        self.assertIsNone(watcher._loop)

    def test_get_child_watcher_after_set(self):
        policy = self.create_policy()
        watcher = asyncio.FastChildWatcher()

        policy.set_child_watcher(watcher)
        self.assertIs(policy._watcher, watcher)
        self.assertIs(watcher, policy.get_child_watcher())

    def test_get_child_watcher_with_mainloop_existing(self):
        policy = self.create_policy()
        loop = policy.get_event_loop()

        self.assertIsNone(policy._watcher)
        watcher = policy.get_child_watcher()

        self.assertIsInstance(watcher, asyncio.SafeChildWatcher)
        self.assertIs(watcher._loop, loop)

        loop.close()

    def test_get_child_watcher_thread(self):

        def f():
            policy.set_event_loop(policy.new_event_loop())

            self.assertIsInstance(policy.get_event_loop(),
                                  asyncio.AbstractEventLoop)
            watcher = policy.get_child_watcher()

            self.assertIsInstance(watcher, asyncio.SafeChildWatcher)
            self.assertIsNone(watcher._loop)

            policy.get_event_loop().close()

        policy = self.create_policy()

        th = threading.Thread(target=f)
        th.start()
        th.join()

    def test_child_watcher_replace_mainloop_existing(self):
        policy = self.create_policy()
        loop = policy.get_event_loop()

        watcher = policy.get_child_watcher()

        self.assertIs(watcher._loop, loop)

        new_loop = policy.new_event_loop()
        policy.set_event_loop(new_loop)

        self.assertIs(watcher._loop, new_loop)

        policy.set_event_loop(None)

        self.assertIs(watcher._loop, None)

        loop.close()
        new_loop.close()


if __name__ == '__main__':
    unittest.main()<|MERGE_RESOLUTION|>--- conflicted
+++ resolved
@@ -447,11 +447,6 @@
         self.pipe.close.assert_called_with()
 
         self.assertIsNone(tr._protocol)
-<<<<<<< HEAD
-        self.assertEqual(2, sys.getrefcount(self.protocol))
-                         #pprint.pformat(gc.get_referrers(self.protocol)))
-=======
->>>>>>> a53e8539
         self.assertIsNone(tr._loop)
 
     def test__call_connection_lost_with_err(self):
@@ -466,12 +461,6 @@
         self.pipe.close.assert_called_with()
 
         self.assertIsNone(tr._protocol)
-<<<<<<< HEAD
-
-        self.assertEqual(2, sys.getrefcount(self.protocol))
-                         #pprint.pformat(gc.get_referrers(self.protocol)))
-=======
->>>>>>> a53e8539
         self.assertIsNone(tr._loop)
 
 
@@ -739,11 +728,6 @@
         self.pipe.close.assert_called_with()
 
         self.assertIsNone(tr._protocol)
-<<<<<<< HEAD
-        self.assertEqual(2, sys.getrefcount(self.protocol))
-                         #pprint.pformat(gc.get_referrers(self.protocol)))
-=======
->>>>>>> a53e8539
         self.assertIsNone(tr._loop)
 
     def test__call_connection_lost_with_err(self):
@@ -758,11 +742,6 @@
         self.pipe.close.assert_called_with()
 
         self.assertIsNone(tr._protocol)
-<<<<<<< HEAD
-        self.assertEqual(2, sys.getrefcount(self.protocol))
-                         #pprint.pformat(gc.get_referrers(self.protocol)))
-=======
->>>>>>> a53e8539
         self.assertIsNone(tr._loop)
 
     def test_close(self):
