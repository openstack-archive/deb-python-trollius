--- conflicted
+++ resolved
@@ -1,18 +1,10 @@
 """Tests for unix_events.py."""
 
 import collections
-<<<<<<< HEAD
 import contextlib
-#import gc
 import errno
 import io
 import os
-#import pprint
-=======
-import errno
-import io
-import os
->>>>>>> e296ce98
 import signal
 import socket
 import stat
