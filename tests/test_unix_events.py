"""Tests for unix_events.py."""

import collections
import contextlib
#import gc
import errno
import io
import os
#import pprint
import signal
import socket
import stat
import sys
import tempfile
import threading
import unittest

if sys.platform == 'win32':
    raise unittest.SkipTest('UNIX only')


import trollius as asyncio
from trollius import log
from trollius import test_utils
from trollius import unix_events
from trollius.py33_exceptions import BlockingIOError, ChildProcessError
from trollius.test_utils import mock


MOCK_ANY = mock.ANY


<<<<<<< HEAD
@test_utils.skipUnless(signal, 'Signals are not supported')
=======
@unittest.skipUnless(signal, 'Signals are not supported')
>>>>>>> 9a02568b
class SelectorEventLoopSignalTests(test_utils.TestCase):

    def setUp(self):
        self.loop = asyncio.SelectorEventLoop()
        self.set_event_loop(self.loop)

    def test_check_signal(self):
        self.assertRaises(
            TypeError, self.loop._check_signal, '1')
        self.assertRaises(
            ValueError, self.loop._check_signal, signal.NSIG + 1)

    def test_handle_signal_no_handler(self):
        self.loop._handle_signal(signal.NSIG + 1, ())

    def test_handle_signal_cancelled_handler(self):
        h = asyncio.Handle(mock.Mock(), (),
                           loop=mock.Mock())
        h.cancel()
        self.loop._signal_handlers[signal.NSIG + 1] = h
        self.loop.remove_signal_handler = mock.Mock()
        self.loop._handle_signal(signal.NSIG + 1, ())
        self.loop.remove_signal_handler.assert_called_with(signal.NSIG + 1)

    @mock.patch('trollius.unix_events.signal')
    def test_add_signal_handler_setup_error(self, m_signal):
        m_signal.NSIG = signal.NSIG
        m_signal.set_wakeup_fd.side_effect = ValueError

        self.assertRaises(
            RuntimeError,
            self.loop.add_signal_handler,
            signal.SIGINT, lambda: True)

    @mock.patch('trollius.unix_events.signal')
    def test_add_signal_handler(self, m_signal):
        m_signal.NSIG = signal.NSIG

        cb = lambda: True
        self.loop.add_signal_handler(signal.SIGHUP, cb)
        h = self.loop._signal_handlers.get(signal.SIGHUP)
        self.assertIsInstance(h, asyncio.Handle)
        self.assertEqual(h._callback, cb)

    @mock.patch('trollius.unix_events.signal')
    def test_add_signal_handler_install_error(self, m_signal):
        m_signal.NSIG = signal.NSIG

        def set_wakeup_fd(fd):
            if fd == -1:
                raise ValueError()
        m_signal.set_wakeup_fd = set_wakeup_fd

        class Err(OSError):
            errno = errno.EFAULT
        m_signal.signal.side_effect = Err

        self.assertRaises(
            Err,
            self.loop.add_signal_handler,
            signal.SIGINT, lambda: True)

    @mock.patch('trollius.unix_events.signal')
    @mock.patch('trollius.base_events.logger')
    def test_add_signal_handler_install_error2(self, m_logging, m_signal):
        m_signal.NSIG = signal.NSIG

        class Err(OSError):
            errno = errno.EINVAL
        m_signal.signal.side_effect = Err

        self.loop._signal_handlers[signal.SIGHUP] = lambda: True
        self.assertRaises(
            RuntimeError,
            self.loop.add_signal_handler,
            signal.SIGINT, lambda: True)
        self.assertFalse(m_logging.info.called)
        self.assertEqual(1, m_signal.set_wakeup_fd.call_count)

    @mock.patch('trollius.unix_events.signal')
    @mock.patch('trollius.base_events.logger')
    def test_add_signal_handler_install_error3(self, m_logging, m_signal):
        class Err(OSError):
            errno = errno.EINVAL
        m_signal.signal.side_effect = Err
        m_signal.NSIG = signal.NSIG

        self.assertRaises(
            RuntimeError,
            self.loop.add_signal_handler,
            signal.SIGINT, lambda: True)
        self.assertFalse(m_logging.info.called)
        self.assertEqual(2, m_signal.set_wakeup_fd.call_count)

    @mock.patch('trollius.unix_events.signal')
    def test_remove_signal_handler(self, m_signal):
        m_signal.NSIG = signal.NSIG

        self.loop.add_signal_handler(signal.SIGHUP, lambda: True)

        self.assertTrue(
            self.loop.remove_signal_handler(signal.SIGHUP))
        self.assertTrue(m_signal.set_wakeup_fd.called)
        self.assertTrue(m_signal.signal.called)
        self.assertEqual(
            (signal.SIGHUP, m_signal.SIG_DFL), m_signal.signal.call_args[0])

    @mock.patch('trollius.unix_events.signal')
    def test_remove_signal_handler_2(self, m_signal):
        m_signal.NSIG = signal.NSIG
        m_signal.SIGINT = signal.SIGINT

        self.loop.add_signal_handler(signal.SIGINT, lambda: True)
        self.loop._signal_handlers[signal.SIGHUP] = object()
        m_signal.set_wakeup_fd.reset_mock()

        self.assertTrue(
            self.loop.remove_signal_handler(signal.SIGINT))
        self.assertFalse(m_signal.set_wakeup_fd.called)
        self.assertTrue(m_signal.signal.called)
        self.assertEqual(
            (signal.SIGINT, m_signal.default_int_handler),
            m_signal.signal.call_args[0])

    @mock.patch('trollius.unix_events.signal')
    @mock.patch('trollius.base_events.logger')
    def test_remove_signal_handler_cleanup_error(self, m_logging, m_signal):
        m_signal.NSIG = signal.NSIG
        self.loop.add_signal_handler(signal.SIGHUP, lambda: True)

        m_signal.set_wakeup_fd.side_effect = ValueError

        self.loop.remove_signal_handler(signal.SIGHUP)
        self.assertTrue(m_logging.info)

    @mock.patch('trollius.unix_events.signal')
    def test_remove_signal_handler_error(self, m_signal):
        m_signal.NSIG = signal.NSIG
        self.loop.add_signal_handler(signal.SIGHUP, lambda: True)

        m_signal.signal.side_effect = OSError

        self.assertRaises(
            OSError, self.loop.remove_signal_handler, signal.SIGHUP)

    @mock.patch('trollius.unix_events.signal')
    def test_remove_signal_handler_error2(self, m_signal):
        m_signal.NSIG = signal.NSIG
        self.loop.add_signal_handler(signal.SIGHUP, lambda: True)

        class Err(OSError):
            errno = errno.EINVAL
        m_signal.signal.side_effect = Err

        self.assertRaises(
            RuntimeError, self.loop.remove_signal_handler, signal.SIGHUP)

    @mock.patch('trollius.unix_events.signal')
    def test_close(self, m_signal):
        m_signal.NSIG = signal.NSIG

        self.loop.add_signal_handler(signal.SIGHUP, lambda: True)
        self.loop.add_signal_handler(signal.SIGCHLD, lambda: True)

        self.assertEqual(len(self.loop._signal_handlers), 2)

        m_signal.set_wakeup_fd.reset_mock()

        self.loop.close()

        self.assertEqual(len(self.loop._signal_handlers), 0)
        m_signal.set_wakeup_fd.assert_called_once_with(-1)


<<<<<<< HEAD
@test_utils.skipUnless(hasattr(socket, 'AF_UNIX'),
                       'UNIX Sockets are not supported')
=======
@unittest.skipUnless(hasattr(socket, 'AF_UNIX'),
                     'UNIX Sockets are not supported')
>>>>>>> 9a02568b
class SelectorEventLoopUnixSocketTests(test_utils.TestCase):

    def setUp(self):
        self.loop = asyncio.SelectorEventLoop()
        self.set_event_loop(self.loop)

    def test_create_unix_server_existing_path_sock(self):
        with test_utils.unix_socket_path() as path:
            sock = socket.socket(socket.AF_UNIX)
            sock.bind(path)
            with contextlib.closing(sock):
                coro = self.loop.create_unix_server(lambda: None, path)
                with self.assertRaisesRegex(OSError,
                                            'Address.*is already in use'):
                    self.loop.run_until_complete(coro)

    def test_create_unix_server_existing_path_nonsock(self):
        with tempfile.NamedTemporaryFile() as file:
            coro = self.loop.create_unix_server(lambda: None, file.name)
            with self.assertRaisesRegex(OSError,
                                        'Address.*is already in use'):
                self.loop.run_until_complete(coro)

    def test_create_unix_server_ssl_bool(self):
        coro = self.loop.create_unix_server(lambda: None, path='spam',
                                            ssl=True)
        with self.assertRaisesRegex(TypeError,
                                    'ssl argument must be an SSLContext'):
            self.loop.run_until_complete(coro)

    def test_create_unix_server_nopath_nosock(self):
        coro = self.loop.create_unix_server(lambda: None, path=None)
        with self.assertRaisesRegex(ValueError,
                                    'path was not specified, and no sock'):
            self.loop.run_until_complete(coro)

    def test_create_unix_server_path_inetsock(self):
        sock = socket.socket()
        with contextlib.closing(sock):
            coro = self.loop.create_unix_server(lambda: None, path=None,
                                                sock=sock)
            with self.assertRaisesRegex(ValueError,
                                        'A UNIX Domain Socket was expected'):
                self.loop.run_until_complete(coro)

    @mock.patch('trollius.unix_events.socket')
    def test_create_unix_server_bind_error(self, m_socket):
        # Ensure that the socket is closed on any bind error
        sock = mock.Mock()
        m_socket.socket.return_value = sock
        m_socket.error = socket.error

        sock.bind.side_effect = OSError
        coro = self.loop.create_unix_server(lambda: None, path="/test")
        with self.assertRaises(OSError):
            self.loop.run_until_complete(coro)
        self.assertTrue(sock.close.called)

        sock.bind.side_effect = MemoryError
        coro = self.loop.create_unix_server(lambda: None, path="/test")
        with self.assertRaises(MemoryError):
            self.loop.run_until_complete(coro)
        self.assertTrue(sock.close.called)

    def test_create_unix_connection_path_sock(self):
        coro = self.loop.create_unix_connection(
            lambda: None, '/dev/null', sock=object())
        with self.assertRaisesRegex(ValueError, 'path and sock can not be'):
            self.loop.run_until_complete(coro)

    def test_create_unix_connection_nopath_nosock(self):
        coro = self.loop.create_unix_connection(
            lambda: None, None)
        with self.assertRaisesRegex(ValueError,
                                    'no path and sock were specified'):
            self.loop.run_until_complete(coro)

    def test_create_unix_connection_nossl_serverhost(self):
        coro = self.loop.create_unix_connection(
            lambda: None, '/dev/null', server_hostname='spam')
        with self.assertRaisesRegex(ValueError,
                                    'server_hostname is only meaningful'):
            self.loop.run_until_complete(coro)

    def test_create_unix_connection_ssl_noserverhost(self):
        coro = self.loop.create_unix_connection(
            lambda: None, '/dev/null', ssl=True)

        with self.assertRaisesRegex(
            ValueError, 'you have to pass server_hostname when using ssl'):

            self.loop.run_until_complete(coro)


class UnixReadPipeTransportTests(test_utils.TestCase):

    def setUp(self):
        self.loop = self.new_test_loop()
        self.protocol = test_utils.make_test_protocol(asyncio.Protocol)
        self.pipe = mock.Mock(spec_set=io.RawIOBase)
        self.pipe.fileno.return_value = 5

        fcntl_patcher = mock.patch('fcntl.fcntl')
        fcntl_patcher.start()
        self.addCleanup(fcntl_patcher.stop)

        fstat_patcher = mock.patch('os.fstat')
        m_fstat = fstat_patcher.start()
        st = mock.Mock()
        st.st_mode = stat.S_IFIFO
        m_fstat.return_value = st
        self.addCleanup(fstat_patcher.stop)

    def test_ctor(self):
        tr = unix_events._UnixReadPipeTransport(
            self.loop, self.pipe, self.protocol)
        self.loop.assert_reader(5, tr._read_ready)
        test_utils.run_briefly(self.loop)
        self.protocol.connection_made.assert_called_with(tr)

    def test_ctor_with_waiter(self):
        fut = asyncio.Future(loop=self.loop)
        unix_events._UnixReadPipeTransport(
            self.loop, self.pipe, self.protocol, fut)
        test_utils.run_briefly(self.loop)
        self.assertIsNone(fut.result())

    @mock.patch('os.read')
    def test__read_ready(self, m_read):
        tr = unix_events._UnixReadPipeTransport(
            self.loop, self.pipe, self.protocol)
        m_read.return_value = b'data'
        tr._read_ready()

        m_read.assert_called_with(5, tr.max_size)
        self.protocol.data_received.assert_called_with(b'data')

    @mock.patch('os.read')
    def test__read_ready_eof(self, m_read):
        tr = unix_events._UnixReadPipeTransport(
            self.loop, self.pipe, self.protocol)
        m_read.return_value = b''
        tr._read_ready()

        m_read.assert_called_with(5, tr.max_size)
        self.assertFalse(self.loop.readers)
        test_utils.run_briefly(self.loop)
        self.protocol.eof_received.assert_called_with()
        self.protocol.connection_lost.assert_called_with(None)

    @mock.patch('os.read')
    def test__read_ready_blocked(self, m_read):
        tr = unix_events._UnixReadPipeTransport(
            self.loop, self.pipe, self.protocol)
        m_read.side_effect = BlockingIOError
        tr._read_ready()

        m_read.assert_called_with(5, tr.max_size)
        test_utils.run_briefly(self.loop)
        self.assertFalse(self.protocol.data_received.called)

    @mock.patch('trollius.log.logger.error')
    @mock.patch('os.read')
    def test__read_ready_error(self, m_read, m_logexc):
        tr = unix_events._UnixReadPipeTransport(
            self.loop, self.pipe, self.protocol)
        err = OSError()
        m_read.side_effect = err
        tr._close = mock.Mock()
        tr._read_ready()

        m_read.assert_called_with(5, tr.max_size)
        tr._close.assert_called_with(err)
        m_logexc.assert_called_with(
            test_utils.MockPattern(
                'Fatal read error on pipe transport'
                '\nprotocol:.*\ntransport:.*'),
            exc_info=(OSError, MOCK_ANY, MOCK_ANY))

    @mock.patch('os.read')
    def test_pause_reading(self, m_read):
        tr = unix_events._UnixReadPipeTransport(
            self.loop, self.pipe, self.protocol)

        m = mock.Mock()
        self.loop.add_reader(5, m)
        tr.pause_reading()
        self.assertFalse(self.loop.readers)

    @mock.patch('os.read')
    def test_resume_reading(self, m_read):
        tr = unix_events._UnixReadPipeTransport(
            self.loop, self.pipe, self.protocol)

        tr.resume_reading()
        self.loop.assert_reader(5, tr._read_ready)

    @mock.patch('os.read')
    def test_close(self, m_read):
        tr = unix_events._UnixReadPipeTransport(
            self.loop, self.pipe, self.protocol)

        tr._close = mock.Mock()
        tr.close()
        tr._close.assert_called_with(None)

    @mock.patch('os.read')
    def test_close_already_closing(self, m_read):
        tr = unix_events._UnixReadPipeTransport(
            self.loop, self.pipe, self.protocol)

        tr._closing = True
        tr._close = mock.Mock()
        tr.close()
        self.assertFalse(tr._close.called)

    @mock.patch('os.read')
    def test__close(self, m_read):
        tr = unix_events._UnixReadPipeTransport(
            self.loop, self.pipe, self.protocol)

        err = object()
        tr._close(err)
        self.assertTrue(tr._closing)
        self.assertFalse(self.loop.readers)
        test_utils.run_briefly(self.loop)
        self.protocol.connection_lost.assert_called_with(err)

    def test__call_connection_lost(self):
        tr = unix_events._UnixReadPipeTransport(
            self.loop, self.pipe, self.protocol)

        err = None
        tr._call_connection_lost(err)
        self.protocol.connection_lost.assert_called_with(err)
        self.pipe.close.assert_called_with()

        self.assertIsNone(tr._protocol)
        self.assertEqual(2, sys.getrefcount(self.protocol))
                         #pprint.pformat(gc.get_referrers(self.protocol)))
        self.assertIsNone(tr._loop)
<<<<<<< HEAD
        self.assertEqual(4, sys.getrefcount(self.loop))
                         #pprint.pformat(gc.get_referrers(self.loop)))
=======
        self.assertEqual(5, sys.getrefcount(self.loop),
                         pprint.pformat(gc.get_referrers(self.loop)))
>>>>>>> 9a02568b

    def test__call_connection_lost_with_err(self):
        tr = unix_events._UnixReadPipeTransport(
            self.loop, self.pipe, self.protocol)

        err = OSError()
        tr._call_connection_lost(err)
        self.protocol.connection_lost.assert_called_with(err)
        self.pipe.close.assert_called_with()

        self.assertIsNone(tr._protocol)

        self.assertEqual(2, sys.getrefcount(self.protocol))
                         #pprint.pformat(gc.get_referrers(self.protocol)))
        self.assertIsNone(tr._loop)
<<<<<<< HEAD
        self.assertEqual(4, sys.getrefcount(self.loop))
                         #pprint.pformat(gc.get_referrers(self.loop)))
=======
        self.assertEqual(5, sys.getrefcount(self.loop),
                         pprint.pformat(gc.get_referrers(self.loop)))
>>>>>>> 9a02568b


class UnixWritePipeTransportTests(test_utils.TestCase):

    def setUp(self):
        self.loop = self.new_test_loop()
        self.protocol = test_utils.make_test_protocol(asyncio.BaseProtocol)
        self.pipe = mock.Mock(spec_set=io.RawIOBase)
        self.pipe.fileno.return_value = 5

        fcntl_patcher = mock.patch('fcntl.fcntl')
        fcntl_patcher.start()
        self.addCleanup(fcntl_patcher.stop)

        fstat_patcher = mock.patch('os.fstat')
        m_fstat = fstat_patcher.start()
        st = mock.Mock()
        st.st_mode = stat.S_IFSOCK
        m_fstat.return_value = st
        self.addCleanup(fstat_patcher.stop)

    def test_ctor(self):
        tr = unix_events._UnixWritePipeTransport(
            self.loop, self.pipe, self.protocol)
        self.loop.assert_reader(5, tr._read_ready)
        test_utils.run_briefly(self.loop)
        self.protocol.connection_made.assert_called_with(tr)

    def test_ctor_with_waiter(self):
        fut = asyncio.Future(loop=self.loop)
        tr = unix_events._UnixWritePipeTransport(
            self.loop, self.pipe, self.protocol, fut)
        self.loop.assert_reader(5, tr._read_ready)
        test_utils.run_briefly(self.loop)
        self.assertEqual(None, fut.result())

    def test_can_write_eof(self):
        tr = unix_events._UnixWritePipeTransport(
            self.loop, self.pipe, self.protocol)
        self.assertTrue(tr.can_write_eof())

    @mock.patch('os.write')
    def test_write(self, m_write):
        tr = unix_events._UnixWritePipeTransport(
            self.loop, self.pipe, self.protocol)

        m_write.return_value = 4
        tr.write(b'data')
        m_write.assert_called_with(5, b'data')
        self.assertFalse(self.loop.writers)
        self.assertEqual([], tr._buffer)

    @mock.patch('os.write')
    def test_write_no_data(self, m_write):
        tr = unix_events._UnixWritePipeTransport(
            self.loop, self.pipe, self.protocol)

        tr.write(b'')
        self.assertFalse(m_write.called)
        self.assertFalse(self.loop.writers)
        self.assertEqual([], tr._buffer)

    @mock.patch('os.write')
    def test_write_partial(self, m_write):
        tr = unix_events._UnixWritePipeTransport(
            self.loop, self.pipe, self.protocol)

        m_write.return_value = 2
        tr.write(b'data')
        m_write.assert_called_with(5, b'data')
        self.loop.assert_writer(5, tr._write_ready)
        self.assertEqual([b'ta'], tr._buffer)

    @mock.patch('os.write')
    def test_write_buffer(self, m_write):
        tr = unix_events._UnixWritePipeTransport(
            self.loop, self.pipe, self.protocol)

        self.loop.add_writer(5, tr._write_ready)
        tr._buffer = [b'previous']
        tr.write(b'data')
        self.assertFalse(m_write.called)
        self.loop.assert_writer(5, tr._write_ready)
        self.assertEqual([b'previous', b'data'], tr._buffer)

    @mock.patch('os.write')
    def test_write_again(self, m_write):
        tr = unix_events._UnixWritePipeTransport(
            self.loop, self.pipe, self.protocol)

        m_write.side_effect = BlockingIOError()
        tr.write(b'data')
        m_write.assert_called_with(5, b'data')
        self.loop.assert_writer(5, tr._write_ready)
        self.assertEqual([b'data'], tr._buffer)

    @mock.patch('trollius.unix_events.logger')
    @mock.patch('os.write')
    def test_write_err(self, m_write, m_log):
        tr = unix_events._UnixWritePipeTransport(
            self.loop, self.pipe, self.protocol)

        err = OSError()
        m_write.side_effect = err
        tr._fatal_error = mock.Mock()
        tr.write(b'data')
        m_write.assert_called_with(5, b'data')
        self.assertFalse(self.loop.writers)
        self.assertEqual([], tr._buffer)
        tr._fatal_error.assert_called_with(
                            err,
                            'Fatal write error on pipe transport')
        self.assertEqual(1, tr._conn_lost)

        tr.write(b'data')
        self.assertEqual(2, tr._conn_lost)
        tr.write(b'data')
        tr.write(b'data')
        tr.write(b'data')
        tr.write(b'data')
        # This is a bit overspecified. :-(
        m_log.warning.assert_called_with(
            'pipe closed by peer or os.write(pipe, data) raised exception.')

    @mock.patch('os.write')
    def test_write_close(self, m_write):
        tr = unix_events._UnixWritePipeTransport(
            self.loop, self.pipe, self.protocol)
        tr._read_ready()  # pipe was closed by peer

        tr.write(b'data')
        self.assertEqual(tr._conn_lost, 1)
        tr.write(b'data')
        self.assertEqual(tr._conn_lost, 2)

    def test__read_ready(self):
        tr = unix_events._UnixWritePipeTransport(self.loop, self.pipe,
                                                 self.protocol)
        tr._read_ready()
        self.assertFalse(self.loop.readers)
        self.assertFalse(self.loop.writers)
        self.assertTrue(tr._closing)
        test_utils.run_briefly(self.loop)
        self.protocol.connection_lost.assert_called_with(None)

    @mock.patch('os.write')
    def test__write_ready(self, m_write):
        tr = unix_events._UnixWritePipeTransport(
            self.loop, self.pipe, self.protocol)
        self.loop.add_writer(5, tr._write_ready)
        tr._buffer = [b'da', b'ta']
        m_write.return_value = 4
        tr._write_ready()
        m_write.assert_called_with(5, b'data')
        self.assertFalse(self.loop.writers)
        self.assertEqual([], tr._buffer)

    @mock.patch('os.write')
    def test__write_ready_partial(self, m_write):
        tr = unix_events._UnixWritePipeTransport(
            self.loop, self.pipe, self.protocol)

        self.loop.add_writer(5, tr._write_ready)
        tr._buffer = [b'da', b'ta']
        m_write.return_value = 3
        tr._write_ready()
        m_write.assert_called_with(5, b'data')
        self.loop.assert_writer(5, tr._write_ready)
        self.assertEqual([b'a'], tr._buffer)

    @mock.patch('os.write')
    def test__write_ready_again(self, m_write):
        tr = unix_events._UnixWritePipeTransport(
            self.loop, self.pipe, self.protocol)

        self.loop.add_writer(5, tr._write_ready)
        tr._buffer = [b'da', b'ta']
        m_write.side_effect = BlockingIOError()
        tr._write_ready()
        m_write.assert_called_with(5, b'data')
        self.loop.assert_writer(5, tr._write_ready)
        self.assertEqual([b'data'], tr._buffer)

    @mock.patch('os.write')
    def test__write_ready_empty(self, m_write):
        tr = unix_events._UnixWritePipeTransport(
            self.loop, self.pipe, self.protocol)

        self.loop.add_writer(5, tr._write_ready)
        tr._buffer = [b'da', b'ta']
        m_write.return_value = 0
        tr._write_ready()
        m_write.assert_called_with(5, b'data')
        self.loop.assert_writer(5, tr._write_ready)
        self.assertEqual([b'data'], tr._buffer)

    @mock.patch('trollius.log.logger.error')
    @mock.patch('os.write')
    def test__write_ready_err(self, m_write, m_logexc):
        tr = unix_events._UnixWritePipeTransport(
            self.loop, self.pipe, self.protocol)

        self.loop.add_writer(5, tr._write_ready)
        tr._buffer = [b'da', b'ta']
        m_write.side_effect = err = OSError()
        tr._write_ready()
        m_write.assert_called_with(5, b'data')
        self.assertFalse(self.loop.writers)
        self.assertFalse(self.loop.readers)
        self.assertEqual([], tr._buffer)
        self.assertTrue(tr._closing)
        m_logexc.assert_called_with(
            test_utils.MockPattern(
                'Fatal write error on pipe transport'
                '\nprotocol:.*\ntransport:.*'),
            exc_info=(OSError, MOCK_ANY, MOCK_ANY))
        self.assertEqual(1, tr._conn_lost)
        test_utils.run_briefly(self.loop)
        self.protocol.connection_lost.assert_called_with(err)

    @mock.patch('os.write')
    def test__write_ready_closing(self, m_write):
        tr = unix_events._UnixWritePipeTransport(
            self.loop, self.pipe, self.protocol)

        self.loop.add_writer(5, tr._write_ready)
        tr._closing = True
        tr._buffer = [b'da', b'ta']
        m_write.return_value = 4
        tr._write_ready()
        m_write.assert_called_with(5, b'data')
        self.assertFalse(self.loop.writers)
        self.assertFalse(self.loop.readers)
        self.assertEqual([], tr._buffer)
        self.protocol.connection_lost.assert_called_with(None)
        self.pipe.close.assert_called_with()

    @mock.patch('os.write')
    def test_abort(self, m_write):
        tr = unix_events._UnixWritePipeTransport(
            self.loop, self.pipe, self.protocol)

        self.loop.add_writer(5, tr._write_ready)
        self.loop.add_reader(5, tr._read_ready)
        tr._buffer = [b'da', b'ta']
        tr.abort()
        self.assertFalse(m_write.called)
        self.assertFalse(self.loop.readers)
        self.assertFalse(self.loop.writers)
        self.assertEqual([], tr._buffer)
        self.assertTrue(tr._closing)
        test_utils.run_briefly(self.loop)
        self.protocol.connection_lost.assert_called_with(None)

    def test__call_connection_lost(self):
        tr = unix_events._UnixWritePipeTransport(
            self.loop, self.pipe, self.protocol)

        err = None
        tr._call_connection_lost(err)
        self.protocol.connection_lost.assert_called_with(err)
        self.pipe.close.assert_called_with()

        self.assertIsNone(tr._protocol)
        self.assertEqual(2, sys.getrefcount(self.protocol))
                         #pprint.pformat(gc.get_referrers(self.protocol)))
        self.assertIsNone(tr._loop)
<<<<<<< HEAD
        self.assertEqual(4, sys.getrefcount(self.loop))
                         #pprint.pformat(gc.get_referrers(self.loop)))
=======
        self.assertEqual(5, sys.getrefcount(self.loop),
                         pprint.pformat(gc.get_referrers(self.loop)))
>>>>>>> 9a02568b

    def test__call_connection_lost_with_err(self):
        tr = unix_events._UnixWritePipeTransport(
            self.loop, self.pipe, self.protocol)

        err = OSError()
        tr._call_connection_lost(err)
        self.protocol.connection_lost.assert_called_with(err)
        self.pipe.close.assert_called_with()

        self.assertIsNone(tr._protocol)
        self.assertEqual(2, sys.getrefcount(self.protocol))
                         #pprint.pformat(gc.get_referrers(self.protocol)))
        self.assertIsNone(tr._loop)
<<<<<<< HEAD
        self.assertEqual(4, sys.getrefcount(self.loop))
                         #pprint.pformat(gc.get_referrers(self.loop)))
=======
        self.assertEqual(5, sys.getrefcount(self.loop),
                         pprint.pformat(gc.get_referrers(self.loop)))
>>>>>>> 9a02568b

    def test_close(self):
        tr = unix_events._UnixWritePipeTransport(
            self.loop, self.pipe, self.protocol)

        tr.write_eof = mock.Mock()
        tr.close()
        tr.write_eof.assert_called_with()

    def test_close_closing(self):
        tr = unix_events._UnixWritePipeTransport(
            self.loop, self.pipe, self.protocol)

        tr.write_eof = mock.Mock()
        tr._closing = True
        tr.close()
        self.assertFalse(tr.write_eof.called)

    def test_write_eof(self):
        tr = unix_events._UnixWritePipeTransport(
            self.loop, self.pipe, self.protocol)

        tr.write_eof()
        self.assertTrue(tr._closing)
        self.assertFalse(self.loop.readers)
        test_utils.run_briefly(self.loop)
        self.protocol.connection_lost.assert_called_with(None)

    def test_write_eof_pending(self):
        tr = unix_events._UnixWritePipeTransport(
            self.loop, self.pipe, self.protocol)
        tr._buffer = [b'data']
        tr.write_eof()
        self.assertTrue(tr._closing)
        self.assertFalse(self.protocol.connection_lost.called)


class AbstractChildWatcherTests(test_utils.TestCase):

    def test_not_implemented(self):
        f = mock.Mock()
        watcher = asyncio.AbstractChildWatcher()
        self.assertRaises(
            NotImplementedError, watcher.add_child_handler, f, f)
        self.assertRaises(
            NotImplementedError, watcher.remove_child_handler, f)
        self.assertRaises(
            NotImplementedError, watcher.attach_loop, f)
        self.assertRaises(
            NotImplementedError, watcher.close)
        self.assertRaises(
            NotImplementedError, watcher.__enter__)
        self.assertRaises(
            NotImplementedError, watcher.__exit__, f, f, f)


class BaseChildWatcherTests(test_utils.TestCase):

    def test_not_implemented(self):
        f = mock.Mock()
        watcher = unix_events.BaseChildWatcher()
        self.assertRaises(
            NotImplementedError, watcher._do_waitpid, f)


WaitPidMocks = collections.namedtuple("WaitPidMocks",
                                      ("waitpid",
                                       "WIFEXITED",
                                       "WIFSIGNALED",
                                       "WEXITSTATUS",
                                       "WTERMSIG",
                                       ))


class ChildWatcherTestsMixin:

    ignore_warnings = mock.patch.object(log.logger, "warning")

    def setUp(self):
        self.loop = self.new_test_loop()
        self.running = False
        self.zombies = {}

        with mock.patch.object(
                self.loop, "add_signal_handler") as self.m_add_signal_handler:
            self.watcher = self.create_watcher()
            self.watcher.attach_loop(self.loop)

    def waitpid(self, pid, flags):
        if isinstance(self.watcher, asyncio.SafeChildWatcher) or pid != -1:
            self.assertGreater(pid, 0)
        try:
            if pid < 0:
                return self.zombies.popitem()
            else:
                return pid, self.zombies.pop(pid)
        except KeyError:
            pass
        if self.running:
            return 0, 0
        else:
            raise ChildProcessError()

    def add_zombie(self, pid, returncode):
        self.zombies[pid] = returncode + 32768

    def WIFEXITED(self, status):
        return status >= 32768

    def WIFSIGNALED(self, status):
        return 32700 < status < 32768

    def WEXITSTATUS(self, status):
        self.assertTrue(self.WIFEXITED(status))
        return status - 32768

    def WTERMSIG(self, status):
        self.assertTrue(self.WIFSIGNALED(status))
        return 32768 - status

    def test_create_watcher(self):
        self.m_add_signal_handler.assert_called_once_with(
            signal.SIGCHLD, self.watcher._sig_chld)

    def waitpid_mocks(func):
        def wrapped_func(self):
            exit_stack = []

            def patch(target, wrapper):
                m = mock.patch(target, wraps=wrapper)
                exit_stack.append(m)
                return m.__enter__()

            m_waitpid = patch('os.waitpid', self.waitpid)
            m_WIFEXITED = patch('os.WIFEXITED', self.WIFEXITED)
            m_WIFSIGNALED = patch('os.WIFSIGNALED', self.WIFSIGNALED)
            m_WEXITSTATUS = patch('os.WEXITSTATUS', self.WEXITSTATUS)
            m_WTERMSIG = patch('os.WTERMSIG', self.WTERMSIG)
            try:
                func(self, WaitPidMocks(m_waitpid,
                                        m_WIFEXITED, m_WIFSIGNALED,
                                        m_WEXITSTATUS, m_WTERMSIG,
                                        ))
            finally:
                for obj in reversed(exit_stack):
                    obj.__exit__(None, None, None)

        return wrapped_func

    @waitpid_mocks
    def test_sigchld(self, m):
        # register a child
        callback = mock.Mock()

        with self.watcher:
            self.running = True
            self.watcher.add_child_handler(42, callback, 9, 10, 14)

        self.assertFalse(callback.called)
        self.assertFalse(m.WIFEXITED.called)
        self.assertFalse(m.WIFSIGNALED.called)
        self.assertFalse(m.WEXITSTATUS.called)
        self.assertFalse(m.WTERMSIG.called)

        # child is running
        self.watcher._sig_chld()

        self.assertFalse(callback.called)
        self.assertFalse(m.WIFEXITED.called)
        self.assertFalse(m.WIFSIGNALED.called)
        self.assertFalse(m.WEXITSTATUS.called)
        self.assertFalse(m.WTERMSIG.called)

        # child terminates (returncode 12)
        self.running = False
        self.add_zombie(42, 12)
        self.watcher._sig_chld()

        self.assertTrue(m.WIFEXITED.called)
        self.assertTrue(m.WEXITSTATUS.called)
        self.assertFalse(m.WTERMSIG.called)
        callback.assert_called_once_with(42, 12, 9, 10, 14)

        m.WIFSIGNALED.reset_mock()
        m.WIFEXITED.reset_mock()
        m.WEXITSTATUS.reset_mock()
        callback.reset_mock()

        # ensure that the child is effectively reaped
        self.add_zombie(42, 13)
        with self.ignore_warnings:
            self.watcher._sig_chld()

        self.assertFalse(callback.called)
        self.assertFalse(m.WTERMSIG.called)

        m.WIFSIGNALED.reset_mock()
        m.WIFEXITED.reset_mock()
        m.WEXITSTATUS.reset_mock()

        # sigchld called again
        self.zombies.clear()
        self.watcher._sig_chld()

        self.assertFalse(callback.called)
        self.assertFalse(m.WIFEXITED.called)
        self.assertFalse(m.WIFSIGNALED.called)
        self.assertFalse(m.WEXITSTATUS.called)
        self.assertFalse(m.WTERMSIG.called)

    @waitpid_mocks
    def test_sigchld_two_children(self, m):
        callback1 = mock.Mock()
        callback2 = mock.Mock()

        # register child 1
        with self.watcher:
            self.running = True
            self.watcher.add_child_handler(43, callback1, 7, 8)

        self.assertFalse(callback1.called)
        self.assertFalse(callback2.called)
        self.assertFalse(m.WIFEXITED.called)
        self.assertFalse(m.WIFSIGNALED.called)
        self.assertFalse(m.WEXITSTATUS.called)
        self.assertFalse(m.WTERMSIG.called)

        # register child 2
        with self.watcher:
            self.watcher.add_child_handler(44, callback2, 147, 18)

        self.assertFalse(callback1.called)
        self.assertFalse(callback2.called)
        self.assertFalse(m.WIFEXITED.called)
        self.assertFalse(m.WIFSIGNALED.called)
        self.assertFalse(m.WEXITSTATUS.called)
        self.assertFalse(m.WTERMSIG.called)

        # children are running
        self.watcher._sig_chld()

        self.assertFalse(callback1.called)
        self.assertFalse(callback2.called)
        self.assertFalse(m.WIFEXITED.called)
        self.assertFalse(m.WIFSIGNALED.called)
        self.assertFalse(m.WEXITSTATUS.called)
        self.assertFalse(m.WTERMSIG.called)

        # child 1 terminates (signal 3)
        self.add_zombie(43, -3)
        self.watcher._sig_chld()

        callback1.assert_called_once_with(43, -3, 7, 8)
        self.assertFalse(callback2.called)
        self.assertTrue(m.WIFSIGNALED.called)
        self.assertFalse(m.WEXITSTATUS.called)
        self.assertTrue(m.WTERMSIG.called)

        m.WIFSIGNALED.reset_mock()
        m.WIFEXITED.reset_mock()
        m.WTERMSIG.reset_mock()
        callback1.reset_mock()

        # child 2 still running
        self.watcher._sig_chld()

        self.assertFalse(callback1.called)
        self.assertFalse(callback2.called)
        self.assertFalse(m.WIFEXITED.called)
        self.assertFalse(m.WIFSIGNALED.called)
        self.assertFalse(m.WEXITSTATUS.called)
        self.assertFalse(m.WTERMSIG.called)

        # child 2 terminates (code 108)
        self.add_zombie(44, 108)
        self.running = False
        self.watcher._sig_chld()

        callback2.assert_called_once_with(44, 108, 147, 18)
        self.assertFalse(callback1.called)
        self.assertTrue(m.WIFEXITED.called)
        self.assertTrue(m.WEXITSTATUS.called)
        self.assertFalse(m.WTERMSIG.called)

        m.WIFSIGNALED.reset_mock()
        m.WIFEXITED.reset_mock()
        m.WEXITSTATUS.reset_mock()
        callback2.reset_mock()

        # ensure that the children are effectively reaped
        self.add_zombie(43, 14)
        self.add_zombie(44, 15)
        with self.ignore_warnings:
            self.watcher._sig_chld()

        self.assertFalse(callback1.called)
        self.assertFalse(callback2.called)
        self.assertFalse(m.WTERMSIG.called)

        m.WIFSIGNALED.reset_mock()
        m.WIFEXITED.reset_mock()
        m.WEXITSTATUS.reset_mock()

        # sigchld called again
        self.zombies.clear()
        self.watcher._sig_chld()

        self.assertFalse(callback1.called)
        self.assertFalse(callback2.called)
        self.assertFalse(m.WIFEXITED.called)
        self.assertFalse(m.WIFSIGNALED.called)
        self.assertFalse(m.WEXITSTATUS.called)
        self.assertFalse(m.WTERMSIG.called)

    @waitpid_mocks
    def test_sigchld_two_children_terminating_together(self, m):
        callback1 = mock.Mock()
        callback2 = mock.Mock()

        # register child 1
        with self.watcher:
            self.running = True
            self.watcher.add_child_handler(45, callback1, 17, 8)

        self.assertFalse(callback1.called)
        self.assertFalse(callback2.called)
        self.assertFalse(m.WIFEXITED.called)
        self.assertFalse(m.WIFSIGNALED.called)
        self.assertFalse(m.WEXITSTATUS.called)
        self.assertFalse(m.WTERMSIG.called)

        # register child 2
        with self.watcher:
            self.watcher.add_child_handler(46, callback2, 1147, 18)

        self.assertFalse(callback1.called)
        self.assertFalse(callback2.called)
        self.assertFalse(m.WIFEXITED.called)
        self.assertFalse(m.WIFSIGNALED.called)
        self.assertFalse(m.WEXITSTATUS.called)
        self.assertFalse(m.WTERMSIG.called)

        # children are running
        self.watcher._sig_chld()

        self.assertFalse(callback1.called)
        self.assertFalse(callback2.called)
        self.assertFalse(m.WIFEXITED.called)
        self.assertFalse(m.WIFSIGNALED.called)
        self.assertFalse(m.WEXITSTATUS.called)
        self.assertFalse(m.WTERMSIG.called)

        # child 1 terminates (code 78)
        # child 2 terminates (signal 5)
        self.add_zombie(45, 78)
        self.add_zombie(46, -5)
        self.running = False
        self.watcher._sig_chld()

        callback1.assert_called_once_with(45, 78, 17, 8)
        callback2.assert_called_once_with(46, -5, 1147, 18)
        self.assertTrue(m.WIFSIGNALED.called)
        self.assertTrue(m.WIFEXITED.called)
        self.assertTrue(m.WEXITSTATUS.called)
        self.assertTrue(m.WTERMSIG.called)

        m.WIFSIGNALED.reset_mock()
        m.WIFEXITED.reset_mock()
        m.WTERMSIG.reset_mock()
        m.WEXITSTATUS.reset_mock()
        callback1.reset_mock()
        callback2.reset_mock()

        # ensure that the children are effectively reaped
        self.add_zombie(45, 14)
        self.add_zombie(46, 15)
        with self.ignore_warnings:
            self.watcher._sig_chld()

        self.assertFalse(callback1.called)
        self.assertFalse(callback2.called)
        self.assertFalse(m.WTERMSIG.called)

    @waitpid_mocks
    def test_sigchld_race_condition(self, m):
        # register a child
        callback = mock.Mock()

        with self.watcher:
            # child terminates before being registered
            self.add_zombie(50, 4)
            self.watcher._sig_chld()

            self.watcher.add_child_handler(50, callback, 1, 12)

        callback.assert_called_once_with(50, 4, 1, 12)
        callback.reset_mock()

        # ensure that the child is effectively reaped
        self.add_zombie(50, -1)
        with self.ignore_warnings:
            self.watcher._sig_chld()

        self.assertFalse(callback.called)

    @waitpid_mocks
    def test_sigchld_replace_handler(self, m):
        callback1 = mock.Mock()
        callback2 = mock.Mock()

        # register a child
        with self.watcher:
            self.running = True
            self.watcher.add_child_handler(51, callback1, 19)

        self.assertFalse(callback1.called)
        self.assertFalse(callback2.called)
        self.assertFalse(m.WIFEXITED.called)
        self.assertFalse(m.WIFSIGNALED.called)
        self.assertFalse(m.WEXITSTATUS.called)
        self.assertFalse(m.WTERMSIG.called)

        # register the same child again
        with self.watcher:
            self.watcher.add_child_handler(51, callback2, 21)

        self.assertFalse(callback1.called)
        self.assertFalse(callback2.called)
        self.assertFalse(m.WIFEXITED.called)
        self.assertFalse(m.WIFSIGNALED.called)
        self.assertFalse(m.WEXITSTATUS.called)
        self.assertFalse(m.WTERMSIG.called)

        # child terminates (signal 8)
        self.running = False
        self.add_zombie(51, -8)
        self.watcher._sig_chld()

        callback2.assert_called_once_with(51, -8, 21)
        self.assertFalse(callback1.called)
        self.assertTrue(m.WIFSIGNALED.called)
        self.assertFalse(m.WEXITSTATUS.called)
        self.assertTrue(m.WTERMSIG.called)

        m.WIFSIGNALED.reset_mock()
        m.WIFEXITED.reset_mock()
        m.WTERMSIG.reset_mock()
        callback2.reset_mock()

        # ensure that the child is effectively reaped
        self.add_zombie(51, 13)
        with self.ignore_warnings:
            self.watcher._sig_chld()

        self.assertFalse(callback1.called)
        self.assertFalse(callback2.called)
        self.assertFalse(m.WTERMSIG.called)

    @waitpid_mocks
    def test_sigchld_remove_handler(self, m):
        callback = mock.Mock()

        # register a child
        with self.watcher:
            self.running = True
            self.watcher.add_child_handler(52, callback, 1984)

        self.assertFalse(callback.called)
        self.assertFalse(m.WIFEXITED.called)
        self.assertFalse(m.WIFSIGNALED.called)
        self.assertFalse(m.WEXITSTATUS.called)
        self.assertFalse(m.WTERMSIG.called)

        # unregister the child
        self.watcher.remove_child_handler(52)

        self.assertFalse(callback.called)
        self.assertFalse(m.WIFEXITED.called)
        self.assertFalse(m.WIFSIGNALED.called)
        self.assertFalse(m.WEXITSTATUS.called)
        self.assertFalse(m.WTERMSIG.called)

        # child terminates (code 99)
        self.running = False
        self.add_zombie(52, 99)
        with self.ignore_warnings:
            self.watcher._sig_chld()

        self.assertFalse(callback.called)

    @waitpid_mocks
    def test_sigchld_unknown_status(self, m):
        callback = mock.Mock()

        # register a child
        with self.watcher:
            self.running = True
            self.watcher.add_child_handler(53, callback, -19)

        self.assertFalse(callback.called)
        self.assertFalse(m.WIFEXITED.called)
        self.assertFalse(m.WIFSIGNALED.called)
        self.assertFalse(m.WEXITSTATUS.called)
        self.assertFalse(m.WTERMSIG.called)

        # terminate with unknown status
        self.zombies[53] = 1178
        self.running = False
        self.watcher._sig_chld()

        callback.assert_called_once_with(53, 1178, -19)
        self.assertTrue(m.WIFEXITED.called)
        self.assertTrue(m.WIFSIGNALED.called)
        self.assertFalse(m.WEXITSTATUS.called)
        self.assertFalse(m.WTERMSIG.called)

        callback.reset_mock()
        m.WIFEXITED.reset_mock()
        m.WIFSIGNALED.reset_mock()

        # ensure that the child is effectively reaped
        self.add_zombie(53, 101)
        with self.ignore_warnings:
            self.watcher._sig_chld()

        self.assertFalse(callback.called)

    @waitpid_mocks
    def test_remove_child_handler(self, m):
        callback1 = mock.Mock()
        callback2 = mock.Mock()
        callback3 = mock.Mock()

        # register children
        with self.watcher:
            self.running = True
            self.watcher.add_child_handler(54, callback1, 1)
            self.watcher.add_child_handler(55, callback2, 2)
            self.watcher.add_child_handler(56, callback3, 3)

        # remove child handler 1
        self.assertTrue(self.watcher.remove_child_handler(54))

        # remove child handler 2 multiple times
        self.assertTrue(self.watcher.remove_child_handler(55))
        self.assertFalse(self.watcher.remove_child_handler(55))
        self.assertFalse(self.watcher.remove_child_handler(55))

        # all children terminate
        self.add_zombie(54, 0)
        self.add_zombie(55, 1)
        self.add_zombie(56, 2)
        self.running = False
        with self.ignore_warnings:
            self.watcher._sig_chld()

        self.assertFalse(callback1.called)
        self.assertFalse(callback2.called)
        callback3.assert_called_once_with(56, 2, 3)

    @waitpid_mocks
    def test_sigchld_unhandled_exception(self, m):
        callback = mock.Mock()

        # register a child
        with self.watcher:
            self.running = True
            self.watcher.add_child_handler(57, callback)

        # raise an exception
        m.waitpid.side_effect = ValueError

        with mock.patch.object(log.logger,
                               'error') as m_error:

            self.assertEqual(self.watcher._sig_chld(), None)
            self.assertTrue(m_error.called)

    @waitpid_mocks
    def test_sigchld_child_reaped_elsewhere(self, m):
        # register a child
        callback = mock.Mock()

        with self.watcher:
            self.running = True
            self.watcher.add_child_handler(58, callback)

        self.assertFalse(callback.called)
        self.assertFalse(m.WIFEXITED.called)
        self.assertFalse(m.WIFSIGNALED.called)
        self.assertFalse(m.WEXITSTATUS.called)
        self.assertFalse(m.WTERMSIG.called)

        # child terminates
        self.running = False
        self.add_zombie(58, 4)

        # waitpid is called elsewhere
        os.waitpid(58, os.WNOHANG)

        m.waitpid.reset_mock()

        # sigchld
        with self.ignore_warnings:
            self.watcher._sig_chld()

        if isinstance(self.watcher, asyncio.FastChildWatcher):
            # here the FastChildWatche enters a deadlock
            # (there is no way to prevent it)
            self.assertFalse(callback.called)
        else:
            callback.assert_called_once_with(58, 255)

    @waitpid_mocks
    def test_sigchld_unknown_pid_during_registration(self, m):
        # register two children
        callback1 = mock.Mock()
        callback2 = mock.Mock()

        with self.ignore_warnings:
            with self.watcher:
                self.running = True
                # child 1 terminates
                self.add_zombie(591, 7)
                # an unknown child terminates
                self.add_zombie(593, 17)

                self.watcher._sig_chld()

                self.watcher.add_child_handler(591, callback1)
                self.watcher.add_child_handler(592, callback2)

        callback1.assert_called_once_with(591, 7)
        self.assertFalse(callback2.called)

    @waitpid_mocks
    def test_set_loop(self, m):
        # register a child
        callback = mock.Mock()

        with self.watcher:
            self.running = True
            self.watcher.add_child_handler(60, callback)

        # attach a new loop
        old_loop = self.loop
        self.loop = self.new_test_loop()
        patch = mock.patch.object

        with patch(old_loop, "remove_signal_handler") as m_old_remove:
             with patch(self.loop, "add_signal_handler") as m_new_add:

                self.watcher.attach_loop(self.loop)

                m_old_remove.assert_called_once_with(
                    signal.SIGCHLD)
                m_new_add.assert_called_once_with(
                    signal.SIGCHLD, self.watcher._sig_chld)

        # child terminates
        self.running = False
        self.add_zombie(60, 9)
        self.watcher._sig_chld()

        callback.assert_called_once_with(60, 9)

    @waitpid_mocks
    def test_set_loop_race_condition(self, m):
        # register 3 children
        callback1 = mock.Mock()
        callback2 = mock.Mock()
        callback3 = mock.Mock()

        with self.watcher:
            self.running = True
            self.watcher.add_child_handler(61, callback1)
            self.watcher.add_child_handler(62, callback2)
            self.watcher.add_child_handler(622, callback3)

        # detach the loop
        old_loop = self.loop
        self.loop = None

        with mock.patch.object(
                old_loop, "remove_signal_handler") as m_remove_signal_handler:

            self.watcher.attach_loop(None)

            m_remove_signal_handler.assert_called_once_with(
                signal.SIGCHLD)

        # child 1 & 2 terminate
        self.add_zombie(61, 11)
        self.add_zombie(62, -5)

        # SIGCHLD was not caught
        self.assertFalse(callback1.called)
        self.assertFalse(callback2.called)
        self.assertFalse(callback3.called)

        # attach a new loop
        self.loop = self.new_test_loop()

        with mock.patch.object(
                self.loop, "add_signal_handler") as m_add_signal_handler:

            self.watcher.attach_loop(self.loop)

            m_add_signal_handler.assert_called_once_with(
                signal.SIGCHLD, self.watcher._sig_chld)
            callback1.assert_called_once_with(61, 11)  # race condition!
            callback2.assert_called_once_with(62, -5)  # race condition!
            self.assertFalse(callback3.called)

        callback1.reset_mock()
        callback2.reset_mock()

        # child 3 terminates
        self.running = False
        self.add_zombie(622, 19)
        self.watcher._sig_chld()

        self.assertFalse(callback1.called)
        self.assertFalse(callback2.called)
        callback3.assert_called_once_with(622, 19)

    @waitpid_mocks
    def test_close(self, m):
        # register two children
        callback1 = mock.Mock()

        with self.watcher:
            self.running = True
            # child 1 terminates
            self.add_zombie(63, 9)
            # other child terminates
            self.add_zombie(65, 18)
            self.watcher._sig_chld()

            self.watcher.add_child_handler(63, callback1)
            self.watcher.add_child_handler(64, callback1)

            self.assertEqual(len(self.watcher._callbacks), 1)
            if isinstance(self.watcher, asyncio.FastChildWatcher):
                self.assertEqual(len(self.watcher._zombies), 1)

            with mock.patch.object(
                    self.loop,
                    "remove_signal_handler") as m_remove_signal_handler:

                self.watcher.close()

                m_remove_signal_handler.assert_called_once_with(
                    signal.SIGCHLD)
                self.assertFalse(self.watcher._callbacks)
                if isinstance(self.watcher, asyncio.FastChildWatcher):
                    self.assertFalse(self.watcher._zombies)


class SafeChildWatcherTests (ChildWatcherTestsMixin, test_utils.TestCase):
    def create_watcher(self):
        return asyncio.SafeChildWatcher()


class FastChildWatcherTests (ChildWatcherTestsMixin, test_utils.TestCase):
    def create_watcher(self):
        return asyncio.FastChildWatcher()


class PolicyTests(test_utils.TestCase):

    def create_policy(self):
        return asyncio.DefaultEventLoopPolicy()

    def test_get_child_watcher(self):
        policy = self.create_policy()
        self.assertIsNone(policy._watcher)

        watcher = policy.get_child_watcher()
        self.assertIsInstance(watcher, asyncio.SafeChildWatcher)

        self.assertIs(policy._watcher, watcher)

        self.assertIs(watcher, policy.get_child_watcher())
        self.assertIsNone(watcher._loop)

    def test_get_child_watcher_after_set(self):
        policy = self.create_policy()
        watcher = asyncio.FastChildWatcher()

        policy.set_child_watcher(watcher)
        self.assertIs(policy._watcher, watcher)
        self.assertIs(watcher, policy.get_child_watcher())

    def test_get_child_watcher_with_mainloop_existing(self):
        policy = self.create_policy()
        loop = policy.get_event_loop()

        self.assertIsNone(policy._watcher)
        watcher = policy.get_child_watcher()

        self.assertIsInstance(watcher, asyncio.SafeChildWatcher)
        self.assertIs(watcher._loop, loop)

        loop.close()

    def test_get_child_watcher_thread(self):

        def f():
            policy.set_event_loop(policy.new_event_loop())

            self.assertIsInstance(policy.get_event_loop(),
                                  asyncio.AbstractEventLoop)
            watcher = policy.get_child_watcher()

            self.assertIsInstance(watcher, asyncio.SafeChildWatcher)
            self.assertIsNone(watcher._loop)

            policy.get_event_loop().close()

        policy = self.create_policy()

        th = threading.Thread(target=f)
        th.start()
        th.join()

    def test_child_watcher_replace_mainloop_existing(self):
        policy = self.create_policy()
        loop = policy.get_event_loop()

        watcher = policy.get_child_watcher()

        self.assertIs(watcher._loop, loop)

        new_loop = policy.new_event_loop()
        policy.set_event_loop(new_loop)

        self.assertIs(watcher._loop, new_loop)

        policy.set_event_loop(None)

        self.assertIs(watcher._loop, None)

        loop.close()
        new_loop.close()


if __name__ == '__main__':
    unittest.main()<|MERGE_RESOLUTION|>--- conflicted
+++ resolved
@@ -30,11 +30,7 @@
 MOCK_ANY = mock.ANY
 
 
-<<<<<<< HEAD
 @test_utils.skipUnless(signal, 'Signals are not supported')
-=======
-@unittest.skipUnless(signal, 'Signals are not supported')
->>>>>>> 9a02568b
 class SelectorEventLoopSignalTests(test_utils.TestCase):
 
     def setUp(self):
@@ -209,13 +205,8 @@
         m_signal.set_wakeup_fd.assert_called_once_with(-1)
 
 
-<<<<<<< HEAD
 @test_utils.skipUnless(hasattr(socket, 'AF_UNIX'),
                        'UNIX Sockets are not supported')
-=======
-@unittest.skipUnless(hasattr(socket, 'AF_UNIX'),
-                     'UNIX Sockets are not supported')
->>>>>>> 9a02568b
 class SelectorEventLoopUnixSocketTests(test_utils.TestCase):
 
     def setUp(self):
@@ -457,13 +448,9 @@
         self.assertEqual(2, sys.getrefcount(self.protocol))
                          #pprint.pformat(gc.get_referrers(self.protocol)))
         self.assertIsNone(tr._loop)
-<<<<<<< HEAD
-        self.assertEqual(4, sys.getrefcount(self.loop))
-                         #pprint.pformat(gc.get_referrers(self.loop)))
-=======
-        self.assertEqual(5, sys.getrefcount(self.loop),
-                         pprint.pformat(gc.get_referrers(self.loop)))
->>>>>>> 9a02568b
+        self.assertEqual(5, sys.getrefcount(self.loop)
+                         #, pprint.pformat(gc.get_referrers(self.loop))
+                         )
 
     def test__call_connection_lost_with_err(self):
         tr = unix_events._UnixReadPipeTransport(
@@ -479,13 +466,9 @@
         self.assertEqual(2, sys.getrefcount(self.protocol))
                          #pprint.pformat(gc.get_referrers(self.protocol)))
         self.assertIsNone(tr._loop)
-<<<<<<< HEAD
-        self.assertEqual(4, sys.getrefcount(self.loop))
-                         #pprint.pformat(gc.get_referrers(self.loop)))
-=======
-        self.assertEqual(5, sys.getrefcount(self.loop),
-                         pprint.pformat(gc.get_referrers(self.loop)))
->>>>>>> 9a02568b
+        self.assertEqual(5, sys.getrefcount(self.loop)
+                         #, pprint.pformat(gc.get_referrers(self.loop))
+                         )
 
 
 class UnixWritePipeTransportTests(test_utils.TestCase):
@@ -753,13 +736,9 @@
         self.assertEqual(2, sys.getrefcount(self.protocol))
                          #pprint.pformat(gc.get_referrers(self.protocol)))
         self.assertIsNone(tr._loop)
-<<<<<<< HEAD
-        self.assertEqual(4, sys.getrefcount(self.loop))
-                         #pprint.pformat(gc.get_referrers(self.loop)))
-=======
-        self.assertEqual(5, sys.getrefcount(self.loop),
-                         pprint.pformat(gc.get_referrers(self.loop)))
->>>>>>> 9a02568b
+        self.assertEqual(5, sys.getrefcount(self.loop)
+                         #, pprint.pformat(gc.get_referrers(self.loop))
+                         )
 
     def test__call_connection_lost_with_err(self):
         tr = unix_events._UnixWritePipeTransport(
@@ -774,13 +753,9 @@
         self.assertEqual(2, sys.getrefcount(self.protocol))
                          #pprint.pformat(gc.get_referrers(self.protocol)))
         self.assertIsNone(tr._loop)
-<<<<<<< HEAD
-        self.assertEqual(4, sys.getrefcount(self.loop))
-                         #pprint.pformat(gc.get_referrers(self.loop)))
-=======
-        self.assertEqual(5, sys.getrefcount(self.loop),
-                         pprint.pformat(gc.get_referrers(self.loop)))
->>>>>>> 9a02568b
+        self.assertEqual(5, sys.getrefcount(self.loop)
+                         #, pprint.pformat(gc.get_referrers(self.loop))
+                         )
 
     def test_close(self):
         tr = unix_events._UnixWritePipeTransport(
