--- conflicted
+++ resolved
@@ -19,14 +19,6 @@
     raise unittest.SkipTest('UNIX only')
 
 
-<<<<<<< HEAD
-import asyncio
-from asyncio import log
-from asyncio import test_utils
-from asyncio import unix_events
-from asyncio.py33_exceptions import BlockingIOError, ChildProcessError
-from asyncio.test_utils import mock
-=======
 import trollius as asyncio
 from trollius import log
 from trollius import test_utils
@@ -36,7 +28,6 @@
 
 
 MOCK_ANY = mock.ANY
->>>>>>> 0168da32
 
 
 @test_utils.skipUnless(signal, 'Signals are not supported')
@@ -44,14 +35,7 @@
 
     def setUp(self):
         self.loop = asyncio.SelectorEventLoop()
-<<<<<<< HEAD
-        asyncio.set_event_loop(None)
-
-    def tearDown(self):
-        self.loop.close()
-=======
         self.set_event_loop(self.loop)
->>>>>>> 0168da32
 
     def test_check_signal(self):
         self.assertRaises(
@@ -63,12 +47,8 @@
         self.loop._handle_signal(signal.NSIG + 1)
 
     def test_handle_signal_cancelled_handler(self):
-<<<<<<< HEAD
-        h = asyncio.Handle(mock.Mock(), ())
-=======
         h = asyncio.Handle(mock.Mock(), (),
                            loop=mock.Mock())
->>>>>>> 0168da32
         h.cancel()
         self.loop._signal_handlers[signal.NSIG + 1] = h
         self.loop.remove_signal_handler = mock.Mock()
@@ -324,11 +304,7 @@
 class UnixReadPipeTransportTests(test_utils.TestCase):
 
     def setUp(self):
-<<<<<<< HEAD
-        self.loop = test_utils.TestLoop()
-=======
         self.loop = self.new_test_loop()
->>>>>>> 0168da32
         self.protocol = test_utils.make_test_protocol(asyncio.Protocol)
         self.pipe = mock.Mock(spec_set=io.RawIOBase)
         self.pipe.fileno.return_value = 5
@@ -491,11 +467,7 @@
 class UnixWritePipeTransportTests(test_utils.TestCase):
 
     def setUp(self):
-<<<<<<< HEAD
-        self.loop = test_utils.TestLoop()
-=======
         self.loop = self.new_test_loop()
->>>>>>> 0168da32
         self.protocol = test_utils.make_test_protocol(asyncio.BaseProtocol)
         self.pipe = mock.Mock(spec_set=io.RawIOBase)
         self.pipe.fileno.return_value = 5
@@ -1343,12 +1315,8 @@
         # raise an exception
         m.waitpid.side_effect = ValueError
 
-<<<<<<< HEAD
-        with mock.patch.object(log.logger, "exception") as m_exception:
-=======
         with mock.patch.object(log.logger,
                                'error') as m_error:
->>>>>>> 0168da32
 
             self.assertEqual(self.watcher._sig_chld(), None)
             self.assertTrue(m_error.called)
@@ -1381,10 +1349,6 @@
         with self.ignore_warnings:
             self.watcher._sig_chld()
 
-<<<<<<< HEAD
-        callback.assert_called(m.waitpid)
-=======
->>>>>>> 0168da32
         if isinstance(self.watcher, asyncio.FastChildWatcher):
             # here the FastChildWatche enters a deadlock
             # (there is no way to prevent it)
