"""Tests for unix_events.py."""

import collections
import gc
import errno
import io
import os
#import pprint
import signal
import stat
import sys
import threading
import unittest

if sys.platform == 'win32':
    raise unittest.SkipTest('UNIX only')

<<<<<<< HEAD
from asyncio import events
from asyncio import futures
from asyncio import protocols
=======

import asyncio
from asyncio import log
>>>>>>> c5a12ab1
from asyncio import test_utils
from asyncio import unix_events
from asyncio.py33_exceptions import BlockingIOError, ChildProcessError
from asyncio.test_utils import mock


@test_utils.skipUnless(signal, 'Signals are not supported')
class SelectorEventLoopTests(test_utils.TestCase):

    def setUp(self):
        self.loop = asyncio.SelectorEventLoop()
        asyncio.set_event_loop(None)

    def tearDown(self):
        self.loop.close()

    def test_check_signal(self):
        self.assertRaises(
            TypeError, self.loop._check_signal, '1')
        self.assertRaises(
            ValueError, self.loop._check_signal, signal.NSIG + 1)

    def test_handle_signal_no_handler(self):
        self.loop._handle_signal(signal.NSIG + 1, ())

    def test_handle_signal_cancelled_handler(self):
<<<<<<< HEAD
        h = events.Handle(mock.Mock(), ())
=======
        h = asyncio.Handle(unittest.mock.Mock(), ())
>>>>>>> c5a12ab1
        h.cancel()
        self.loop._signal_handlers[signal.NSIG + 1] = h
        self.loop.remove_signal_handler = mock.Mock()
        self.loop._handle_signal(signal.NSIG + 1, ())
        self.loop.remove_signal_handler.assert_called_with(signal.NSIG + 1)

    @mock.patch('asyncio.unix_events.signal')
    def test_add_signal_handler_setup_error(self, m_signal):
        m_signal.NSIG = signal.NSIG
        m_signal.set_wakeup_fd.side_effect = ValueError

        self.assertRaises(
            RuntimeError,
            self.loop.add_signal_handler,
            signal.SIGINT, lambda: True)

    @mock.patch('asyncio.unix_events.signal')
    def test_add_signal_handler(self, m_signal):
        m_signal.NSIG = signal.NSIG

        cb = lambda: True
        self.loop.add_signal_handler(signal.SIGHUP, cb)
        h = self.loop._signal_handlers.get(signal.SIGHUP)
        self.assertIsInstance(h, asyncio.Handle)
        self.assertEqual(h._callback, cb)

    @mock.patch('asyncio.unix_events.signal')
    def test_add_signal_handler_install_error(self, m_signal):
        m_signal.NSIG = signal.NSIG

        def set_wakeup_fd(fd):
            if fd == -1:
                raise ValueError()
        m_signal.set_wakeup_fd = set_wakeup_fd

        class Err(OSError):
            errno = errno.EFAULT
        m_signal.signal.side_effect = Err

        self.assertRaises(
            Err,
            self.loop.add_signal_handler,
            signal.SIGINT, lambda: True)

    @mock.patch('asyncio.unix_events.signal')
    @mock.patch('asyncio.unix_events.logger')
    def test_add_signal_handler_install_error2(self, m_logging, m_signal):
        m_signal.NSIG = signal.NSIG

        class Err(OSError):
            errno = errno.EINVAL
        m_signal.signal.side_effect = Err

        self.loop._signal_handlers[signal.SIGHUP] = lambda: True
        self.assertRaises(
            RuntimeError,
            self.loop.add_signal_handler,
            signal.SIGINT, lambda: True)
        self.assertFalse(m_logging.info.called)
        self.assertEqual(1, m_signal.set_wakeup_fd.call_count)

    @mock.patch('asyncio.unix_events.signal')
    @mock.patch('asyncio.unix_events.logger')
    def test_add_signal_handler_install_error3(self, m_logging, m_signal):
        class Err(OSError):
            errno = errno.EINVAL
        m_signal.signal.side_effect = Err
        m_signal.NSIG = signal.NSIG

        self.assertRaises(
            RuntimeError,
            self.loop.add_signal_handler,
            signal.SIGINT, lambda: True)
        self.assertFalse(m_logging.info.called)
        self.assertEqual(2, m_signal.set_wakeup_fd.call_count)

    @mock.patch('asyncio.unix_events.signal')
    def test_remove_signal_handler(self, m_signal):
        m_signal.NSIG = signal.NSIG

        self.loop.add_signal_handler(signal.SIGHUP, lambda: True)

        self.assertTrue(
            self.loop.remove_signal_handler(signal.SIGHUP))
        self.assertTrue(m_signal.set_wakeup_fd.called)
        self.assertTrue(m_signal.signal.called)
        self.assertEqual(
            (signal.SIGHUP, m_signal.SIG_DFL), m_signal.signal.call_args[0])

    @mock.patch('asyncio.unix_events.signal')
    def test_remove_signal_handler_2(self, m_signal):
        m_signal.NSIG = signal.NSIG
        m_signal.SIGINT = signal.SIGINT

        self.loop.add_signal_handler(signal.SIGINT, lambda: True)
        self.loop._signal_handlers[signal.SIGHUP] = object()
        m_signal.set_wakeup_fd.reset_mock()

        self.assertTrue(
            self.loop.remove_signal_handler(signal.SIGINT))
        self.assertFalse(m_signal.set_wakeup_fd.called)
        self.assertTrue(m_signal.signal.called)
        self.assertEqual(
            (signal.SIGINT, m_signal.default_int_handler),
            m_signal.signal.call_args[0])

    @mock.patch('asyncio.unix_events.signal')
    @mock.patch('asyncio.unix_events.logger')
    def test_remove_signal_handler_cleanup_error(self, m_logging, m_signal):
        m_signal.NSIG = signal.NSIG
        self.loop.add_signal_handler(signal.SIGHUP, lambda: True)

        m_signal.set_wakeup_fd.side_effect = ValueError

        self.loop.remove_signal_handler(signal.SIGHUP)
        self.assertTrue(m_logging.info)

    @mock.patch('asyncio.unix_events.signal')
    def test_remove_signal_handler_error(self, m_signal):
        m_signal.NSIG = signal.NSIG
        self.loop.add_signal_handler(signal.SIGHUP, lambda: True)

        m_signal.signal.side_effect = OSError

        self.assertRaises(
            OSError, self.loop.remove_signal_handler, signal.SIGHUP)

    @mock.patch('asyncio.unix_events.signal')
    def test_remove_signal_handler_error2(self, m_signal):
        m_signal.NSIG = signal.NSIG
        self.loop.add_signal_handler(signal.SIGHUP, lambda: True)

        class Err(OSError):
            errno = errno.EINVAL
        m_signal.signal.side_effect = Err

        self.assertRaises(
            RuntimeError, self.loop.remove_signal_handler, signal.SIGHUP)

    @mock.patch('asyncio.unix_events.signal')
    def test_close(self, m_signal):
        m_signal.NSIG = signal.NSIG

        self.loop.add_signal_handler(signal.SIGHUP, lambda: True)
        self.loop.add_signal_handler(signal.SIGCHLD, lambda: True)

        self.assertEqual(len(self.loop._signal_handlers), 2)

        m_signal.set_wakeup_fd.reset_mock()

        self.loop.close()

        self.assertEqual(len(self.loop._signal_handlers), 0)
        m_signal.set_wakeup_fd.assert_called_once_with(-1)


class UnixReadPipeTransportTests(test_utils.TestCase):

    def setUp(self):
        self.loop = test_utils.TestLoop()
<<<<<<< HEAD
        self.protocol = test_utils.make_test_protocol(protocols.Protocol)
        self.pipe = mock.Mock(spec_set=io.RawIOBase)
=======
        self.protocol = test_utils.make_test_protocol(asyncio.Protocol)
        self.pipe = unittest.mock.Mock(spec_set=io.RawIOBase)
>>>>>>> c5a12ab1
        self.pipe.fileno.return_value = 5

        fcntl_patcher = mock.patch('fcntl.fcntl')
        fcntl_patcher.start()
        self.addCleanup(fcntl_patcher.stop)

        fstat_patcher = mock.patch('os.fstat')
        m_fstat = fstat_patcher.start()
        st = mock.Mock()
        st.st_mode = stat.S_IFIFO
        m_fstat.return_value = st
        self.addCleanup(fstat_patcher.stop)

    def test_ctor(self):
        tr = unix_events._UnixReadPipeTransport(
            self.loop, self.pipe, self.protocol)
        self.loop.assert_reader(5, tr._read_ready)
        test_utils.run_briefly(self.loop)
        self.protocol.connection_made.assert_called_with(tr)

    def test_ctor_with_waiter(self):
        fut = asyncio.Future(loop=self.loop)
        unix_events._UnixReadPipeTransport(
            self.loop, self.pipe, self.protocol, fut)
        test_utils.run_briefly(self.loop)
        self.assertIsNone(fut.result())

    @mock.patch('os.read')
    def test__read_ready(self, m_read):
        tr = unix_events._UnixReadPipeTransport(
            self.loop, self.pipe, self.protocol)
        m_read.return_value = b'data'
        tr._read_ready()

        m_read.assert_called_with(5, tr.max_size)
        self.protocol.data_received.assert_called_with(b'data')

    @mock.patch('os.read')
    def test__read_ready_eof(self, m_read):
        tr = unix_events._UnixReadPipeTransport(
            self.loop, self.pipe, self.protocol)
        m_read.return_value = b''
        tr._read_ready()

        m_read.assert_called_with(5, tr.max_size)
        self.assertFalse(self.loop.readers)
        test_utils.run_briefly(self.loop)
        self.protocol.eof_received.assert_called_with()
        self.protocol.connection_lost.assert_called_with(None)

    @mock.patch('os.read')
    def test__read_ready_blocked(self, m_read):
        tr = unix_events._UnixReadPipeTransport(
            self.loop, self.pipe, self.protocol)
        m_read.side_effect = BlockingIOError
        tr._read_ready()

        m_read.assert_called_with(5, tr.max_size)
        test_utils.run_briefly(self.loop)
        self.assertFalse(self.protocol.data_received.called)

    @mock.patch('asyncio.log.logger.exception')
    @mock.patch('os.read')
    def test__read_ready_error(self, m_read, m_logexc):
        tr = unix_events._UnixReadPipeTransport(
            self.loop, self.pipe, self.protocol)
        err = OSError()
        m_read.side_effect = err
        tr._close = mock.Mock()
        tr._read_ready()

        m_read.assert_called_with(5, tr.max_size)
        tr._close.assert_called_with(err)
        m_logexc.assert_called_with('Fatal error for %s', tr)

    @mock.patch('os.read')
    def test_pause_reading(self, m_read):
        tr = unix_events._UnixReadPipeTransport(
            self.loop, self.pipe, self.protocol)

        m = mock.Mock()
        self.loop.add_reader(5, m)
        tr.pause_reading()
        self.assertFalse(self.loop.readers)

    @mock.patch('os.read')
    def test_resume_reading(self, m_read):
        tr = unix_events._UnixReadPipeTransport(
            self.loop, self.pipe, self.protocol)

        tr.resume_reading()
        self.loop.assert_reader(5, tr._read_ready)

    @mock.patch('os.read')
    def test_close(self, m_read):
        tr = unix_events._UnixReadPipeTransport(
            self.loop, self.pipe, self.protocol)

        tr._close = mock.Mock()
        tr.close()
        tr._close.assert_called_with(None)

    @mock.patch('os.read')
    def test_close_already_closing(self, m_read):
        tr = unix_events._UnixReadPipeTransport(
            self.loop, self.pipe, self.protocol)

        tr._closing = True
        tr._close = mock.Mock()
        tr.close()
        self.assertFalse(tr._close.called)

    @mock.patch('os.read')
    def test__close(self, m_read):
        tr = unix_events._UnixReadPipeTransport(
            self.loop, self.pipe, self.protocol)

        err = object()
        tr._close(err)
        self.assertTrue(tr._closing)
        self.assertFalse(self.loop.readers)
        test_utils.run_briefly(self.loop)
        self.protocol.connection_lost.assert_called_with(err)

    def test__call_connection_lost(self):
        tr = unix_events._UnixReadPipeTransport(
            self.loop, self.pipe, self.protocol)

        err = None
        tr._call_connection_lost(err)
        self.protocol.connection_lost.assert_called_with(err)
        self.pipe.close.assert_called_with()

        self.assertIsNone(tr._protocol)
        self.assertEqual(2, sys.getrefcount(self.protocol))
                         #pprint.pformat(gc.get_referrers(self.protocol)))
        self.assertIsNone(tr._loop)
        self.assertEqual(2, sys.getrefcount(self.loop))
                         #pprint.pformat(gc.get_referrers(self.loop)))

    def test__call_connection_lost_with_err(self):
        tr = unix_events._UnixReadPipeTransport(
            self.loop, self.pipe, self.protocol)

        err = OSError()
        tr._call_connection_lost(err)
        self.protocol.connection_lost.assert_called_with(err)
        self.pipe.close.assert_called_with()

        self.assertIsNone(tr._protocol)
        self.assertEqual(2, sys.getrefcount(self.protocol))
                         #pprint.pformat(gc.get_referrers(self.protocol)))
        self.assertIsNone(tr._loop)
        self.assertEqual(2, sys.getrefcount(self.loop))
                         #pprint.pformat(gc.get_referrers(self.loop)))


class UnixWritePipeTransportTests(test_utils.TestCase):

    def setUp(self):
        self.loop = test_utils.TestLoop()
<<<<<<< HEAD
        self.protocol = test_utils.make_test_protocol(protocols.BaseProtocol)
        self.pipe = mock.Mock(spec_set=io.RawIOBase)
=======
        self.protocol = test_utils.make_test_protocol(asyncio.BaseProtocol)
        self.pipe = unittest.mock.Mock(spec_set=io.RawIOBase)
>>>>>>> c5a12ab1
        self.pipe.fileno.return_value = 5

        fcntl_patcher = mock.patch('fcntl.fcntl')
        fcntl_patcher.start()
        self.addCleanup(fcntl_patcher.stop)

        fstat_patcher = mock.patch('os.fstat')
        m_fstat = fstat_patcher.start()
        st = mock.Mock()
        st.st_mode = stat.S_IFSOCK
        m_fstat.return_value = st
        self.addCleanup(fstat_patcher.stop)

    def test_ctor(self):
        tr = unix_events._UnixWritePipeTransport(
            self.loop, self.pipe, self.protocol)
        self.loop.assert_reader(5, tr._read_ready)
        test_utils.run_briefly(self.loop)
        self.protocol.connection_made.assert_called_with(tr)

    def test_ctor_with_waiter(self):
        fut = asyncio.Future(loop=self.loop)
        tr = unix_events._UnixWritePipeTransport(
            self.loop, self.pipe, self.protocol, fut)
        self.loop.assert_reader(5, tr._read_ready)
        test_utils.run_briefly(self.loop)
        self.assertEqual(None, fut.result())

    def test_can_write_eof(self):
        tr = unix_events._UnixWritePipeTransport(
            self.loop, self.pipe, self.protocol)
        self.assertTrue(tr.can_write_eof())

    @mock.patch('os.write')
    def test_write(self, m_write):
        tr = unix_events._UnixWritePipeTransport(
            self.loop, self.pipe, self.protocol)

        m_write.return_value = 4
        tr.write(b'data')
        m_write.assert_called_with(5, b'data')
        self.assertFalse(self.loop.writers)
        self.assertEqual([], tr._buffer)

    @mock.patch('os.write')
    def test_write_no_data(self, m_write):
        tr = unix_events._UnixWritePipeTransport(
            self.loop, self.pipe, self.protocol)

        tr.write(b'')
        self.assertFalse(m_write.called)
        self.assertFalse(self.loop.writers)
        self.assertEqual([], tr._buffer)

    @mock.patch('os.write')
    def test_write_partial(self, m_write):
        tr = unix_events._UnixWritePipeTransport(
            self.loop, self.pipe, self.protocol)

        m_write.return_value = 2
        tr.write(b'data')
        m_write.assert_called_with(5, b'data')
        self.loop.assert_writer(5, tr._write_ready)
        self.assertEqual([b'ta'], tr._buffer)

    @mock.patch('os.write')
    def test_write_buffer(self, m_write):
        tr = unix_events._UnixWritePipeTransport(
            self.loop, self.pipe, self.protocol)

        self.loop.add_writer(5, tr._write_ready)
        tr._buffer = [b'previous']
        tr.write(b'data')
        self.assertFalse(m_write.called)
        self.loop.assert_writer(5, tr._write_ready)
        self.assertEqual([b'previous', b'data'], tr._buffer)

    @mock.patch('os.write')
    def test_write_again(self, m_write):
        tr = unix_events._UnixWritePipeTransport(
            self.loop, self.pipe, self.protocol)

        m_write.side_effect = BlockingIOError()
        tr.write(b'data')
        m_write.assert_called_with(5, b'data')
        self.loop.assert_writer(5, tr._write_ready)
        self.assertEqual([b'data'], tr._buffer)

    @mock.patch('asyncio.unix_events.logger')
    @mock.patch('os.write')
    def test_write_err(self, m_write, m_log):
        tr = unix_events._UnixWritePipeTransport(
            self.loop, self.pipe, self.protocol)

        err = OSError()
        m_write.side_effect = err
        tr._fatal_error = mock.Mock()
        tr.write(b'data')
        m_write.assert_called_with(5, b'data')
        self.assertFalse(self.loop.writers)
        self.assertEqual([], tr._buffer)
        tr._fatal_error.assert_called_with(err)
        self.assertEqual(1, tr._conn_lost)

        tr.write(b'data')
        self.assertEqual(2, tr._conn_lost)
        tr.write(b'data')
        tr.write(b'data')
        tr.write(b'data')
        tr.write(b'data')
        # This is a bit overspecified. :-(
        m_log.warning.assert_called_with(
            'pipe closed by peer or os.write(pipe, data) raised exception.')

    @mock.patch('os.write')
    def test_write_close(self, m_write):
        tr = unix_events._UnixWritePipeTransport(
            self.loop, self.pipe, self.protocol)
        tr._read_ready()  # pipe was closed by peer

        tr.write(b'data')
        self.assertEqual(tr._conn_lost, 1)
        tr.write(b'data')
        self.assertEqual(tr._conn_lost, 2)

    def test__read_ready(self):
        tr = unix_events._UnixWritePipeTransport(self.loop, self.pipe,
                                                 self.protocol)
        tr._read_ready()
        self.assertFalse(self.loop.readers)
        self.assertFalse(self.loop.writers)
        self.assertTrue(tr._closing)
        test_utils.run_briefly(self.loop)
        self.protocol.connection_lost.assert_called_with(None)

    @mock.patch('os.write')
    def test__write_ready(self, m_write):
        tr = unix_events._UnixWritePipeTransport(
            self.loop, self.pipe, self.protocol)
        self.loop.add_writer(5, tr._write_ready)
        tr._buffer = [b'da', b'ta']
        m_write.return_value = 4
        tr._write_ready()
        m_write.assert_called_with(5, b'data')
        self.assertFalse(self.loop.writers)
        self.assertEqual([], tr._buffer)

    @mock.patch('os.write')
    def test__write_ready_partial(self, m_write):
        tr = unix_events._UnixWritePipeTransport(
            self.loop, self.pipe, self.protocol)

        self.loop.add_writer(5, tr._write_ready)
        tr._buffer = [b'da', b'ta']
        m_write.return_value = 3
        tr._write_ready()
        m_write.assert_called_with(5, b'data')
        self.loop.assert_writer(5, tr._write_ready)
        self.assertEqual([b'a'], tr._buffer)

    @mock.patch('os.write')
    def test__write_ready_again(self, m_write):
        tr = unix_events._UnixWritePipeTransport(
            self.loop, self.pipe, self.protocol)

        self.loop.add_writer(5, tr._write_ready)
        tr._buffer = [b'da', b'ta']
        m_write.side_effect = BlockingIOError()
        tr._write_ready()
        m_write.assert_called_with(5, b'data')
        self.loop.assert_writer(5, tr._write_ready)
        self.assertEqual([b'data'], tr._buffer)

    @mock.patch('os.write')
    def test__write_ready_empty(self, m_write):
        tr = unix_events._UnixWritePipeTransport(
            self.loop, self.pipe, self.protocol)

        self.loop.add_writer(5, tr._write_ready)
        tr._buffer = [b'da', b'ta']
        m_write.return_value = 0
        tr._write_ready()
        m_write.assert_called_with(5, b'data')
        self.loop.assert_writer(5, tr._write_ready)
        self.assertEqual([b'data'], tr._buffer)

    @mock.patch('asyncio.log.logger.exception')
    @mock.patch('os.write')
    def test__write_ready_err(self, m_write, m_logexc):
        tr = unix_events._UnixWritePipeTransport(
            self.loop, self.pipe, self.protocol)

        self.loop.add_writer(5, tr._write_ready)
        tr._buffer = [b'da', b'ta']
        m_write.side_effect = err = OSError()
        tr._write_ready()
        m_write.assert_called_with(5, b'data')
        self.assertFalse(self.loop.writers)
        self.assertFalse(self.loop.readers)
        self.assertEqual([], tr._buffer)
        self.assertTrue(tr._closing)
        m_logexc.assert_called_with('Fatal error for %s', tr)
        self.assertEqual(1, tr._conn_lost)
        test_utils.run_briefly(self.loop)
        self.protocol.connection_lost.assert_called_with(err)

    @mock.patch('os.write')
    def test__write_ready_closing(self, m_write):
        tr = unix_events._UnixWritePipeTransport(
            self.loop, self.pipe, self.protocol)

        self.loop.add_writer(5, tr._write_ready)
        tr._closing = True
        tr._buffer = [b'da', b'ta']
        m_write.return_value = 4
        tr._write_ready()
        m_write.assert_called_with(5, b'data')
        self.assertFalse(self.loop.writers)
        self.assertFalse(self.loop.readers)
        self.assertEqual([], tr._buffer)
        self.protocol.connection_lost.assert_called_with(None)
        self.pipe.close.assert_called_with()

    @mock.patch('os.write')
    def test_abort(self, m_write):
        tr = unix_events._UnixWritePipeTransport(
            self.loop, self.pipe, self.protocol)

        self.loop.add_writer(5, tr._write_ready)
        self.loop.add_reader(5, tr._read_ready)
        tr._buffer = [b'da', b'ta']
        tr.abort()
        self.assertFalse(m_write.called)
        self.assertFalse(self.loop.readers)
        self.assertFalse(self.loop.writers)
        self.assertEqual([], tr._buffer)
        self.assertTrue(tr._closing)
        test_utils.run_briefly(self.loop)
        self.protocol.connection_lost.assert_called_with(None)

    def test__call_connection_lost(self):
        tr = unix_events._UnixWritePipeTransport(
            self.loop, self.pipe, self.protocol)

        err = None
        tr._call_connection_lost(err)
        self.protocol.connection_lost.assert_called_with(err)
        self.pipe.close.assert_called_with()

        self.assertIsNone(tr._protocol)
        self.assertEqual(2, sys.getrefcount(self.protocol))
                         #pprint.pformat(gc.get_referrers(self.protocol)))
        self.assertIsNone(tr._loop)
        self.assertEqual(2, sys.getrefcount(self.loop))
                         #pprint.pformat(gc.get_referrers(self.loop)))

    def test__call_connection_lost_with_err(self):
        tr = unix_events._UnixWritePipeTransport(
            self.loop, self.pipe, self.protocol)

        err = OSError()
        tr._call_connection_lost(err)
        self.protocol.connection_lost.assert_called_with(err)
        self.pipe.close.assert_called_with()

        self.assertIsNone(tr._protocol)
        self.assertEqual(2, sys.getrefcount(self.protocol))
                         #pprint.pformat(gc.get_referrers(self.protocol)))
        self.assertIsNone(tr._loop)
        self.assertEqual(2, sys.getrefcount(self.loop))
                         #pprint.pformat(gc.get_referrers(self.loop)))

    def test_close(self):
        tr = unix_events._UnixWritePipeTransport(
            self.loop, self.pipe, self.protocol)

        tr.write_eof = mock.Mock()
        tr.close()
        tr.write_eof.assert_called_with()

    def test_close_closing(self):
        tr = unix_events._UnixWritePipeTransport(
            self.loop, self.pipe, self.protocol)

        tr.write_eof = mock.Mock()
        tr._closing = True
        tr.close()
        self.assertFalse(tr.write_eof.called)

    def test_write_eof(self):
        tr = unix_events._UnixWritePipeTransport(
            self.loop, self.pipe, self.protocol)

        tr.write_eof()
        self.assertTrue(tr._closing)
        self.assertFalse(self.loop.readers)
        test_utils.run_briefly(self.loop)
        self.protocol.connection_lost.assert_called_with(None)

    def test_write_eof_pending(self):
        tr = unix_events._UnixWritePipeTransport(
            self.loop, self.pipe, self.protocol)
        tr._buffer = [b'data']
        tr.write_eof()
        self.assertTrue(tr._closing)
        self.assertFalse(self.protocol.connection_lost.called)


class AbstractChildWatcherTests(test_utils.TestCase):

    def test_not_implemented(self):
<<<<<<< HEAD
        f = mock.Mock()
        watcher = unix_events.AbstractChildWatcher()
=======
        f = unittest.mock.Mock()
        watcher = asyncio.AbstractChildWatcher()
>>>>>>> c5a12ab1
        self.assertRaises(
            NotImplementedError, watcher.add_child_handler, f, f)
        self.assertRaises(
            NotImplementedError, watcher.remove_child_handler, f)
        self.assertRaises(
            NotImplementedError, watcher.attach_loop, f)
        self.assertRaises(
            NotImplementedError, watcher.close)
        self.assertRaises(
            NotImplementedError, watcher.__enter__)
        self.assertRaises(
            NotImplementedError, watcher.__exit__, f, f, f)


class BaseChildWatcherTests(test_utils.TestCase):

    def test_not_implemented(self):
        f = mock.Mock()
        watcher = unix_events.BaseChildWatcher()
        self.assertRaises(
            NotImplementedError, watcher._do_waitpid, f)


WaitPidMocks = collections.namedtuple("WaitPidMocks",
                                      ("waitpid",
                                       "WIFEXITED",
                                       "WIFSIGNALED",
                                       "WEXITSTATUS",
                                       "WTERMSIG",
                                       ))


class ChildWatcherTestsMixin:

<<<<<<< HEAD
    ignore_warnings = mock.patch.object(unix_events.logger, "warning")
=======
    ignore_warnings = unittest.mock.patch.object(log.logger, "warning")
>>>>>>> c5a12ab1

    def setUp(self):
        self.loop = test_utils.TestLoop()
        self.running = False
        self.zombies = {}

        with mock.patch.object(
                self.loop, "add_signal_handler") as self.m_add_signal_handler:
            self.watcher = self.create_watcher()
            self.watcher.attach_loop(self.loop)

    def waitpid(self, pid, flags):
        if isinstance(self.watcher, asyncio.SafeChildWatcher) or pid != -1:
            self.assertGreater(pid, 0)
        try:
            if pid < 0:
                return self.zombies.popitem()
            else:
                return pid, self.zombies.pop(pid)
        except KeyError:
            pass
        if self.running:
            return 0, 0
        else:
            raise ChildProcessError()

    def add_zombie(self, pid, returncode):
        self.zombies[pid] = returncode + 32768

    def WIFEXITED(self, status):
        return status >= 32768

    def WIFSIGNALED(self, status):
        return 32700 < status < 32768

    def WEXITSTATUS(self, status):
        self.assertTrue(self.WIFEXITED(status))
        return status - 32768

    def WTERMSIG(self, status):
        self.assertTrue(self.WIFSIGNALED(status))
        return 32768 - status

    def test_create_watcher(self):
        self.m_add_signal_handler.assert_called_once_with(
            signal.SIGCHLD, self.watcher._sig_chld)

    def waitpid_mocks(func):
        def wrapped_func(self):
            exit_stack = []

            def patch(target, wrapper):
                m = mock.patch(target, wraps=wrapper)
                exit_stack.append(m)
                return m.__enter__()

            m_waitpid = patch('os.waitpid', self.waitpid)
            m_WIFEXITED = patch('os.WIFEXITED', self.WIFEXITED)
            m_WIFSIGNALED = patch('os.WIFSIGNALED', self.WIFSIGNALED)
            m_WEXITSTATUS = patch('os.WEXITSTATUS', self.WEXITSTATUS)
            m_WTERMSIG = patch('os.WTERMSIG', self.WTERMSIG)
            try:
                func(self, WaitPidMocks(m_waitpid,
                                        m_WIFEXITED, m_WIFSIGNALED,
                                        m_WEXITSTATUS, m_WTERMSIG,
                                        ))
            finally:
                for obj in reversed(exit_stack):
                    obj.__exit__(None, None, None)

        return wrapped_func

    @waitpid_mocks
    def test_sigchld(self, m):
        # register a child
        callback = mock.Mock()

        with self.watcher:
            self.running = True
            self.watcher.add_child_handler(42, callback, 9, 10, 14)

        self.assertFalse(callback.called)
        self.assertFalse(m.WIFEXITED.called)
        self.assertFalse(m.WIFSIGNALED.called)
        self.assertFalse(m.WEXITSTATUS.called)
        self.assertFalse(m.WTERMSIG.called)

        # child is running
        self.watcher._sig_chld()

        self.assertFalse(callback.called)
        self.assertFalse(m.WIFEXITED.called)
        self.assertFalse(m.WIFSIGNALED.called)
        self.assertFalse(m.WEXITSTATUS.called)
        self.assertFalse(m.WTERMSIG.called)

        # child terminates (returncode 12)
        self.running = False
        self.add_zombie(42, 12)
        self.watcher._sig_chld()

        self.assertTrue(m.WIFEXITED.called)
        self.assertTrue(m.WEXITSTATUS.called)
        self.assertFalse(m.WTERMSIG.called)
        callback.assert_called_once_with(42, 12, 9, 10, 14)

        m.WIFSIGNALED.reset_mock()
        m.WIFEXITED.reset_mock()
        m.WEXITSTATUS.reset_mock()
        callback.reset_mock()

        # ensure that the child is effectively reaped
        self.add_zombie(42, 13)
        with self.ignore_warnings:
            self.watcher._sig_chld()

        self.assertFalse(callback.called)
        self.assertFalse(m.WTERMSIG.called)

        m.WIFSIGNALED.reset_mock()
        m.WIFEXITED.reset_mock()
        m.WEXITSTATUS.reset_mock()

        # sigchld called again
        self.zombies.clear()
        self.watcher._sig_chld()

        self.assertFalse(callback.called)
        self.assertFalse(m.WIFEXITED.called)
        self.assertFalse(m.WIFSIGNALED.called)
        self.assertFalse(m.WEXITSTATUS.called)
        self.assertFalse(m.WTERMSIG.called)

    @waitpid_mocks
    def test_sigchld_two_children(self, m):
        callback1 = mock.Mock()
        callback2 = mock.Mock()

        # register child 1
        with self.watcher:
            self.running = True
            self.watcher.add_child_handler(43, callback1, 7, 8)

        self.assertFalse(callback1.called)
        self.assertFalse(callback2.called)
        self.assertFalse(m.WIFEXITED.called)
        self.assertFalse(m.WIFSIGNALED.called)
        self.assertFalse(m.WEXITSTATUS.called)
        self.assertFalse(m.WTERMSIG.called)

        # register child 2
        with self.watcher:
            self.watcher.add_child_handler(44, callback2, 147, 18)

        self.assertFalse(callback1.called)
        self.assertFalse(callback2.called)
        self.assertFalse(m.WIFEXITED.called)
        self.assertFalse(m.WIFSIGNALED.called)
        self.assertFalse(m.WEXITSTATUS.called)
        self.assertFalse(m.WTERMSIG.called)

        # childen are running
        self.watcher._sig_chld()

        self.assertFalse(callback1.called)
        self.assertFalse(callback2.called)
        self.assertFalse(m.WIFEXITED.called)
        self.assertFalse(m.WIFSIGNALED.called)
        self.assertFalse(m.WEXITSTATUS.called)
        self.assertFalse(m.WTERMSIG.called)

        # child 1 terminates (signal 3)
        self.add_zombie(43, -3)
        self.watcher._sig_chld()

        callback1.assert_called_once_with(43, -3, 7, 8)
        self.assertFalse(callback2.called)
        self.assertTrue(m.WIFSIGNALED.called)
        self.assertFalse(m.WEXITSTATUS.called)
        self.assertTrue(m.WTERMSIG.called)

        m.WIFSIGNALED.reset_mock()
        m.WIFEXITED.reset_mock()
        m.WTERMSIG.reset_mock()
        callback1.reset_mock()

        # child 2 still running
        self.watcher._sig_chld()

        self.assertFalse(callback1.called)
        self.assertFalse(callback2.called)
        self.assertFalse(m.WIFEXITED.called)
        self.assertFalse(m.WIFSIGNALED.called)
        self.assertFalse(m.WEXITSTATUS.called)
        self.assertFalse(m.WTERMSIG.called)

        # child 2 terminates (code 108)
        self.add_zombie(44, 108)
        self.running = False
        self.watcher._sig_chld()

        callback2.assert_called_once_with(44, 108, 147, 18)
        self.assertFalse(callback1.called)
        self.assertTrue(m.WIFEXITED.called)
        self.assertTrue(m.WEXITSTATUS.called)
        self.assertFalse(m.WTERMSIG.called)

        m.WIFSIGNALED.reset_mock()
        m.WIFEXITED.reset_mock()
        m.WEXITSTATUS.reset_mock()
        callback2.reset_mock()

        # ensure that the children are effectively reaped
        self.add_zombie(43, 14)
        self.add_zombie(44, 15)
        with self.ignore_warnings:
            self.watcher._sig_chld()

        self.assertFalse(callback1.called)
        self.assertFalse(callback2.called)
        self.assertFalse(m.WTERMSIG.called)

        m.WIFSIGNALED.reset_mock()
        m.WIFEXITED.reset_mock()
        m.WEXITSTATUS.reset_mock()

        # sigchld called again
        self.zombies.clear()
        self.watcher._sig_chld()

        self.assertFalse(callback1.called)
        self.assertFalse(callback2.called)
        self.assertFalse(m.WIFEXITED.called)
        self.assertFalse(m.WIFSIGNALED.called)
        self.assertFalse(m.WEXITSTATUS.called)
        self.assertFalse(m.WTERMSIG.called)

    @waitpid_mocks
    def test_sigchld_two_children_terminating_together(self, m):
        callback1 = mock.Mock()
        callback2 = mock.Mock()

        # register child 1
        with self.watcher:
            self.running = True
            self.watcher.add_child_handler(45, callback1, 17, 8)

        self.assertFalse(callback1.called)
        self.assertFalse(callback2.called)
        self.assertFalse(m.WIFEXITED.called)
        self.assertFalse(m.WIFSIGNALED.called)
        self.assertFalse(m.WEXITSTATUS.called)
        self.assertFalse(m.WTERMSIG.called)

        # register child 2
        with self.watcher:
            self.watcher.add_child_handler(46, callback2, 1147, 18)

        self.assertFalse(callback1.called)
        self.assertFalse(callback2.called)
        self.assertFalse(m.WIFEXITED.called)
        self.assertFalse(m.WIFSIGNALED.called)
        self.assertFalse(m.WEXITSTATUS.called)
        self.assertFalse(m.WTERMSIG.called)

        # childen are running
        self.watcher._sig_chld()

        self.assertFalse(callback1.called)
        self.assertFalse(callback2.called)
        self.assertFalse(m.WIFEXITED.called)
        self.assertFalse(m.WIFSIGNALED.called)
        self.assertFalse(m.WEXITSTATUS.called)
        self.assertFalse(m.WTERMSIG.called)

        # child 1 terminates (code 78)
        # child 2 terminates (signal 5)
        self.add_zombie(45, 78)
        self.add_zombie(46, -5)
        self.running = False
        self.watcher._sig_chld()

        callback1.assert_called_once_with(45, 78, 17, 8)
        callback2.assert_called_once_with(46, -5, 1147, 18)
        self.assertTrue(m.WIFSIGNALED.called)
        self.assertTrue(m.WIFEXITED.called)
        self.assertTrue(m.WEXITSTATUS.called)
        self.assertTrue(m.WTERMSIG.called)

        m.WIFSIGNALED.reset_mock()
        m.WIFEXITED.reset_mock()
        m.WTERMSIG.reset_mock()
        m.WEXITSTATUS.reset_mock()
        callback1.reset_mock()
        callback2.reset_mock()

        # ensure that the children are effectively reaped
        self.add_zombie(45, 14)
        self.add_zombie(46, 15)
        with self.ignore_warnings:
            self.watcher._sig_chld()

        self.assertFalse(callback1.called)
        self.assertFalse(callback2.called)
        self.assertFalse(m.WTERMSIG.called)

    @waitpid_mocks
    def test_sigchld_race_condition(self, m):
        # register a child
        callback = mock.Mock()

        with self.watcher:
            # child terminates before being registered
            self.add_zombie(50, 4)
            self.watcher._sig_chld()

            self.watcher.add_child_handler(50, callback, 1, 12)

        callback.assert_called_once_with(50, 4, 1, 12)
        callback.reset_mock()

        # ensure that the child is effectively reaped
        self.add_zombie(50, -1)
        with self.ignore_warnings:
            self.watcher._sig_chld()

        self.assertFalse(callback.called)

    @waitpid_mocks
    def test_sigchld_replace_handler(self, m):
        callback1 = mock.Mock()
        callback2 = mock.Mock()

        # register a child
        with self.watcher:
            self.running = True
            self.watcher.add_child_handler(51, callback1, 19)

        self.assertFalse(callback1.called)
        self.assertFalse(callback2.called)
        self.assertFalse(m.WIFEXITED.called)
        self.assertFalse(m.WIFSIGNALED.called)
        self.assertFalse(m.WEXITSTATUS.called)
        self.assertFalse(m.WTERMSIG.called)

        # register the same child again
        with self.watcher:
            self.watcher.add_child_handler(51, callback2, 21)

        self.assertFalse(callback1.called)
        self.assertFalse(callback2.called)
        self.assertFalse(m.WIFEXITED.called)
        self.assertFalse(m.WIFSIGNALED.called)
        self.assertFalse(m.WEXITSTATUS.called)
        self.assertFalse(m.WTERMSIG.called)

        # child terminates (signal 8)
        self.running = False
        self.add_zombie(51, -8)
        self.watcher._sig_chld()

        callback2.assert_called_once_with(51, -8, 21)
        self.assertFalse(callback1.called)
        self.assertTrue(m.WIFSIGNALED.called)
        self.assertFalse(m.WEXITSTATUS.called)
        self.assertTrue(m.WTERMSIG.called)

        m.WIFSIGNALED.reset_mock()
        m.WIFEXITED.reset_mock()
        m.WTERMSIG.reset_mock()
        callback2.reset_mock()

        # ensure that the child is effectively reaped
        self.add_zombie(51, 13)
        with self.ignore_warnings:
            self.watcher._sig_chld()

        self.assertFalse(callback1.called)
        self.assertFalse(callback2.called)
        self.assertFalse(m.WTERMSIG.called)

    @waitpid_mocks
    def test_sigchld_remove_handler(self, m):
        callback = mock.Mock()

        # register a child
        with self.watcher:
            self.running = True
            self.watcher.add_child_handler(52, callback, 1984)

        self.assertFalse(callback.called)
        self.assertFalse(m.WIFEXITED.called)
        self.assertFalse(m.WIFSIGNALED.called)
        self.assertFalse(m.WEXITSTATUS.called)
        self.assertFalse(m.WTERMSIG.called)

        # unregister the child
        self.watcher.remove_child_handler(52)

        self.assertFalse(callback.called)
        self.assertFalse(m.WIFEXITED.called)
        self.assertFalse(m.WIFSIGNALED.called)
        self.assertFalse(m.WEXITSTATUS.called)
        self.assertFalse(m.WTERMSIG.called)

        # child terminates (code 99)
        self.running = False
        self.add_zombie(52, 99)
        with self.ignore_warnings:
            self.watcher._sig_chld()

        self.assertFalse(callback.called)

    @waitpid_mocks
    def test_sigchld_unknown_status(self, m):
        callback = mock.Mock()

        # register a child
        with self.watcher:
            self.running = True
            self.watcher.add_child_handler(53, callback, -19)

        self.assertFalse(callback.called)
        self.assertFalse(m.WIFEXITED.called)
        self.assertFalse(m.WIFSIGNALED.called)
        self.assertFalse(m.WEXITSTATUS.called)
        self.assertFalse(m.WTERMSIG.called)

        # terminate with unknown status
        self.zombies[53] = 1178
        self.running = False
        self.watcher._sig_chld()

        callback.assert_called_once_with(53, 1178, -19)
        self.assertTrue(m.WIFEXITED.called)
        self.assertTrue(m.WIFSIGNALED.called)
        self.assertFalse(m.WEXITSTATUS.called)
        self.assertFalse(m.WTERMSIG.called)

        callback.reset_mock()
        m.WIFEXITED.reset_mock()
        m.WIFSIGNALED.reset_mock()

        # ensure that the child is effectively reaped
        self.add_zombie(53, 101)
        with self.ignore_warnings:
            self.watcher._sig_chld()

        self.assertFalse(callback.called)

    @waitpid_mocks
    def test_remove_child_handler(self, m):
        callback1 = mock.Mock()
        callback2 = mock.Mock()
        callback3 = mock.Mock()

        # register children
        with self.watcher:
            self.running = True
            self.watcher.add_child_handler(54, callback1, 1)
            self.watcher.add_child_handler(55, callback2, 2)
            self.watcher.add_child_handler(56, callback3, 3)

        # remove child handler 1
        self.assertTrue(self.watcher.remove_child_handler(54))

        # remove child handler 2 multiple times
        self.assertTrue(self.watcher.remove_child_handler(55))
        self.assertFalse(self.watcher.remove_child_handler(55))
        self.assertFalse(self.watcher.remove_child_handler(55))

        # all children terminate
        self.add_zombie(54, 0)
        self.add_zombie(55, 1)
        self.add_zombie(56, 2)
        self.running = False
        with self.ignore_warnings:
            self.watcher._sig_chld()

        self.assertFalse(callback1.called)
        self.assertFalse(callback2.called)
        callback3.assert_called_once_with(56, 2, 3)

    @waitpid_mocks
    def test_sigchld_unhandled_exception(self, m):
        callback = mock.Mock()

        # register a child
        with self.watcher:
            self.running = True
            self.watcher.add_child_handler(57, callback)

        # raise an exception
        m.waitpid.side_effect = ValueError

<<<<<<< HEAD
        with mock.patch.object(unix_events.logger,
=======
        with unittest.mock.patch.object(log.logger,
>>>>>>> c5a12ab1
                                        "exception") as m_exception:

            self.assertEqual(self.watcher._sig_chld(), None)
            self.assertTrue(m_exception.called)

    @waitpid_mocks
    def test_sigchld_child_reaped_elsewhere(self, m):
        # register a child
        callback = mock.Mock()

        with self.watcher:
            self.running = True
            self.watcher.add_child_handler(58, callback)

        self.assertFalse(callback.called)
        self.assertFalse(m.WIFEXITED.called)
        self.assertFalse(m.WIFSIGNALED.called)
        self.assertFalse(m.WEXITSTATUS.called)
        self.assertFalse(m.WTERMSIG.called)

        # child terminates
        self.running = False
        self.add_zombie(58, 4)

        # waitpid is called elsewhere
        os.waitpid(58, os.WNOHANG)

        m.waitpid.reset_mock()

        # sigchld
        with self.ignore_warnings:
            self.watcher._sig_chld()

        callback.assert_called(m.waitpid)
        if isinstance(self.watcher, asyncio.FastChildWatcher):
            # here the FastChildWatche enters a deadlock
            # (there is no way to prevent it)
            self.assertFalse(callback.called)
        else:
            callback.assert_called_once_with(58, 255)

    @waitpid_mocks
    def test_sigchld_unknown_pid_during_registration(self, m):
        # register two children
        callback1 = mock.Mock()
        callback2 = mock.Mock()

        with self.ignore_warnings:
            with self.watcher:
                self.running = True
                # child 1 terminates
                self.add_zombie(591, 7)
                # an unknown child terminates
                self.add_zombie(593, 17)

                self.watcher._sig_chld()

                self.watcher.add_child_handler(591, callback1)
                self.watcher.add_child_handler(592, callback2)

        callback1.assert_called_once_with(591, 7)
        self.assertFalse(callback2.called)

    @waitpid_mocks
    def test_set_loop(self, m):
        # register a child
        callback = mock.Mock()

        with self.watcher:
            self.running = True
            self.watcher.add_child_handler(60, callback)

        # attach a new loop
        old_loop = self.loop
        self.loop = test_utils.TestLoop()
        patch = mock.patch.object

        with patch(old_loop,
                   "remove_signal_handler") as m_old_remove_signal_handler:
             with patch(self.loop,
                        "add_signal_handler") as m_new_add_signal_handler:

                self.watcher.attach_loop(self.loop)

                m_old_remove_signal_handler.assert_called_once_with(
                    signal.SIGCHLD)
                m_new_add_signal_handler.assert_called_once_with(
                    signal.SIGCHLD, self.watcher._sig_chld)

        # child terminates
        self.running = False
        self.add_zombie(60, 9)
        self.watcher._sig_chld()

        callback.assert_called_once_with(60, 9)

    @waitpid_mocks
    def test_set_loop_race_condition(self, m):
        # register 3 children
        callback1 = mock.Mock()
        callback2 = mock.Mock()
        callback3 = mock.Mock()

        with self.watcher:
            self.running = True
            self.watcher.add_child_handler(61, callback1)
            self.watcher.add_child_handler(62, callback2)
            self.watcher.add_child_handler(622, callback3)

        # detach the loop
        old_loop = self.loop
        self.loop = None

        with mock.patch.object(
                old_loop, "remove_signal_handler") as m_remove_signal_handler:

            self.watcher.attach_loop(None)

            m_remove_signal_handler.assert_called_once_with(
                signal.SIGCHLD)

        # child 1 & 2 terminate
        self.add_zombie(61, 11)
        self.add_zombie(62, -5)

        # SIGCHLD was not catched
        self.assertFalse(callback1.called)
        self.assertFalse(callback2.called)
        self.assertFalse(callback3.called)

        # attach a new loop
        self.loop = test_utils.TestLoop()

        with mock.patch.object(
                self.loop, "add_signal_handler") as m_add_signal_handler:

            self.watcher.attach_loop(self.loop)

            m_add_signal_handler.assert_called_once_with(
                signal.SIGCHLD, self.watcher._sig_chld)
            callback1.assert_called_once_with(61, 11)  # race condition!
            callback2.assert_called_once_with(62, -5)  # race condition!
            self.assertFalse(callback3.called)

        callback1.reset_mock()
        callback2.reset_mock()

        # child 3 terminates
        self.running = False
        self.add_zombie(622, 19)
        self.watcher._sig_chld()

        self.assertFalse(callback1.called)
        self.assertFalse(callback2.called)
        callback3.assert_called_once_with(622, 19)

    @waitpid_mocks
    def test_close(self, m):
        # register two children
        callback1 = mock.Mock()
        callback2 = mock.Mock()

        with self.watcher:
            self.running = True
            # child 1 terminates
            self.add_zombie(63, 9)
            # other child terminates
            self.add_zombie(65, 18)
            self.watcher._sig_chld()

            self.watcher.add_child_handler(63, callback1)
            self.watcher.add_child_handler(64, callback1)

            self.assertEqual(len(self.watcher._callbacks), 1)
            if isinstance(self.watcher, asyncio.FastChildWatcher):
                self.assertEqual(len(self.watcher._zombies), 1)

            with mock.patch.object(
                    self.loop,
                    "remove_signal_handler") as m_remove_signal_handler:

                self.watcher.close()

                m_remove_signal_handler.assert_called_once_with(
                    signal.SIGCHLD)
                self.assertFalse(self.watcher._callbacks)
                if isinstance(self.watcher, asyncio.FastChildWatcher):
                    self.assertFalse(self.watcher._zombies)


class SafeChildWatcherTests (ChildWatcherTestsMixin, test_utils.TestCase):
    def create_watcher(self):
        return asyncio.SafeChildWatcher()


class FastChildWatcherTests (ChildWatcherTestsMixin, test_utils.TestCase):
    def create_watcher(self):
        return asyncio.FastChildWatcher()


class PolicyTests(test_utils.TestCase):

    def create_policy(self):
        return asyncio.DefaultEventLoopPolicy()

    def test_get_child_watcher(self):
        policy = self.create_policy()
        self.assertIsNone(policy._watcher)

        watcher = policy.get_child_watcher()
        self.assertIsInstance(watcher, asyncio.SafeChildWatcher)

        self.assertIs(policy._watcher, watcher)

        self.assertIs(watcher, policy.get_child_watcher())
        self.assertIsNone(watcher._loop)

    def test_get_child_watcher_after_set(self):
        policy = self.create_policy()
        watcher = asyncio.FastChildWatcher()

        policy.set_child_watcher(watcher)
        self.assertIs(policy._watcher, watcher)
        self.assertIs(watcher, policy.get_child_watcher())

    def test_get_child_watcher_with_mainloop_existing(self):
        policy = self.create_policy()
        loop = policy.get_event_loop()

        self.assertIsNone(policy._watcher)
        watcher = policy.get_child_watcher()

        self.assertIsInstance(watcher, asyncio.SafeChildWatcher)
        self.assertIs(watcher._loop, loop)

        loop.close()

    def test_get_child_watcher_thread(self):

        def f():
            policy.set_event_loop(policy.new_event_loop())

            self.assertIsInstance(policy.get_event_loop(),
                                  asyncio.AbstractEventLoop)
            watcher = policy.get_child_watcher()

            self.assertIsInstance(watcher, asyncio.SafeChildWatcher)
            self.assertIsNone(watcher._loop)

            policy.get_event_loop().close()

        policy = self.create_policy()

        th = threading.Thread(target=f)
        th.start()
        th.join()

    def test_child_watcher_replace_mainloop_existing(self):
        policy = self.create_policy()
        loop = policy.get_event_loop()

        watcher = policy.get_child_watcher()

        self.assertIs(watcher._loop, loop)

        new_loop = policy.new_event_loop()
        policy.set_event_loop(new_loop)

        self.assertIs(watcher._loop, new_loop)

        policy.set_event_loop(None)

        self.assertIs(watcher._loop, None)

        loop.close()
        new_loop.close()


if __name__ == '__main__':
    unittest.main()<|MERGE_RESOLUTION|>--- conflicted
+++ resolved
@@ -15,15 +15,9 @@
 if sys.platform == 'win32':
     raise unittest.SkipTest('UNIX only')
 
-<<<<<<< HEAD
-from asyncio import events
-from asyncio import futures
-from asyncio import protocols
-=======
 
 import asyncio
 from asyncio import log
->>>>>>> c5a12ab1
 from asyncio import test_utils
 from asyncio import unix_events
 from asyncio.py33_exceptions import BlockingIOError, ChildProcessError
@@ -50,11 +44,7 @@
         self.loop._handle_signal(signal.NSIG + 1, ())
 
     def test_handle_signal_cancelled_handler(self):
-<<<<<<< HEAD
-        h = events.Handle(mock.Mock(), ())
-=======
-        h = asyncio.Handle(unittest.mock.Mock(), ())
->>>>>>> c5a12ab1
+        h = asyncio.Handle(mock.Mock(), ())
         h.cancel()
         self.loop._signal_handlers[signal.NSIG + 1] = h
         self.loop.remove_signal_handler = mock.Mock()
@@ -215,13 +205,8 @@
 
     def setUp(self):
         self.loop = test_utils.TestLoop()
-<<<<<<< HEAD
-        self.protocol = test_utils.make_test_protocol(protocols.Protocol)
+        self.protocol = test_utils.make_test_protocol(asyncio.Protocol)
         self.pipe = mock.Mock(spec_set=io.RawIOBase)
-=======
-        self.protocol = test_utils.make_test_protocol(asyncio.Protocol)
-        self.pipe = unittest.mock.Mock(spec_set=io.RawIOBase)
->>>>>>> c5a12ab1
         self.pipe.fileno.return_value = 5
 
         fcntl_patcher = mock.patch('fcntl.fcntl')
@@ -383,13 +368,8 @@
 
     def setUp(self):
         self.loop = test_utils.TestLoop()
-<<<<<<< HEAD
-        self.protocol = test_utils.make_test_protocol(protocols.BaseProtocol)
+        self.protocol = test_utils.make_test_protocol(asyncio.BaseProtocol)
         self.pipe = mock.Mock(spec_set=io.RawIOBase)
-=======
-        self.protocol = test_utils.make_test_protocol(asyncio.BaseProtocol)
-        self.pipe = unittest.mock.Mock(spec_set=io.RawIOBase)
->>>>>>> c5a12ab1
         self.pipe.fileno.return_value = 5
 
         fcntl_patcher = mock.patch('fcntl.fcntl')
@@ -701,13 +681,8 @@
 class AbstractChildWatcherTests(test_utils.TestCase):
 
     def test_not_implemented(self):
-<<<<<<< HEAD
         f = mock.Mock()
-        watcher = unix_events.AbstractChildWatcher()
-=======
-        f = unittest.mock.Mock()
         watcher = asyncio.AbstractChildWatcher()
->>>>>>> c5a12ab1
         self.assertRaises(
             NotImplementedError, watcher.add_child_handler, f, f)
         self.assertRaises(
@@ -742,11 +717,7 @@
 
 class ChildWatcherTestsMixin:
 
-<<<<<<< HEAD
-    ignore_warnings = mock.patch.object(unix_events.logger, "warning")
-=======
-    ignore_warnings = unittest.mock.patch.object(log.logger, "warning")
->>>>>>> c5a12ab1
+    ignore_warnings = mock.patch.object(log.logger, "warning")
 
     def setUp(self):
         self.loop = test_utils.TestLoop()
@@ -1242,12 +1213,7 @@
         # raise an exception
         m.waitpid.side_effect = ValueError
 
-<<<<<<< HEAD
-        with mock.patch.object(unix_events.logger,
-=======
-        with unittest.mock.patch.object(log.logger,
->>>>>>> c5a12ab1
-                                        "exception") as m_exception:
+        with mock.patch.object(log.logger, "exception") as m_exception:
 
             self.assertEqual(self.watcher._sig_chld(), None)
             self.assertTrue(m_exception.called)
