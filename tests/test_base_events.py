--- conflicted
+++ resolved
@@ -3,11 +3,8 @@
 import errno
 import logging
 import socket
-<<<<<<< HEAD
-=======
 import sys
 import time
->>>>>>> ba95b23c
 import unittest
 
 import asyncio
@@ -631,12 +628,8 @@
         m_socket.error = socket.error
         m_socket.getaddrinfo.return_value = [
             (2, 1, 6, '', ('127.0.0.1', 10100))]
-<<<<<<< HEAD
+        m_socket.getaddrinfo._is_coroutine = False
         m_sock = m_socket.socket.return_value = mock.Mock()
-=======
-        m_socket.getaddrinfo._is_coroutine = False
-        m_sock = m_socket.socket.return_value = unittest.mock.Mock()
->>>>>>> ba95b23c
         m_sock.bind.side_effect = Err
 
         fut = self.loop.create_server(MyProto, '0.0.0.0', 0)
