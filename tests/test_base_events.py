--- conflicted
+++ resolved
@@ -6,12 +6,6 @@
 import sys
 import time
 import unittest
-<<<<<<< HEAD
-=======
-from unittest import mock
-from test.script_helper import assert_python_ok
-from test.support import IPV6_ENABLED
->>>>>>> 94438747
 
 import trollius as asyncio
 from trollius import Return, From
@@ -22,6 +16,7 @@
 from trollius.test_utils import mock
 from trollius import test_support as support   # IPV6_ENABLED, gc_collect
 from trollius.time_monotonic import time_monotonic
+from trollius.test_support import assert_python_ok
 
 
 MOCK_ANY = mock.ANY
@@ -504,26 +499,17 @@
 
     def test_env_var_debug(self):
         code = '\n'.join((
-            'import asyncio',
-            'loop = asyncio.get_event_loop()',
+            'import trollius',
+            'loop = trollius.get_event_loop()',
             'print(loop.get_debug())'))
 
-        # Test with -E to not fail if the unit test was run with
-        # PYTHONASYNCIODEBUG set to a non-empty string
-        sts, stdout, stderr = assert_python_ok('-E', '-c', code)
+        sts, stdout, stderr = assert_python_ok('-c', code,
+                                               TROLLIUSDEBUG='')
         self.assertEqual(stdout.rstrip(), b'False')
 
         sts, stdout, stderr = assert_python_ok('-c', code,
-                                               PYTHONASYNCIODEBUG='')
-        self.assertEqual(stdout.rstrip(), b'False')
-
-        sts, stdout, stderr = assert_python_ok('-c', code,
-                                               PYTHONASYNCIODEBUG='1')
+                                               TROLLIUSDEBUG='1')
         self.assertEqual(stdout.rstrip(), b'True')
-
-        sts, stdout, stderr = assert_python_ok('-E', '-c', code,
-                                               PYTHONASYNCIODEBUG='1')
-        self.assertEqual(stdout.rstrip(), b'False')
 
 
 class MyProto(asyncio.Protocol):
@@ -1020,7 +1006,7 @@
         with self.assertRaises(TypeError):
             self.loop.run_in_executor(None, coroutine_function)
 
-    @mock.patch('asyncio.base_events.logger')
+    @mock.patch('trollius.base_events.logger')
     def test_log_slow_callbacks(self, m_logger):
         def stop_loop_cb(loop):
             loop.stop()
