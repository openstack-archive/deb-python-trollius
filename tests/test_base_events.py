"""Tests for base_events.py"""

import errno
import logging
import math
import socket
import sys
import time
import unittest

<<<<<<< HEAD
import trollius as asyncio
from trollius import Return, From
from trollius import base_events
from trollius import constants
from trollius import test_utils
from trollius.py33_exceptions import BlockingIOError
from trollius.test_utils import mock
from trollius.time_monotonic import time_monotonic
from trollius.test_support import assert_python_ok
try:
    from test.script_helper import assert_python_ok
    from test import support
except ImportError:
    from trollius import test_support as support
    from trollius.test_support import assert_python_ok
=======
import asyncio
from asyncio import base_events
from asyncio import constants
from asyncio import test_support as support
from asyncio import test_utils
>>>>>>> e296ce98


MOCK_ANY = mock.ANY
PY34 = sys.version_info >= (3, 4)


class BaseEventLoopTests(test_utils.TestCase):

    def setUp(self):
        self.loop = base_events.BaseEventLoop()
        self.loop._selector = mock.Mock()
        self.loop._selector.select.return_value = ()
        self.set_event_loop(self.loop)

    def test_not_implemented(self):
        m = mock.Mock()
        self.assertRaises(
            NotImplementedError,
            self.loop._make_socket_transport, m, m)
        self.assertRaises(
            NotImplementedError,
            self.loop._make_ssl_transport, m, m, m, m)
        self.assertRaises(
            NotImplementedError,
            self.loop._make_datagram_transport, m, m)
        self.assertRaises(
            NotImplementedError, self.loop._process_events, [])
        self.assertRaises(
            NotImplementedError, self.loop._write_to_self)
        self.assertRaises(
            NotImplementedError,
            self.loop._make_read_pipe_transport, m, m)
        self.assertRaises(
            NotImplementedError,
            self.loop._make_write_pipe_transport, m, m)
        gen = self.loop._make_subprocess_transport(m, m, m, m, m, m, m)
        self.assertRaises(NotImplementedError, next, iter(gen))

    def test_close(self):
        self.assertFalse(self.loop.is_closed())
        self.loop.close()
        self.assertTrue(self.loop.is_closed())

        # it should be possible to call close() more than once
        self.loop.close()
        self.loop.close()

        # operation blocked when the loop is closed
        f = asyncio.Future(loop=self.loop)
        self.assertRaises(RuntimeError, self.loop.run_forever)
        self.assertRaises(RuntimeError, self.loop.run_until_complete, f)

    def test__add_callback_handle(self):
        h = asyncio.Handle(lambda: False, (), self.loop)

        self.loop._add_callback(h)
        self.assertFalse(self.loop._scheduled)
        self.assertIn(h, self.loop._ready)

    def test__add_callback_cancelled_handle(self):
        h = asyncio.Handle(lambda: False, (), self.loop)
        h.cancel()

        self.loop._add_callback(h)
        self.assertFalse(self.loop._scheduled)
        self.assertFalse(self.loop._ready)

    def test_set_default_executor(self):
        executor = mock.Mock()
        self.loop.set_default_executor(executor)
        self.assertIs(executor, self.loop._default_executor)

    def test_getnameinfo(self):
        sockaddr = mock.Mock()
        self.loop.run_in_executor = mock.Mock()
        self.loop.getnameinfo(sockaddr)
        self.assertEqual(
            (None, socket.getnameinfo, sockaddr, 0),
            self.loop.run_in_executor.call_args[0])

    def test_call_soon(self):
        def cb():
            pass

        h = self.loop.call_soon(cb)
        self.assertEqual(h._callback, cb)
        self.assertIsInstance(h, asyncio.Handle)
        self.assertIn(h, self.loop._ready)

    def test_call_later(self):
        def cb():
            pass

        h = self.loop.call_later(10.0, cb)
        self.assertIsInstance(h, asyncio.TimerHandle)
        self.assertIn(h, self.loop._scheduled)
        self.assertNotIn(h, self.loop._ready)

    def test_call_later_negative_delays(self):
        calls = []

        def cb(arg):
            calls.append(arg)

        self.loop._process_events = mock.Mock()
        self.loop.call_later(-1, cb, 'a')
        self.loop.call_later(-2, cb, 'b')
        test_utils.run_briefly(self.loop)
        self.assertEqual(calls, ['b', 'a'])

    def test_time_and_call_at(self):
        def cb():
            self.loop.stop()

        self.loop._process_events = mock.Mock()
        delay = 0.1

        when = self.loop.time() + delay
        self.loop.call_at(when, cb)
        t0 = self.loop.time()
        self.loop.run_forever()
        dt = self.loop.time() - t0

        # 50 ms: maximum granularity of the event loop
        self.assertGreaterEqual(dt, delay - 0.050, dt)
        # tolerate a difference of +800 ms because some Python buildbots
        # are really slow
        self.assertLessEqual(dt, 0.9, dt)

    def test_assert_is_current_event_loop(self):
        def cb():
            pass

        other_loop = base_events.BaseEventLoop()
        other_loop._selector = mock.Mock()
        asyncio.set_event_loop(other_loop)

        # raise RuntimeError if the event loop is different in debug mode
        self.loop.set_debug(True)
        with self.assertRaises(RuntimeError):
            self.loop.call_soon(cb)
        with self.assertRaises(RuntimeError):
            self.loop.call_later(60, cb)
        with self.assertRaises(RuntimeError):
            self.loop.call_at(self.loop.time() + 60, cb)

        # check disabled if debug mode is disabled
        self.loop.set_debug(False)
        self.loop.call_soon(cb)
        self.loop.call_later(60, cb)
        self.loop.call_at(self.loop.time() + 60, cb)

    def test_run_once_in_executor_handle(self):
        def cb():
            pass

        self.assertRaises(
            AssertionError, self.loop.run_in_executor,
            None, asyncio.Handle(cb, (), self.loop), ('',))
        self.assertRaises(
            AssertionError, self.loop.run_in_executor,
            None, asyncio.TimerHandle(10, cb, (), self.loop))

    def test_run_once_in_executor_cancelled(self):
        def cb():
            pass
        h = asyncio.Handle(cb, (), self.loop)
        h.cancel()

        f = self.loop.run_in_executor(None, h)
        self.assertIsInstance(f, asyncio.Future)
        self.assertTrue(f.done())
        self.assertIsNone(f.result())

    def test_run_once_in_executor_plain(self):
        def cb():
            pass
        h = asyncio.Handle(cb, (), self.loop)
        f = asyncio.Future(loop=self.loop)
        executor = mock.Mock()
        executor.submit.return_value = f

        self.loop.set_default_executor(executor)

        res = self.loop.run_in_executor(None, h)
        self.assertIs(f, res)

        executor = mock.Mock()
        executor.submit.return_value = f
        res = self.loop.run_in_executor(executor, h)
        self.assertIs(f, res)
        self.assertTrue(executor.submit.called)

        f.cancel()  # Don't complain about abandoned Future.

    def test__run_once(self):
        h1 = asyncio.TimerHandle(time_monotonic() + 5.0, lambda: True, (),
                                 self.loop)
        h2 = asyncio.TimerHandle(time_monotonic() + 10.0, lambda: True, (),
                                 self.loop)

        h1.cancel()

        self.loop._process_events = mock.Mock()
        self.loop._scheduled.append(h1)
        self.loop._scheduled.append(h2)
        self.loop._run_once()

        t = self.loop._selector.select.call_args[0][0]
        self.assertTrue(9.5 < t < 10.5, t)
        self.assertEqual([h2], self.loop._scheduled)
        self.assertTrue(self.loop._process_events.called)

    def test_set_debug(self):
        self.loop.set_debug(True)
        self.assertTrue(self.loop.get_debug())
        self.loop.set_debug(False)
        self.assertFalse(self.loop.get_debug())

    @mock.patch('trollius.base_events.logger')
    def test__run_once_logging(self, m_logger):
        def slow_select(timeout):
            # Sleep a bit longer than a second to avoid timer resolution issues.
            time.sleep(1.1)
            return []

        # logging needs debug flag
        self.loop.set_debug(True)

        # Log to INFO level if timeout > 1.0 sec.
        self.loop._selector.select = slow_select
        self.loop._process_events = mock.Mock()
        self.loop._run_once()
        self.assertEqual(logging.INFO, m_logger.log.call_args[0][0])

        def fast_select(timeout):
            time.sleep(0.001)
            return []

        self.loop._selector.select = fast_select
        self.loop._run_once()
        self.assertEqual(logging.DEBUG, m_logger.log.call_args[0][0])

    def test__run_once_schedule_handle(self):
        non_local = {'handle': None, 'processed': False}

        def cb(loop):
            non_local['processed'] = True
            non_local['handle'] = loop.call_soon(lambda: True)

        h = asyncio.TimerHandle(time_monotonic() - 1, cb, (self.loop,),
                                self.loop)

        self.loop._process_events = mock.Mock()
        self.loop._scheduled.append(h)
        self.loop._run_once()

        self.assertTrue(non_local['processed'])
        self.assertEqual([non_local['handle']], list(self.loop._ready))

    def test__run_once_cancelled_event_cleanup(self):
        self.loop._process_events = mock.Mock()

        self.assertTrue(
            0 < base_events._MIN_CANCELLED_TIMER_HANDLES_FRACTION < 1.0)

        def cb():
            pass

        # Set up one "blocking" event that will not be cancelled to
        # ensure later cancelled events do not make it to the head
        # of the queue and get cleaned.
        not_cancelled_count = 1
        self.loop.call_later(3000, cb)

        # Add less than threshold (base_events._MIN_SCHEDULED_TIMER_HANDLES)
        # cancelled handles, ensure they aren't removed

        cancelled_count = 2
        for x in range(2):
            h = self.loop.call_later(3600, cb)
            h.cancel()

        # Add some cancelled events that will be at head and removed
        cancelled_count += 2
        for x in range(2):
            h = self.loop.call_later(100, cb)
            h.cancel()

        # This test is invalid if _MIN_SCHEDULED_TIMER_HANDLES is too low
        self.assertLessEqual(cancelled_count + not_cancelled_count,
            base_events._MIN_SCHEDULED_TIMER_HANDLES)

        self.assertEqual(self.loop._timer_cancelled_count, cancelled_count)

        self.loop._run_once()

        cancelled_count -= 2

        self.assertEqual(self.loop._timer_cancelled_count, cancelled_count)

        self.assertEqual(len(self.loop._scheduled),
            cancelled_count + not_cancelled_count)

        # Need enough events to pass _MIN_CANCELLED_TIMER_HANDLES_FRACTION
        # so that deletion of cancelled events will occur on next _run_once
        add_cancel_count = int(math.ceil(
            base_events._MIN_SCHEDULED_TIMER_HANDLES *
            base_events._MIN_CANCELLED_TIMER_HANDLES_FRACTION)) + 1

        add_not_cancel_count = max(base_events._MIN_SCHEDULED_TIMER_HANDLES -
            add_cancel_count, 0)

        # Add some events that will not be cancelled
        not_cancelled_count += add_not_cancel_count
        for x in range(add_not_cancel_count):
            self.loop.call_later(3600, cb)

        # Add enough cancelled events
        cancelled_count += add_cancel_count
        for x in range(add_cancel_count):
            h = self.loop.call_later(3600, cb)
            h.cancel()

        # Ensure all handles are still scheduled
        self.assertEqual(len(self.loop._scheduled),
            cancelled_count + not_cancelled_count)

        self.loop._run_once()

        # Ensure cancelled events were removed
        self.assertEqual(len(self.loop._scheduled), not_cancelled_count)

        # Ensure only uncancelled events remain scheduled
        self.assertTrue(all([not x._cancelled for x in self.loop._scheduled]))

    def test_run_until_complete_type_error(self):
        self.assertRaises(TypeError,
            self.loop.run_until_complete, 'blah')

    def test_run_until_complete_loop(self):
        task = asyncio.Future(loop=self.loop)
        other_loop = self.new_test_loop()
        self.assertRaises(ValueError,
            other_loop.run_until_complete, task)

    def test_subprocess_exec_invalid_args(self):
        args = [sys.executable, '-c', 'pass']

        # missing program parameter (empty args)
        self.assertRaises(TypeError,
            self.loop.run_until_complete, self.loop.subprocess_exec,
            asyncio.SubprocessProtocol)

        # expected multiple arguments, not a list
        self.assertRaises(TypeError,
            self.loop.run_until_complete, self.loop.subprocess_exec,
            asyncio.SubprocessProtocol, args)

        # program arguments must be strings, not int
        self.assertRaises(TypeError,
            self.loop.run_until_complete, self.loop.subprocess_exec,
            asyncio.SubprocessProtocol, sys.executable, 123)

        # universal_newlines, shell, bufsize must not be set
        self.assertRaises(TypeError,
        self.loop.run_until_complete, self.loop.subprocess_exec,
            asyncio.SubprocessProtocol, *args, universal_newlines=True)
        self.assertRaises(TypeError,
            self.loop.run_until_complete, self.loop.subprocess_exec,
            asyncio.SubprocessProtocol, *args, shell=True)
        self.assertRaises(TypeError,
            self.loop.run_until_complete, self.loop.subprocess_exec,
            asyncio.SubprocessProtocol, *args, bufsize=4096)

    def test_subprocess_shell_invalid_args(self):
        # expected a string, not an int or a list
        self.assertRaises(TypeError,
            self.loop.run_until_complete, self.loop.subprocess_shell,
            asyncio.SubprocessProtocol, 123)
        self.assertRaises(TypeError,
            self.loop.run_until_complete, self.loop.subprocess_shell,
            asyncio.SubprocessProtocol, [sys.executable, '-c', 'pass'])

        # universal_newlines, shell, bufsize must not be set
        self.assertRaises(TypeError,
            self.loop.run_until_complete, self.loop.subprocess_shell,
            asyncio.SubprocessProtocol, 'exit 0', universal_newlines=True)
        self.assertRaises(TypeError,
            self.loop.run_until_complete, self.loop.subprocess_shell,
            asyncio.SubprocessProtocol, 'exit 0', shell=True)
        self.assertRaises(TypeError,
            self.loop.run_until_complete, self.loop.subprocess_shell,
            asyncio.SubprocessProtocol, 'exit 0', bufsize=4096)

    def test_default_exc_handler_callback(self):
        self.loop._process_events = mock.Mock()

        def zero_error(fut):
            fut.set_result(True)
            1/0

        # Test call_soon (events.Handle)
        with mock.patch('trollius.base_events.logger') as log:
            fut = asyncio.Future(loop=self.loop)
            self.loop.call_soon(zero_error, fut)
            fut.add_done_callback(lambda fut: self.loop.stop())
            self.loop.run_forever()
            log.error.assert_called_with(
                test_utils.MockPattern('Exception in callback.*zero'),
                exc_info=(ZeroDivisionError, MOCK_ANY, MOCK_ANY))

        # Test call_later (events.TimerHandle)
        with mock.patch('trollius.base_events.logger') as log:
            fut = asyncio.Future(loop=self.loop)
            self.loop.call_later(0.01, zero_error, fut)
            fut.add_done_callback(lambda fut: self.loop.stop())
            self.loop.run_forever()
            log.error.assert_called_with(
                test_utils.MockPattern('Exception in callback.*zero'),
                exc_info=(ZeroDivisionError, MOCK_ANY, MOCK_ANY))

    def test_default_exc_handler_coro(self):
        self.loop._process_events = mock.Mock()
        self.loop.set_debug(True)
        asyncio.set_event_loop(self.loop)

        @asyncio.coroutine
        def zero_error_coro():
            yield From(asyncio.sleep(0.01, loop=self.loop))
            1/0

        # Test Future.__del__
        with mock.patch('trollius.base_events.logger') as log:
            fut = asyncio.async(zero_error_coro(), loop=self.loop)
            fut.add_done_callback(lambda *args: self.loop.stop())
            self.loop.run_forever()
            fut = None # Trigger Future.__del__ or futures._TracebackLogger
            support.gc_collect()
            if PY34:
                # Future.__del__ in Python 3.4 logs error with
                # an actual exception context
                log.error.assert_called_with(
                    test_utils.MockPattern('.*exception was never retrieved'),
                    exc_info=(ZeroDivisionError, MOCK_ANY, MOCK_ANY))
            else:
                # futures._TracebackLogger logs only textual traceback
                log.error.assert_called_with(
                    test_utils.MockPattern(
                        '.*exception was never retrieved.*ZeroDiv'),
                    exc_info=False)

    def test_set_exc_handler_invalid(self):
        with self.assertRaisesRegex(TypeError, 'A callable object or None'):
            self.loop.set_exception_handler('spam')

    def test_set_exc_handler_custom(self):
        def zero_error():
            1/0

        def run_loop():
            handle = self.loop.call_soon(zero_error)
            self.loop._run_once()
            return handle

        self.loop.set_debug(True)
        self.loop._process_events = mock.Mock()

        mock_handler = mock.Mock()
        self.loop.set_exception_handler(mock_handler)
        handle = run_loop()
        mock_handler.assert_called_with(self.loop, {
            'exception': MOCK_ANY,
            'message': test_utils.MockPattern(
                                'Exception in callback.*zero_error'),
            'handle': handle,
            'source_traceback': handle._source_traceback,
        })
        mock_handler.reset_mock()

        self.loop.set_exception_handler(None)
        with mock.patch('trollius.base_events.logger') as log:
            run_loop()
            log.error.assert_called_with(
                        test_utils.MockPattern(
                                'Exception in callback.*zero'),
                        exc_info=(ZeroDivisionError, MOCK_ANY, MOCK_ANY))

        assert not mock_handler.called

    def test_set_exc_handler_broken(self):
        def run_loop():
            def zero_error():
                1/0
            self.loop.call_soon(zero_error)
            self.loop._run_once()

        def handler(loop, context):
            raise AttributeError('spam')

        self.loop._process_events = mock.Mock()

        self.loop.set_exception_handler(handler)

        with mock.patch('trollius.base_events.logger') as log:
            run_loop()
            log.error.assert_called_with(
                test_utils.MockPattern(
                    'Unhandled error in exception handler'),
                exc_info=(AttributeError, MOCK_ANY, MOCK_ANY))

    def test_default_exc_handler_broken(self):
        contexts = []

        class Loop(base_events.BaseEventLoop):

            _selector = mock.Mock()
            _process_events = mock.Mock()

            def default_exception_handler(self, context):
                contexts.append(context)
                # Simulates custom buggy "default_exception_handler"
                raise ValueError('spam')

        loop = Loop()
        asyncio.set_event_loop(loop)

        def run_loop():
            def zero_error():
                1/0
            loop.call_soon(zero_error)
            loop._run_once()

        with mock.patch('trollius.base_events.logger') as log:
            run_loop()
            log.error.assert_called_with(
                'Exception in default exception handler',
                exc_info=True)

        def custom_handler(loop, context):
            raise ValueError('ham')

        del contexts[:]
        loop.set_exception_handler(custom_handler)
        with mock.patch('trollius.base_events.logger') as log:
            run_loop()
            log.error.assert_called_with(
                test_utils.MockPattern('Exception in default exception.*'
                                       'while handling.*in custom'),
                exc_info=True)

            # Check that original context was passed to default
            # exception handler.
            context = contexts[0]
            self.assertIn('context', context)
            self.assertIs(type(context['context']['exception']),
                          ZeroDivisionError)

    def test_env_var_debug(self):
        code = '\n'.join((
            'import trollius',
            'loop = trollius.get_event_loop()',
            'print(loop.get_debug())'))

<<<<<<< HEAD
        sts, stdout, stderr = assert_python_ok('-c', code,
                                               TROLLIUSDEBUG='')
        self.assertEqual(stdout.rstrip(), b'False')

        sts, stdout, stderr = assert_python_ok('-c', code,
                                               TROLLIUSDEBUG='1')
        self.assertEqual(stdout.rstrip(), b'True')

=======
        # Test with -E to not fail if the unit test was run with
        # PYTHONASYNCIODEBUG set to a non-empty string
        sts, stdout, stderr = support.assert_python_ok('-E', '-c', code)
        self.assertEqual(stdout.rstrip(), b'False')

        sts, stdout, stderr = support.assert_python_ok('-c', code,
                                                       PYTHONASYNCIODEBUG='')
        self.assertEqual(stdout.rstrip(), b'False')

        sts, stdout, stderr = support.assert_python_ok('-c', code,
                                                       PYTHONASYNCIODEBUG='1')
        self.assertEqual(stdout.rstrip(), b'True')

        sts, stdout, stderr = support.assert_python_ok('-E', '-c', code,
                                                       PYTHONASYNCIODEBUG='1')
        self.assertEqual(stdout.rstrip(), b'False')

>>>>>>> e296ce98
    def test_create_task(self):
        class MyTask(asyncio.Task):
            pass

        @asyncio.coroutine
        def test():
            pass

        class EventLoop(base_events.BaseEventLoop):
            def create_task(self, coro):
                return MyTask(coro, loop=loop)

        loop = EventLoop()
        self.set_event_loop(loop)

        coro = test()
        task = asyncio.async(coro, loop=loop)
        self.assertIsInstance(task, MyTask)

        # make warnings quiet
        task._log_destroy_pending = False
        coro.close()

    def test_run_forever_keyboard_interrupt(self):
        # Python issue #22601: ensure that the temporary task created by
        # run_forever() consumes the KeyboardInterrupt and so don't log
        # a warning
        @asyncio.coroutine
        def raise_keyboard_interrupt():
            raise KeyboardInterrupt

        self.loop._process_events = mock.Mock()
        self.loop.call_exception_handler = mock.Mock()

        try:
            self.loop.run_until_complete(raise_keyboard_interrupt())
        except KeyboardInterrupt:
            pass
        self.loop.close()
        support.gc_collect()

        self.assertFalse(self.loop.call_exception_handler.called)

    def test_run_until_complete_baseexception(self):
        # Python issue #22429: run_until_complete() must not schedule a pending
        # call to stop() if the future raised a BaseException
        @asyncio.coroutine
        def raise_keyboard_interrupt():
            raise KeyboardInterrupt

        self.loop._process_events = mock.Mock()

        try:
            self.loop.run_until_complete(raise_keyboard_interrupt())
        except KeyboardInterrupt:
            pass

        def func():
            self.loop.stop()
            func.called = True
        func.called = False
        try:
            self.loop.call_soon(func)
            self.loop.run_forever()
        except KeyboardInterrupt:
            pass
        self.assertTrue(func.called)


class MyProto(asyncio.Protocol):
    done = None

    def __init__(self, create_future=False):
        self.state = 'INITIAL'
        self.nbytes = 0
        if create_future:
            self.done = asyncio.Future()

    def connection_made(self, transport):
        self.transport = transport
        assert self.state == 'INITIAL', self.state
        self.state = 'CONNECTED'
        transport.write(b'GET / HTTP/1.0\r\nHost: example.com\r\n\r\n')

    def data_received(self, data):
        assert self.state == 'CONNECTED', self.state
        self.nbytes += len(data)

    def eof_received(self):
        assert self.state == 'CONNECTED', self.state
        self.state = 'EOF'

    def connection_lost(self, exc):
        assert self.state in ('CONNECTED', 'EOF'), self.state
        self.state = 'CLOSED'
        if self.done:
            self.done.set_result(None)


class MyDatagramProto(asyncio.DatagramProtocol):
    done = None

    def __init__(self, create_future=False):
        self.state = 'INITIAL'
        self.nbytes = 0
        if create_future:
            self.done = asyncio.Future()

    def connection_made(self, transport):
        self.transport = transport
        assert self.state == 'INITIAL', self.state
        self.state = 'INITIALIZED'

    def datagram_received(self, data, addr):
        assert self.state == 'INITIALIZED', self.state
        self.nbytes += len(data)

    def error_received(self, exc):
        assert self.state == 'INITIALIZED', self.state

    def connection_lost(self, exc):
        assert self.state == 'INITIALIZED', self.state
        self.state = 'CLOSED'
        if self.done:
            self.done.set_result(None)


class BaseEventLoopWithSelectorTests(test_utils.TestCase):

    def setUp(self):
        self.loop = asyncio.new_event_loop()
        self.set_event_loop(self.loop)

    @mock.patch('trollius.base_events.socket')
    def test_create_connection_multiple_errors(self, m_socket):

        class MyProto(asyncio.Protocol):
            pass

        @asyncio.coroutine
        def getaddrinfo(*args, **kw):
            yield From(None)
            raise Return([(2, 1, 6, '', ('107.6.106.82', 80)),
                          (2, 1, 6, '', ('107.6.106.82', 80))])

        def getaddrinfo_task(*args, **kwds):
            return asyncio.Task(getaddrinfo(*args, **kwds), loop=self.loop)

        non_local = {
            'idx': -1,
            'errors': ['err1', 'err2'],
        }

        def _socket(*args, **kw):
            non_local['idx'] += 1
            raise socket.error(non_local['errors'][non_local['idx']])

        m_socket.error = socket.error
        m_socket.socket = _socket

        self.loop.getaddrinfo = getaddrinfo_task

        coro = self.loop.create_connection(MyProto, 'example.com', 80)
        with self.assertRaises(socket.error) as cm:
            self.loop.run_until_complete(coro)

        self.assertEqual(str(cm.exception), 'Multiple exceptions: err1, err2')

    @mock.patch('trollius.base_events.socket')
    def test_create_connection_timeout(self, m_socket):
        # Ensure that the socket is closed on timeout
        sock = mock.Mock()
        m_socket.socket.return_value = sock
        m_socket.error = socket.error

        def getaddrinfo(*args, **kw):
            fut = asyncio.Future(loop=self.loop)
            addr = (socket.AF_INET, socket.SOCK_STREAM, 0, '',
                    ('127.0.0.1', 80))
            fut.set_result([addr])
            return fut
        self.loop.getaddrinfo = getaddrinfo

        with mock.patch.object(self.loop, 'sock_connect',
                               side_effect=asyncio.TimeoutError):
            coro = self.loop.create_connection(MyProto, '127.0.0.1', 80)
            with self.assertRaises(asyncio.TimeoutError):
                self.loop.run_until_complete(coro)
            self.assertTrue(sock.close.called)

    def test_create_connection_host_port_sock(self):
        coro = self.loop.create_connection(
            MyProto, 'example.com', 80, sock=object())
        self.assertRaises(ValueError, self.loop.run_until_complete, coro)

    def test_create_connection_no_host_port_sock(self):
        coro = self.loop.create_connection(MyProto)
        self.assertRaises(ValueError, self.loop.run_until_complete, coro)

    def test_create_connection_no_getaddrinfo(self):
        @asyncio.coroutine
        def getaddrinfo(*args, **kw):
            yield From(None)

        def getaddrinfo_task(*args, **kwds):
            return asyncio.Task(getaddrinfo(*args, **kwds), loop=self.loop)

        self.loop.getaddrinfo = getaddrinfo_task
        coro = self.loop.create_connection(MyProto, 'example.com', 80)
        self.assertRaises(
            socket.error, self.loop.run_until_complete, coro)

    def test_create_connection_connect_err(self):
        @asyncio.coroutine
        def getaddrinfo(*args, **kw):
            yield From(None)
            raise Return([(2, 1, 6, '', ('107.6.106.82', 80))])

        def getaddrinfo_task(*args, **kwds):
            return asyncio.Task(getaddrinfo(*args, **kwds), loop=self.loop)

        self.loop.getaddrinfo = getaddrinfo_task
        self.loop.sock_connect = mock.Mock()
        self.loop.sock_connect.side_effect = socket.error

        coro = self.loop.create_connection(MyProto, 'example.com', 80)
        self.assertRaises(
            socket.error, self.loop.run_until_complete, coro)

    def test_create_connection_multiple(self):
        @asyncio.coroutine
        def getaddrinfo(*args, **kw):
            return [(2, 1, 6, '', ('0.0.0.1', 80)),
                    (2, 1, 6, '', ('0.0.0.2', 80))]

        def getaddrinfo_task(*args, **kwds):
            return asyncio.Task(getaddrinfo(*args, **kwds), loop=self.loop)

        self.loop.getaddrinfo = getaddrinfo_task
        self.loop.sock_connect = mock.Mock()
        self.loop.sock_connect.side_effect = socket.error

        coro = self.loop.create_connection(
            MyProto, 'example.com', 80, family=socket.AF_INET)
        with self.assertRaises(socket.error):
            self.loop.run_until_complete(coro)

    @mock.patch('trollius.base_events.socket')
    def test_create_connection_multiple_errors_local_addr(self, m_socket):

        def bind(addr):
            if addr[0] == '0.0.0.1':
                err = socket.error('Err')
                err.strerror = 'Err'
                raise err

        m_socket.error = socket.error
        m_socket.socket.return_value.bind = bind

        @asyncio.coroutine
        def getaddrinfo(*args, **kw):
            return [(2, 1, 6, '', ('0.0.0.1', 80)),
                    (2, 1, 6, '', ('0.0.0.2', 80))]

        def getaddrinfo_task(*args, **kwds):
            return asyncio.Task(getaddrinfo(*args, **kwds), loop=self.loop)

        self.loop.getaddrinfo = getaddrinfo_task
        self.loop.sock_connect = mock.Mock()
        self.loop.sock_connect.side_effect = socket.error('Err2')

        coro = self.loop.create_connection(
            MyProto, 'example.com', 80, family=socket.AF_INET,
            local_addr=(None, 8080))
        with self.assertRaises(socket.error) as cm:
            self.loop.run_until_complete(coro)

        self.assertTrue(str(cm.exception).startswith('Multiple exceptions: '))
        self.assertTrue(m_socket.socket.return_value.close.called)

    def test_create_connection_no_local_addr(self):
        @asyncio.coroutine
        def getaddrinfo(host, *args, **kw):
            if host == 'example.com':
                return [(2, 1, 6, '', ('107.6.106.82', 80)),
                        (2, 1, 6, '', ('107.6.106.82', 80))]
            else:
                return []

        def getaddrinfo_task(*args, **kwds):
            return asyncio.Task(getaddrinfo(*args, **kwds), loop=self.loop)
        self.loop.getaddrinfo = getaddrinfo_task

        coro = self.loop.create_connection(
            MyProto, 'example.com', 80, family=socket.AF_INET,
            local_addr=(None, 8080))
        self.assertRaises(
            socket.error, self.loop.run_until_complete, coro)

    def test_create_connection_ssl_server_hostname_default(self):
        self.loop.getaddrinfo = mock.Mock()

        def mock_getaddrinfo(*args, **kwds):
            f = asyncio.Future(loop=self.loop)
            f.set_result([(socket.AF_INET, socket.SOCK_STREAM,
                           socket.SOL_TCP, '', ('1.2.3.4', 80))])
            return f

        self.loop.getaddrinfo.side_effect = mock_getaddrinfo
        self.loop.sock_connect = mock.Mock()
        f = asyncio.Future(loop=self.loop)
        f.set_result(())
        self.loop.sock_connect.return_value = f
        self.loop._make_ssl_transport = mock.Mock()

        class _SelectorTransportMock:
            _sock = None

            def get_extra_info(self, key):
                return mock.Mock()

            def close(self):
                self._sock.close()

        def mock_make_ssl_transport(sock, protocol, sslcontext, waiter,
                                    **kwds):
            waiter.set_result(None)
            transport = _SelectorTransportMock()
            transport._sock = sock
            return transport

        self.loop._make_ssl_transport.side_effect = mock_make_ssl_transport
        ANY = mock.ANY
        # First try the default server_hostname.
        self.loop._make_ssl_transport.reset_mock()
        coro = self.loop.create_connection(MyProto, 'python.org', 80, ssl=True)
        transport, _ = self.loop.run_until_complete(coro)
        transport.close()
        self.loop._make_ssl_transport.assert_called_with(
            ANY, ANY, ANY, ANY,
            server_side=False,
            server_hostname='python.org')
        # Next try an explicit server_hostname.
        self.loop._make_ssl_transport.reset_mock()
        coro = self.loop.create_connection(MyProto, 'python.org', 80, ssl=True,
                                           server_hostname='perl.com')
        transport, _ = self.loop.run_until_complete(coro)
        transport.close()
        self.loop._make_ssl_transport.assert_called_with(
            ANY, ANY, ANY, ANY,
            server_side=False,
            server_hostname='perl.com')
        # Finally try an explicit empty server_hostname.
        self.loop._make_ssl_transport.reset_mock()
        coro = self.loop.create_connection(MyProto, 'python.org', 80, ssl=True,
                                           server_hostname='')
        transport, _ = self.loop.run_until_complete(coro)
        transport.close()
        self.loop._make_ssl_transport.assert_called_with(ANY, ANY, ANY, ANY,
                                                         server_side=False,
                                                         server_hostname='')

    def test_create_connection_no_ssl_server_hostname_errors(self):
        # When not using ssl, server_hostname must be None.
        coro = self.loop.create_connection(MyProto, 'python.org', 80,
                                           server_hostname='')
        self.assertRaises(ValueError, self.loop.run_until_complete, coro)
        coro = self.loop.create_connection(MyProto, 'python.org', 80,
                                           server_hostname='python.org')
        self.assertRaises(ValueError, self.loop.run_until_complete, coro)

    def test_create_connection_ssl_server_hostname_errors(self):
        # When using ssl, server_hostname may be None if host is non-empty.
        coro = self.loop.create_connection(MyProto, '', 80, ssl=True)
        self.assertRaises(ValueError, self.loop.run_until_complete, coro)
        coro = self.loop.create_connection(MyProto, None, 80, ssl=True)
        self.assertRaises(ValueError, self.loop.run_until_complete, coro)
        sock = socket.socket()
        coro = self.loop.create_connection(MyProto, None, None,
                                           ssl=True, sock=sock)
        self.addCleanup(sock.close)
        self.assertRaises(ValueError, self.loop.run_until_complete, coro)

    def test_create_server_empty_host(self):
        # if host is empty string use None instead
        non_local = {'host': object()}

        @asyncio.coroutine
        def getaddrinfo(*args, **kw):
            non_local['host'] = args[0]
            yield From(None)

        def getaddrinfo_task(*args, **kwds):
            return asyncio.Task(getaddrinfo(*args, **kwds), loop=self.loop)

        self.loop.getaddrinfo = getaddrinfo_task
        fut = self.loop.create_server(MyProto, '', 0)
        self.assertRaises(socket.error, self.loop.run_until_complete, fut)
        self.assertIsNone(non_local['host'])

    def test_create_server_host_port_sock(self):
        fut = self.loop.create_server(
            MyProto, '0.0.0.0', 0, sock=object())
        self.assertRaises(ValueError, self.loop.run_until_complete, fut)

    def test_create_server_no_host_port_sock(self):
        fut = self.loop.create_server(MyProto)
        self.assertRaises(ValueError, self.loop.run_until_complete, fut)

    def test_create_server_no_getaddrinfo(self):
        @asyncio.coroutine
        def getaddrinfo(*args, **kw):
            raise Return([])

        def getaddrinfo_task(*args, **kwds):
            return asyncio.Task(getaddrinfo(*args, **kwds), loop=self.loop)

        self.loop.getaddrinfo = getaddrinfo_task

        f = self.loop.create_server(MyProto, '0.0.0.0', 0)
        self.assertRaises(socket.error, self.loop.run_until_complete, f)

    @mock.patch('trollius.base_events.socket')
    def test_create_server_cant_bind(self, m_socket):

        class Err(socket.error):
            strerror = 'error'

        m_socket.error = socket.error
        m_socket.getaddrinfo.return_value = [
            (2, 1, 6, '', ('127.0.0.1', 10100))]
        m_socket.getaddrinfo._is_coroutine = False
        m_sock = m_socket.socket.return_value = mock.Mock()
        m_sock.bind.side_effect = Err

        fut = self.loop.create_server(MyProto, '0.0.0.0', 0)
        self.assertRaises(socket.error, self.loop.run_until_complete, fut)
        self.assertTrue(m_sock.close.called)

    @mock.patch('trollius.base_events.socket')
    def test_create_datagram_endpoint_no_addrinfo(self, m_socket):
        m_socket.error = socket.error
        m_socket.getaddrinfo.return_value = []
        m_socket.getaddrinfo._is_coroutine = False

        coro = self.loop.create_datagram_endpoint(
            MyDatagramProto, local_addr=('localhost', 0))
        self.assertRaises(
            socket.error, self.loop.run_until_complete, coro)

    def test_create_datagram_endpoint_addr_error(self):
        coro = self.loop.create_datagram_endpoint(
            MyDatagramProto, local_addr='localhost')
        self.assertRaises(
            AssertionError, self.loop.run_until_complete, coro)
        coro = self.loop.create_datagram_endpoint(
            MyDatagramProto, local_addr=('localhost', 1, 2, 3))
        self.assertRaises(
            AssertionError, self.loop.run_until_complete, coro)

    def test_create_datagram_endpoint_connect_err(self):
        self.loop.sock_connect = mock.Mock()
        self.loop.sock_connect.side_effect = socket.error

        coro = self.loop.create_datagram_endpoint(
            asyncio.DatagramProtocol, remote_addr=('127.0.0.1', 0))
        self.assertRaises(
            socket.error, self.loop.run_until_complete, coro)

    @mock.patch('trollius.base_events.socket')
    def test_create_datagram_endpoint_socket_err(self, m_socket):
        m_socket.error = socket.error
        m_socket.getaddrinfo = socket.getaddrinfo
        m_socket.socket.side_effect = socket.error

        coro = self.loop.create_datagram_endpoint(
            asyncio.DatagramProtocol, family=socket.AF_INET)
        self.assertRaises(
            socket.error, self.loop.run_until_complete, coro)

        coro = self.loop.create_datagram_endpoint(
            asyncio.DatagramProtocol, local_addr=('127.0.0.1', 0))
        self.assertRaises(
            socket.error, self.loop.run_until_complete, coro)

    @test_utils.skipUnless(support.IPV6_ENABLED,
                           'IPv6 not supported or enabled')
    def test_create_datagram_endpoint_no_matching_family(self):
        coro = self.loop.create_datagram_endpoint(
            asyncio.DatagramProtocol,
            remote_addr=('127.0.0.1', 0), local_addr=('::1', 0))
        self.assertRaises(
            ValueError, self.loop.run_until_complete, coro)

    @mock.patch('trollius.base_events.socket')
    def test_create_datagram_endpoint_setblk_err(self, m_socket):
        m_socket.error = socket.error
        m_socket.socket.return_value.setblocking.side_effect = socket.error

        coro = self.loop.create_datagram_endpoint(
            asyncio.DatagramProtocol, family=socket.AF_INET)
        self.assertRaises(
            socket.error, self.loop.run_until_complete, coro)
        self.assertTrue(
            m_socket.socket.return_value.close.called)

    def test_create_datagram_endpoint_noaddr_nofamily(self):
        coro = self.loop.create_datagram_endpoint(
            asyncio.DatagramProtocol)
        self.assertRaises(ValueError, self.loop.run_until_complete, coro)

    @mock.patch('trollius.base_events.socket')
    def test_create_datagram_endpoint_cant_bind(self, m_socket):
        class Err(socket.error):
            pass

        m_socket.AF_INET6 = socket.AF_INET6
        m_socket.error = socket.error
        m_socket.getaddrinfo = socket.getaddrinfo
        m_sock = m_socket.socket.return_value = mock.Mock()
        m_sock.bind.side_effect = Err

        fut = self.loop.create_datagram_endpoint(
            MyDatagramProto,
            local_addr=('127.0.0.1', 0), family=socket.AF_INET)
        self.assertRaises(Err, self.loop.run_until_complete, fut)
        self.assertTrue(m_sock.close.called)

    def test_accept_connection_retry(self):
        sock = mock.Mock()
        sock.accept.side_effect = BlockingIOError()

        self.loop._accept_connection(MyProto, sock)
        self.assertFalse(sock.close.called)

    @mock.patch('trollius.base_events.logger')
    def test_accept_connection_exception(self, m_log):
        sock = mock.Mock()
        sock.fileno.return_value = 10
        sock.accept.side_effect = socket.error(errno.EMFILE, 'Too many open files')
        self.loop.remove_reader = mock.Mock()
        self.loop.call_later = mock.Mock()

        self.loop._accept_connection(MyProto, sock)
        self.assertTrue(m_log.error.called)
        self.assertFalse(sock.close.called)
        self.loop.remove_reader.assert_called_with(10)
        self.loop.call_later.assert_called_with(constants.ACCEPT_RETRY_DELAY,
                                                # self.loop._start_serving
                                                mock.ANY,
                                                MyProto, sock, None, None)

    def test_call_coroutine(self):
        @asyncio.coroutine
        def simple_coroutine():
            pass

        coro_func = simple_coroutine
        coro_obj = coro_func()
        self.addCleanup(coro_obj.close)
        for func in (coro_func, coro_obj):
            with self.assertRaises(TypeError):
                self.loop.call_soon(func)
            with self.assertRaises(TypeError):
                self.loop.call_soon_threadsafe(func)
            with self.assertRaises(TypeError):
                self.loop.call_later(60, func)
            with self.assertRaises(TypeError):
                self.loop.call_at(self.loop.time() + 60, func)
            with self.assertRaises(TypeError):
                self.loop.run_in_executor(None, func)

    @mock.patch('trollius.base_events.logger')
    def test_log_slow_callbacks(self, m_logger):
        def stop_loop_cb(loop):
            loop.stop()

        @asyncio.coroutine
        def stop_loop_coro(loop):
            yield From(None)
            loop.stop()

        asyncio.set_event_loop(self.loop)
        self.loop.set_debug(True)
        self.loop.slow_callback_duration = 0.0

        # slow callback
        self.loop.call_soon(stop_loop_cb, self.loop)
        self.loop.run_forever()
        fmt = m_logger.warning.call_args[0][0]
        args = m_logger.warning.call_args[0][1:]
        self.assertRegex(fmt % tuple(args),
                         "^Executing <Handle.*stop_loop_cb.*> took .* seconds$")

        # slow task
        asyncio.async(stop_loop_coro(self.loop), loop=self.loop)
        self.loop.run_forever()
        fmt = m_logger.warning.call_args[0][0]
        args = m_logger.warning.call_args[0][1:]
        self.assertRegex(fmt % tuple(args),
                         "^Executing <Task.*stop_loop_coro.*> took .* seconds$")


if __name__ == '__main__':
    unittest.main()<|MERGE_RESOLUTION|>--- conflicted
+++ resolved
@@ -8,29 +8,15 @@
 import time
 import unittest
 
-<<<<<<< HEAD
 import trollius as asyncio
 from trollius import Return, From
 from trollius import base_events
 from trollius import constants
+from trollius import test_support as support
 from trollius import test_utils
 from trollius.py33_exceptions import BlockingIOError
 from trollius.test_utils import mock
 from trollius.time_monotonic import time_monotonic
-from trollius.test_support import assert_python_ok
-try:
-    from test.script_helper import assert_python_ok
-    from test import support
-except ImportError:
-    from trollius import test_support as support
-    from trollius.test_support import assert_python_ok
-=======
-import asyncio
-from asyncio import base_events
-from asyncio import constants
-from asyncio import test_support as support
-from asyncio import test_utils
->>>>>>> e296ce98
 
 
 MOCK_ANY = mock.ANY
@@ -595,34 +581,14 @@
             'loop = trollius.get_event_loop()',
             'print(loop.get_debug())'))
 
-<<<<<<< HEAD
-        sts, stdout, stderr = assert_python_ok('-c', code,
-                                               TROLLIUSDEBUG='')
+        sts, stdout, stderr = support.assert_python_ok('-c', code,
+                                                       TROLLIUSDEBUG='')
         self.assertEqual(stdout.rstrip(), b'False')
 
-        sts, stdout, stderr = assert_python_ok('-c', code,
-                                               TROLLIUSDEBUG='1')
+        sts, stdout, stderr = support.assert_python_ok('-c', code,
+                                                       TROLLIUSDEBUG='1')
         self.assertEqual(stdout.rstrip(), b'True')
 
-=======
-        # Test with -E to not fail if the unit test was run with
-        # PYTHONASYNCIODEBUG set to a non-empty string
-        sts, stdout, stderr = support.assert_python_ok('-E', '-c', code)
-        self.assertEqual(stdout.rstrip(), b'False')
-
-        sts, stdout, stderr = support.assert_python_ok('-c', code,
-                                                       PYTHONASYNCIODEBUG='')
-        self.assertEqual(stdout.rstrip(), b'False')
-
-        sts, stdout, stderr = support.assert_python_ok('-c', code,
-                                                       PYTHONASYNCIODEBUG='1')
-        self.assertEqual(stdout.rstrip(), b'True')
-
-        sts, stdout, stderr = support.assert_python_ok('-E', '-c', code,
-                                                       PYTHONASYNCIODEBUG='1')
-        self.assertEqual(stdout.rstrip(), b'False')
-
->>>>>>> e296ce98
     def test_create_task(self):
         class MyTask(asyncio.Task):
             pass
