--- conflicted
+++ resolved
@@ -18,15 +18,11 @@
 from asyncio.time_monotonic import time_monotonic
 
 
-<<<<<<< HEAD
+MOCK_ANY = mock.ANY
+PY34 = sys.version_info >= (3, 4)
+
+
 class BaseEventLoopTests(test_utils.TestCase):
-=======
-MOCK_ANY = unittest.mock.ANY
-PY34 = sys.version_info >= (3, 4)
-
-
-class BaseEventLoopTests(unittest.TestCase):
->>>>>>> 420d15b7
 
     def setUp(self):
         self.loop = base_events.BaseEventLoop()
@@ -67,12 +63,8 @@
         self.assertIn(h, self.loop._ready)
 
     def test__add_callback_timer(self):
-<<<<<<< HEAD
-        h = asyncio.TimerHandle(time_monotonic()+10, lambda: False, ())
-=======
-        h = asyncio.TimerHandle(time.monotonic()+10, lambda: False, (),
+        h = asyncio.TimerHandle(time_monotonic()+10, lambda: False, (),
                                 self.loop)
->>>>>>> 420d15b7
 
         self.loop._add_callback(h)
         self.assertIn(h, self.loop._scheduled)
@@ -191,15 +183,10 @@
         f.cancel()  # Don't complain about abandoned Future.
 
     def test__run_once(self):
-<<<<<<< HEAD
-        h1 = asyncio.TimerHandle(time_monotonic() + 5.0, lambda: True, ())
-        h2 = asyncio.TimerHandle(time_monotonic() + 10.0, lambda: True, ())
-=======
-        h1 = asyncio.TimerHandle(time.monotonic() + 5.0, lambda: True, (),
+        h1 = asyncio.TimerHandle(time_monotonic() + 5.0, lambda: True, (),
                                  self.loop)
-        h2 = asyncio.TimerHandle(time.monotonic() + 10.0, lambda: True, (),
+        h2 = asyncio.TimerHandle(time_monotonic() + 10.0, lambda: True, (),
                                  self.loop)
->>>>>>> 420d15b7
 
         h1.cancel()
 
@@ -213,21 +200,15 @@
         self.assertEqual([h2], self.loop._scheduled)
         self.assertTrue(self.loop._process_events.called)
 
-<<<<<<< HEAD
-    @mock.patch('asyncio.base_events.time_monotonic')
-    @mock.patch('asyncio.base_events.logger')
-    def test__run_once_logging(self, m_logger, m_time_monotonic):
-=======
     def test_set_debug(self):
         self.loop.set_debug(True)
         self.assertTrue(self.loop.get_debug())
         self.loop.set_debug(False)
         self.assertFalse(self.loop.get_debug())
 
-    @unittest.mock.patch('asyncio.base_events.time')
-    @unittest.mock.patch('asyncio.base_events.logger')
-    def test__run_once_logging(self, m_logger, m_time):
->>>>>>> 420d15b7
+    @mock.patch('asyncio.base_events.time_monotonic')
+    @mock.patch('asyncio.base_events.logger')
+    def test__run_once_logging(self, m_logger, m_time_monotonic):
         # Log to INFO level if timeout > 1.0 sec.
         non_local = {
             'idx': -1,
@@ -241,26 +222,15 @@
         m_time_monotonic.side_effect = time_monotonic
 
         self.loop._scheduled.append(
-<<<<<<< HEAD
-            asyncio.TimerHandle(11.0, lambda: True, ()))
+            asyncio.TimerHandle(11.0, lambda: True, (), self.loop))
         self.loop._process_events = mock.Mock()
         self.loop._run_once()
         self.assertEqual(logging.INFO, m_logger.log.call_args[0][0])
 
         non_local['idx'] = -1
         non_local['data'] = [10.0, 10.0, 10.3, 13.0]
-        self.loop._scheduled = [asyncio.TimerHandle(11.0, lambda:True, ())]
-=======
-            asyncio.TimerHandle(11.0, lambda: True, (), self.loop))
-        self.loop._process_events = unittest.mock.Mock()
-        self.loop._run_once()
-        self.assertEqual(logging.INFO, m_logger.log.call_args[0][0])
-
-        idx = -1
-        data = [10.0, 10.0, 10.3, 13.0]
         self.loop._scheduled = [asyncio.TimerHandle(11.0, lambda: True, (),
                                                     self.loop)]
->>>>>>> 420d15b7
         self.loop._run_once()
         self.assertEqual(logging.DEBUG, m_logger.log.call_args[0][0])
 
@@ -271,12 +241,8 @@
             non_local['processed'] = True
             non_local['handle'] = loop.call_soon(lambda: True)
 
-<<<<<<< HEAD
-        h = asyncio.TimerHandle(time_monotonic() - 1, cb, (self.loop,))
-=======
-        h = asyncio.TimerHandle(time.monotonic() - 1, cb, (self.loop,),
+        h = asyncio.TimerHandle(time_monotonic() - 1, cb, (self.loop,),
                                 self.loop)
->>>>>>> 420d15b7
 
         self.loop._process_events = mock.Mock()
         self.loop._scheduled.append(h)
@@ -339,14 +305,14 @@
             asyncio.SubprocessProtocol, 'exit 0', bufsize=4096)
 
     def test_default_exc_handler_callback(self):
-        self.loop._process_events = unittest.mock.Mock()
+        self.loop._process_events = mock.Mock()
 
         def zero_error(fut):
             fut.set_result(True)
             1/0
 
         # Test call_soon (events.Handle)
-        with unittest.mock.patch('asyncio.base_events.logger') as log:
+        with mock.patch('asyncio.base_events.logger') as log:
             fut = asyncio.Future(loop=self.loop)
             self.loop.call_soon(zero_error, fut)
             fut.add_done_callback(lambda fut: self.loop.stop())
@@ -356,7 +322,7 @@
                 exc_info=(ZeroDivisionError, MOCK_ANY, MOCK_ANY))
 
         # Test call_later (events.TimerHandle)
-        with unittest.mock.patch('asyncio.base_events.logger') as log:
+        with mock.patch('asyncio.base_events.logger') as log:
             fut = asyncio.Future(loop=self.loop)
             self.loop.call_later(0.01, zero_error, fut)
             fut.add_done_callback(lambda fut: self.loop.stop())
@@ -366,15 +332,15 @@
                 exc_info=(ZeroDivisionError, MOCK_ANY, MOCK_ANY))
 
     def test_default_exc_handler_coro(self):
-        self.loop._process_events = unittest.mock.Mock()
+        self.loop._process_events = mock.Mock()
 
         @asyncio.coroutine
         def zero_error_coro():
-            yield from asyncio.sleep(0.01, loop=self.loop)
+            yield asyncio.sleep(0.01, loop=self.loop)
             1/0
 
         # Test Future.__del__
-        with unittest.mock.patch('asyncio.base_events.logger') as log:
+        with mock.patch('asyncio.base_events.logger') as log:
             fut = asyncio.async(zero_error_coro(), loop=self.loop)
             fut.add_done_callback(lambda *args: self.loop.stop())
             self.loop.run_forever()
@@ -404,9 +370,9 @@
             self.loop.call_soon(zero_error)
             self.loop._run_once()
 
-        self.loop._process_events = unittest.mock.Mock()
-
-        mock_handler = unittest.mock.Mock()
+        self.loop._process_events = mock.Mock()
+
+        mock_handler = mock.Mock()
         self.loop.set_exception_handler(mock_handler)
         run_loop()
         mock_handler.assert_called_with(self.loop, {
@@ -418,7 +384,7 @@
         mock_handler.reset_mock()
 
         self.loop.set_exception_handler(None)
-        with unittest.mock.patch('asyncio.base_events.logger') as log:
+        with mock.patch('asyncio.base_events.logger') as log:
             run_loop()
             log.error.assert_called_with(
                         test_utils.MockPattern(
@@ -437,11 +403,11 @@
         def handler(loop, context):
             raise AttributeError('spam')
 
-        self.loop._process_events = unittest.mock.Mock()
+        self.loop._process_events = mock.Mock()
 
         self.loop.set_exception_handler(handler)
 
-        with unittest.mock.patch('asyncio.base_events.logger') as log:
+        with mock.patch('asyncio.base_events.logger') as log:
             run_loop()
             log.error.assert_called_with(
                 test_utils.MockPattern(
@@ -449,16 +415,15 @@
                 exc_info=(AttributeError, MOCK_ANY, MOCK_ANY))
 
     def test_default_exc_handler_broken(self):
-        _context = None
+        contexts = []
 
         class Loop(base_events.BaseEventLoop):
 
-            _selector = unittest.mock.Mock()
-            _process_events = unittest.mock.Mock()
+            _selector = mock.Mock()
+            _process_events = mock.Mock()
 
             def default_exception_handler(self, context):
-                nonlocal _context
-                _context = context
+                contexts.append(context)
                 # Simulates custom buggy "default_exception_handler"
                 raise ValueError('spam')
 
@@ -471,7 +436,7 @@
             loop.call_soon(zero_error)
             loop._run_once()
 
-        with unittest.mock.patch('asyncio.base_events.logger') as log:
+        with mock.patch('asyncio.base_events.logger') as log:
             run_loop()
             log.error.assert_called_with(
                 'Exception in default exception handler',
@@ -480,9 +445,9 @@
         def custom_handler(loop, context):
             raise ValueError('ham')
 
-        _context = None
+        del contexts[:]
         loop.set_exception_handler(custom_handler)
-        with unittest.mock.patch('asyncio.base_events.logger') as log:
+        with mock.patch('asyncio.base_events.logger') as log:
             run_loop()
             log.error.assert_called_with(
                 test_utils.MockPattern('Exception in default exception.*'
@@ -491,8 +456,9 @@
 
             # Check that original context was passed to default
             # exception handler.
-            self.assertIn('context', _context)
-            self.assertIs(type(_context['context']['exception']),
+            context = contexts[0]
+            self.assertIn('context', context)
+            self.assertIs(type(context['context']['exception']),
                           ZeroDivisionError)
 
 
@@ -937,11 +903,7 @@
         self.loop._accept_connection(MyProto, sock)
         self.assertFalse(sock.close.called)
 
-<<<<<<< HEAD
-    @mock.patch('asyncio.selector_events.logger')
-=======
-    @unittest.mock.patch('asyncio.base_events.logger')
->>>>>>> 420d15b7
+    @mock.patch('asyncio.base_events.logger')
     def test_accept_connection_exception(self, m_log):
         sock = mock.Mock()
         sock.fileno.return_value = 10
