"""Tests for base_events.py"""

import errno
import logging
import math
import socket
import sys
import time
import unittest
<<<<<<< HEAD
=======
from unittest import mock
from test.script_helper import assert_python_ok
from test.support import IPV6_ENABLED, gc_collect
>>>>>>> 251ed5d6

import trollius as asyncio
from trollius import Return, From
from trollius import base_events
from trollius import constants
from trollius import test_utils
from trollius.py33_exceptions import BlockingIOError
from trollius.test_utils import mock
from trollius import test_support as support   # IPV6_ENABLED, gc_collect
from trollius.time_monotonic import time_monotonic
from trollius.test_support import assert_python_ok


MOCK_ANY = mock.ANY
PY34 = sys.version_info >= (3, 4)


class BaseEventLoopTests(test_utils.TestCase):

    def setUp(self):
        self.loop = base_events.BaseEventLoop()
        self.loop._selector = mock.Mock()
        self.loop._selector.select.return_value = ()
        self.set_event_loop(self.loop)

    def test_not_implemented(self):
        m = mock.Mock()
        self.assertRaises(
            NotImplementedError,
            self.loop._make_socket_transport, m, m)
        self.assertRaises(
            NotImplementedError,
            self.loop._make_ssl_transport, m, m, m, m)
        self.assertRaises(
            NotImplementedError,
            self.loop._make_datagram_transport, m, m)
        self.assertRaises(
            NotImplementedError, self.loop._process_events, [])
        self.assertRaises(
            NotImplementedError, self.loop._write_to_self)
        self.assertRaises(
            NotImplementedError,
            self.loop._make_read_pipe_transport, m, m)
        self.assertRaises(
            NotImplementedError,
            self.loop._make_write_pipe_transport, m, m)
        gen = self.loop._make_subprocess_transport(m, m, m, m, m, m, m)
        self.assertRaises(NotImplementedError, next, iter(gen))

    def test_close(self):
        self.assertFalse(self.loop.is_closed())
        self.loop.close()
        self.assertTrue(self.loop.is_closed())

        # it should be possible to call close() more than once
        self.loop.close()
        self.loop.close()

        # operation blocked when the loop is closed
        f = asyncio.Future(loop=self.loop)
        self.assertRaises(RuntimeError, self.loop.run_forever)
        self.assertRaises(RuntimeError, self.loop.run_until_complete, f)

    def test__add_callback_handle(self):
        h = asyncio.Handle(lambda: False, (), self.loop)

        self.loop._add_callback(h)
        self.assertFalse(self.loop._scheduled)
        self.assertIn(h, self.loop._ready)

    def test__add_callback_cancelled_handle(self):
        h = asyncio.Handle(lambda: False, (), self.loop)
        h.cancel()

        self.loop._add_callback(h)
        self.assertFalse(self.loop._scheduled)
        self.assertFalse(self.loop._ready)

    def test_set_default_executor(self):
        executor = mock.Mock()
        self.loop.set_default_executor(executor)
        self.assertIs(executor, self.loop._default_executor)

    def test_getnameinfo(self):
        sockaddr = mock.Mock()
        self.loop.run_in_executor = mock.Mock()
        self.loop.getnameinfo(sockaddr)
        self.assertEqual(
            (None, socket.getnameinfo, sockaddr, 0),
            self.loop.run_in_executor.call_args[0])

    def test_call_soon(self):
        def cb():
            pass

        h = self.loop.call_soon(cb)
        self.assertEqual(h._callback, cb)
        self.assertIsInstance(h, asyncio.Handle)
        self.assertIn(h, self.loop._ready)

    def test_call_later(self):
        def cb():
            pass

        h = self.loop.call_later(10.0, cb)
        self.assertIsInstance(h, asyncio.TimerHandle)
        self.assertIn(h, self.loop._scheduled)
        self.assertNotIn(h, self.loop._ready)

    def test_call_later_negative_delays(self):
        calls = []

        def cb(arg):
            calls.append(arg)

        self.loop._process_events = mock.Mock()
        self.loop.call_later(-1, cb, 'a')
        self.loop.call_later(-2, cb, 'b')
        test_utils.run_briefly(self.loop)
        self.assertEqual(calls, ['b', 'a'])

    def test_time_and_call_at(self):
        def cb():
            self.loop.stop()

        self.loop._process_events = mock.Mock()
        delay = 0.1

        when = self.loop.time() + delay
        self.loop.call_at(when, cb)
        t0 = self.loop.time()
        self.loop.run_forever()
        dt = self.loop.time() - t0

        # 50 ms: maximum granularity of the event loop
        self.assertGreaterEqual(dt, delay - 0.050, dt)
        # tolerate a difference of +800 ms because some Python buildbots
        # are really slow
        self.assertLessEqual(dt, 0.9, dt)

    def test_assert_is_current_event_loop(self):
        def cb():
            pass

        other_loop = base_events.BaseEventLoop()
        other_loop._selector = mock.Mock()
        asyncio.set_event_loop(other_loop)

        # raise RuntimeError if the event loop is different in debug mode
        self.loop.set_debug(True)
        with self.assertRaises(RuntimeError):
            self.loop.call_soon(cb)
        with self.assertRaises(RuntimeError):
            self.loop.call_later(60, cb)
        with self.assertRaises(RuntimeError):
            self.loop.call_at(self.loop.time() + 60, cb)

        # check disabled if debug mode is disabled
        self.loop.set_debug(False)
        self.loop.call_soon(cb)
        self.loop.call_later(60, cb)
        self.loop.call_at(self.loop.time() + 60, cb)

    def test_run_once_in_executor_handle(self):
        def cb():
            pass

        self.assertRaises(
            AssertionError, self.loop.run_in_executor,
            None, asyncio.Handle(cb, (), self.loop), ('',))
        self.assertRaises(
            AssertionError, self.loop.run_in_executor,
            None, asyncio.TimerHandle(10, cb, (), self.loop))

    def test_run_once_in_executor_cancelled(self):
        def cb():
            pass
        h = asyncio.Handle(cb, (), self.loop)
        h.cancel()

        f = self.loop.run_in_executor(None, h)
        self.assertIsInstance(f, asyncio.Future)
        self.assertTrue(f.done())
        self.assertIsNone(f.result())

    def test_run_once_in_executor_plain(self):
        def cb():
            pass
        h = asyncio.Handle(cb, (), self.loop)
        f = asyncio.Future(loop=self.loop)
        executor = mock.Mock()
        executor.submit.return_value = f

        self.loop.set_default_executor(executor)

        res = self.loop.run_in_executor(None, h)
        self.assertIs(f, res)

        executor = mock.Mock()
        executor.submit.return_value = f
        res = self.loop.run_in_executor(executor, h)
        self.assertIs(f, res)
        self.assertTrue(executor.submit.called)

        f.cancel()  # Don't complain about abandoned Future.

    def test__run_once(self):
        h1 = asyncio.TimerHandle(time_monotonic() + 5.0, lambda: True, (),
                                 self.loop)
        h2 = asyncio.TimerHandle(time_monotonic() + 10.0, lambda: True, (),
                                 self.loop)

        h1.cancel()

        self.loop._process_events = mock.Mock()
        self.loop._scheduled.append(h1)
        self.loop._scheduled.append(h2)
        self.loop._run_once()

        t = self.loop._selector.select.call_args[0][0]
        self.assertTrue(9.5 < t < 10.5, t)
        self.assertEqual([h2], self.loop._scheduled)
        self.assertTrue(self.loop._process_events.called)

    def test_set_debug(self):
        self.loop.set_debug(True)
        self.assertTrue(self.loop.get_debug())
        self.loop.set_debug(False)
        self.assertFalse(self.loop.get_debug())

    @mock.patch('trollius.base_events.logger')
    def test__run_once_logging(self, m_logger):
        def slow_select(timeout):
            # Sleep a bit longer than a second to avoid timer resolution issues.
            time.sleep(1.1)
            return []

        # logging needs debug flag
        self.loop.set_debug(True)

        # Log to INFO level if timeout > 1.0 sec.
        self.loop._selector.select = slow_select
        self.loop._process_events = mock.Mock()
        self.loop._run_once()
        self.assertEqual(logging.INFO, m_logger.log.call_args[0][0])

        def fast_select(timeout):
            time.sleep(0.001)
            return []

        self.loop._selector.select = fast_select
        self.loop._run_once()
        self.assertEqual(logging.DEBUG, m_logger.log.call_args[0][0])

    def test__run_once_schedule_handle(self):
        non_local = {'handle': None, 'processed': False}

        def cb(loop):
            non_local['processed'] = True
            non_local['handle'] = loop.call_soon(lambda: True)

        h = asyncio.TimerHandle(time_monotonic() - 1, cb, (self.loop,),
                                self.loop)

        self.loop._process_events = mock.Mock()
        self.loop._scheduled.append(h)
        self.loop._run_once()

        self.assertTrue(non_local['processed'])
        self.assertEqual([non_local['handle']], list(self.loop._ready))

    def test__run_once_cancelled_event_cleanup(self):
        self.loop._process_events = mock.Mock()

        self.assertTrue(
            0 < base_events._MIN_CANCELLED_TIMER_HANDLES_FRACTION < 1.0)

        def cb():
            pass

        # Set up one "blocking" event that will not be cancelled to
        # ensure later cancelled events do not make it to the head
        # of the queue and get cleaned.
        not_cancelled_count = 1
        self.loop.call_later(3000, cb)

        # Add less than threshold (base_events._MIN_SCHEDULED_TIMER_HANDLES)
        # cancelled handles, ensure they aren't removed

        cancelled_count = 2
        for x in range(2):
            h = self.loop.call_later(3600, cb)
            h.cancel()

        # Add some cancelled events that will be at head and removed
        cancelled_count += 2
        for x in range(2):
            h = self.loop.call_later(100, cb)
            h.cancel()

        # This test is invalid if _MIN_SCHEDULED_TIMER_HANDLES is too low
        self.assertLessEqual(cancelled_count + not_cancelled_count,
            base_events._MIN_SCHEDULED_TIMER_HANDLES)

        self.assertEqual(self.loop._timer_cancelled_count, cancelled_count)

        self.loop._run_once()

        cancelled_count -= 2

        self.assertEqual(self.loop._timer_cancelled_count, cancelled_count)

        self.assertEqual(len(self.loop._scheduled),
            cancelled_count + not_cancelled_count)

        # Need enough events to pass _MIN_CANCELLED_TIMER_HANDLES_FRACTION
        # so that deletion of cancelled events will occur on next _run_once
        add_cancel_count = int(math.ceil(
            base_events._MIN_SCHEDULED_TIMER_HANDLES *
            base_events._MIN_CANCELLED_TIMER_HANDLES_FRACTION)) + 1

        add_not_cancel_count = max(base_events._MIN_SCHEDULED_TIMER_HANDLES -
            add_cancel_count, 0)

        # Add some events that will not be cancelled
        not_cancelled_count += add_not_cancel_count
        for x in range(add_not_cancel_count):
            self.loop.call_later(3600, cb)

        # Add enough cancelled events
        cancelled_count += add_cancel_count
        for x in range(add_cancel_count):
            h = self.loop.call_later(3600, cb)
            h.cancel()

        # Ensure all handles are still scheduled
        self.assertEqual(len(self.loop._scheduled),
            cancelled_count + not_cancelled_count)

        self.loop._run_once()

        # Ensure cancelled events were removed
        self.assertEqual(len(self.loop._scheduled), not_cancelled_count)

        # Ensure only uncancelled events remain scheduled
        self.assertTrue(all([not x._cancelled for x in self.loop._scheduled]))

    def test_run_until_complete_type_error(self):
        self.assertRaises(TypeError,
            self.loop.run_until_complete, 'blah')

    def test_run_until_complete_loop(self):
        task = asyncio.Future(loop=self.loop)
        other_loop = self.new_test_loop()
        self.assertRaises(ValueError,
            other_loop.run_until_complete, task)

    def test_subprocess_exec_invalid_args(self):
        args = [sys.executable, '-c', 'pass']

        # missing program parameter (empty args)
        self.assertRaises(TypeError,
            self.loop.run_until_complete, self.loop.subprocess_exec,
            asyncio.SubprocessProtocol)

        # expected multiple arguments, not a list
        self.assertRaises(TypeError,
            self.loop.run_until_complete, self.loop.subprocess_exec,
            asyncio.SubprocessProtocol, args)

        # program arguments must be strings, not int
        self.assertRaises(TypeError,
            self.loop.run_until_complete, self.loop.subprocess_exec,
            asyncio.SubprocessProtocol, sys.executable, 123)

        # universal_newlines, shell, bufsize must not be set
        self.assertRaises(TypeError,
        self.loop.run_until_complete, self.loop.subprocess_exec,
            asyncio.SubprocessProtocol, *args, universal_newlines=True)
        self.assertRaises(TypeError,
            self.loop.run_until_complete, self.loop.subprocess_exec,
            asyncio.SubprocessProtocol, *args, shell=True)
        self.assertRaises(TypeError,
            self.loop.run_until_complete, self.loop.subprocess_exec,
            asyncio.SubprocessProtocol, *args, bufsize=4096)

    def test_subprocess_shell_invalid_args(self):
        # expected a string, not an int or a list
        self.assertRaises(TypeError,
            self.loop.run_until_complete, self.loop.subprocess_shell,
            asyncio.SubprocessProtocol, 123)
        self.assertRaises(TypeError,
            self.loop.run_until_complete, self.loop.subprocess_shell,
            asyncio.SubprocessProtocol, [sys.executable, '-c', 'pass'])

        # universal_newlines, shell, bufsize must not be set
        self.assertRaises(TypeError,
            self.loop.run_until_complete, self.loop.subprocess_shell,
            asyncio.SubprocessProtocol, 'exit 0', universal_newlines=True)
        self.assertRaises(TypeError,
            self.loop.run_until_complete, self.loop.subprocess_shell,
            asyncio.SubprocessProtocol, 'exit 0', shell=True)
        self.assertRaises(TypeError,
            self.loop.run_until_complete, self.loop.subprocess_shell,
            asyncio.SubprocessProtocol, 'exit 0', bufsize=4096)

    def test_default_exc_handler_callback(self):
        self.loop._process_events = mock.Mock()

        def zero_error(fut):
            fut.set_result(True)
            1/0

        # Test call_soon (events.Handle)
        with mock.patch('trollius.base_events.logger') as log:
            fut = asyncio.Future(loop=self.loop)
            self.loop.call_soon(zero_error, fut)
            fut.add_done_callback(lambda fut: self.loop.stop())
            self.loop.run_forever()
            log.error.assert_called_with(
                test_utils.MockPattern('Exception in callback.*zero'),
                exc_info=(ZeroDivisionError, MOCK_ANY, MOCK_ANY))

        # Test call_later (events.TimerHandle)
        with mock.patch('trollius.base_events.logger') as log:
            fut = asyncio.Future(loop=self.loop)
            self.loop.call_later(0.01, zero_error, fut)
            fut.add_done_callback(lambda fut: self.loop.stop())
            self.loop.run_forever()
            log.error.assert_called_with(
                test_utils.MockPattern('Exception in callback.*zero'),
                exc_info=(ZeroDivisionError, MOCK_ANY, MOCK_ANY))

    def test_default_exc_handler_coro(self):
        self.loop._process_events = mock.Mock()
        self.loop.set_debug(True)
        asyncio.set_event_loop(self.loop)

        @asyncio.coroutine
        def zero_error_coro():
            yield From(asyncio.sleep(0.01, loop=self.loop))
            1/0

        # Test Future.__del__
        with mock.patch('trollius.base_events.logger') as log:
            fut = asyncio.async(zero_error_coro(), loop=self.loop)
            fut.add_done_callback(lambda *args: self.loop.stop())
            self.loop.run_forever()
            fut = None # Trigger Future.__del__ or futures._TracebackLogger
            support.gc_collect()
            if PY34:
                # Future.__del__ in Python 3.4 logs error with
                # an actual exception context
                log.error.assert_called_with(
                    test_utils.MockPattern('.*exception was never retrieved'),
                    exc_info=(ZeroDivisionError, MOCK_ANY, MOCK_ANY))
            else:
                # futures._TracebackLogger logs only textual traceback
                log.error.assert_called_with(
                    test_utils.MockPattern(
                        '.*exception was never retrieved.*ZeroDiv'),
                    exc_info=False)

    def test_set_exc_handler_invalid(self):
        with self.assertRaisesRegex(TypeError, 'A callable object or None'):
            self.loop.set_exception_handler('spam')

    def test_set_exc_handler_custom(self):
        def zero_error():
            1/0

        def run_loop():
            handle = self.loop.call_soon(zero_error)
            self.loop._run_once()
            return handle

        self.loop.set_debug(True)
        self.loop._process_events = mock.Mock()

        mock_handler = mock.Mock()
        self.loop.set_exception_handler(mock_handler)
        handle = run_loop()
        mock_handler.assert_called_with(self.loop, {
            'exception': MOCK_ANY,
            'message': test_utils.MockPattern(
                                'Exception in callback.*zero_error'),
            'handle': handle,
            'source_traceback': handle._source_traceback,
        })
        mock_handler.reset_mock()

        self.loop.set_exception_handler(None)
        with mock.patch('trollius.base_events.logger') as log:
            run_loop()
            log.error.assert_called_with(
                        test_utils.MockPattern(
                                'Exception in callback.*zero'),
                        exc_info=(ZeroDivisionError, MOCK_ANY, MOCK_ANY))

        assert not mock_handler.called

    def test_set_exc_handler_broken(self):
        def run_loop():
            def zero_error():
                1/0
            self.loop.call_soon(zero_error)
            self.loop._run_once()

        def handler(loop, context):
            raise AttributeError('spam')

        self.loop._process_events = mock.Mock()

        self.loop.set_exception_handler(handler)

        with mock.patch('trollius.base_events.logger') as log:
            run_loop()
            log.error.assert_called_with(
                test_utils.MockPattern(
                    'Unhandled error in exception handler'),
                exc_info=(AttributeError, MOCK_ANY, MOCK_ANY))

    def test_default_exc_handler_broken(self):
        contexts = []

        class Loop(base_events.BaseEventLoop):

            _selector = mock.Mock()
            _process_events = mock.Mock()

            def default_exception_handler(self, context):
                contexts.append(context)
                # Simulates custom buggy "default_exception_handler"
                raise ValueError('spam')

        loop = Loop()
        asyncio.set_event_loop(loop)

        def run_loop():
            def zero_error():
                1/0
            loop.call_soon(zero_error)
            loop._run_once()

        with mock.patch('trollius.base_events.logger') as log:
            run_loop()
            log.error.assert_called_with(
                'Exception in default exception handler',
                exc_info=True)

        def custom_handler(loop, context):
            raise ValueError('ham')

        del contexts[:]
        loop.set_exception_handler(custom_handler)
        with mock.patch('trollius.base_events.logger') as log:
            run_loop()
            log.error.assert_called_with(
                test_utils.MockPattern('Exception in default exception.*'
                                       'while handling.*in custom'),
                exc_info=True)

            # Check that original context was passed to default
            # exception handler.
            context = contexts[0]
            self.assertIn('context', context)
            self.assertIs(type(context['context']['exception']),
                          ZeroDivisionError)

    def test_env_var_debug(self):
        code = '\n'.join((
            'import trollius',
            'loop = trollius.get_event_loop()',
            'print(loop.get_debug())'))

        sts, stdout, stderr = assert_python_ok('-c', code,
                                               TROLLIUSDEBUG='')
        self.assertEqual(stdout.rstrip(), b'False')

        sts, stdout, stderr = assert_python_ok('-c', code,
                                               TROLLIUSDEBUG='1')
        self.assertEqual(stdout.rstrip(), b'True')

    def test_create_task(self):
        class MyTask(asyncio.Task):
            pass

        @asyncio.coroutine
        def test():
            pass

        class EventLoop(base_events.BaseEventLoop):
            def create_task(self, coro):
                return MyTask(coro, loop=loop)

        loop = EventLoop()
        self.set_event_loop(loop)

        coro = test()
        task = asyncio.async(coro, loop=loop)
        self.assertIsInstance(task, MyTask)

        # make warnings quiet
        task._log_destroy_pending = False
        coro.close()

    def test_run_forever_keyboard_interrupt(self):
        # Python issue #22601: ensure that the temporary task created by
        # run_forever() consumes the KeyboardInterrupt and so don't log
        # a warning
        @asyncio.coroutine
        def raise_keyboard_interrupt():
            raise KeyboardInterrupt

        self.loop._process_events = mock.Mock()
        self.loop.call_exception_handler = mock.Mock()

        try:
            self.loop.run_until_complete(raise_keyboard_interrupt())
        except KeyboardInterrupt:
            pass
        self.loop.close()
        gc_collect()

        self.assertFalse(self.loop.call_exception_handler.called)


class MyProto(asyncio.Protocol):
    done = None

    def __init__(self, create_future=False):
        self.state = 'INITIAL'
        self.nbytes = 0
        if create_future:
            self.done = asyncio.Future()

    def connection_made(self, transport):
        self.transport = transport
        assert self.state == 'INITIAL', self.state
        self.state = 'CONNECTED'
        transport.write(b'GET / HTTP/1.0\r\nHost: example.com\r\n\r\n')

    def data_received(self, data):
        assert self.state == 'CONNECTED', self.state
        self.nbytes += len(data)

    def eof_received(self):
        assert self.state == 'CONNECTED', self.state
        self.state = 'EOF'

    def connection_lost(self, exc):
        assert self.state in ('CONNECTED', 'EOF'), self.state
        self.state = 'CLOSED'
        if self.done:
            self.done.set_result(None)


class MyDatagramProto(asyncio.DatagramProtocol):
    done = None

    def __init__(self, create_future=False):
        self.state = 'INITIAL'
        self.nbytes = 0
        if create_future:
            self.done = asyncio.Future()

    def connection_made(self, transport):
        self.transport = transport
        assert self.state == 'INITIAL', self.state
        self.state = 'INITIALIZED'

    def datagram_received(self, data, addr):
        assert self.state == 'INITIALIZED', self.state
        self.nbytes += len(data)

    def error_received(self, exc):
        assert self.state == 'INITIALIZED', self.state

    def connection_lost(self, exc):
        assert self.state == 'INITIALIZED', self.state
        self.state = 'CLOSED'
        if self.done:
            self.done.set_result(None)


class BaseEventLoopWithSelectorTests(test_utils.TestCase):

    def setUp(self):
        self.loop = asyncio.new_event_loop()
        self.set_event_loop(self.loop)

    @mock.patch('trollius.base_events.socket')
    def test_create_connection_multiple_errors(self, m_socket):

        class MyProto(asyncio.Protocol):
            pass

        @asyncio.coroutine
        def getaddrinfo(*args, **kw):
            yield From(None)
            raise Return([(2, 1, 6, '', ('107.6.106.82', 80)),
                          (2, 1, 6, '', ('107.6.106.82', 80))])

        def getaddrinfo_task(*args, **kwds):
            return asyncio.Task(getaddrinfo(*args, **kwds), loop=self.loop)

        non_local = {
            'idx': -1,
            'errors': ['err1', 'err2'],
        }

        def _socket(*args, **kw):
            non_local['idx'] += 1
            raise socket.error(non_local['errors'][non_local['idx']])

        m_socket.error = socket.error
        m_socket.socket = _socket

        self.loop.getaddrinfo = getaddrinfo_task

        coro = self.loop.create_connection(MyProto, 'example.com', 80)
        with self.assertRaises(socket.error) as cm:
            self.loop.run_until_complete(coro)

        self.assertEqual(str(cm.exception), 'Multiple exceptions: err1, err2')

    @mock.patch('trollius.base_events.socket')
    def test_create_connection_timeout(self, m_socket):
        # Ensure that the socket is closed on timeout
        sock = mock.Mock()
        m_socket.socket.return_value = sock
        m_socket.error = socket.error

        def getaddrinfo(*args, **kw):
            fut = asyncio.Future(loop=self.loop)
            addr = (socket.AF_INET, socket.SOCK_STREAM, 0, '',
                    ('127.0.0.1', 80))
            fut.set_result([addr])
            return fut
        self.loop.getaddrinfo = getaddrinfo

        with mock.patch.object(self.loop, 'sock_connect',
                               side_effect=asyncio.TimeoutError):
            coro = self.loop.create_connection(MyProto, '127.0.0.1', 80)
            with self.assertRaises(asyncio.TimeoutError):
                self.loop.run_until_complete(coro)
            self.assertTrue(sock.close.called)

    def test_create_connection_host_port_sock(self):
        coro = self.loop.create_connection(
            MyProto, 'example.com', 80, sock=object())
        self.assertRaises(ValueError, self.loop.run_until_complete, coro)

    def test_create_connection_no_host_port_sock(self):
        coro = self.loop.create_connection(MyProto)
        self.assertRaises(ValueError, self.loop.run_until_complete, coro)

    def test_create_connection_no_getaddrinfo(self):
        @asyncio.coroutine
        def getaddrinfo(*args, **kw):
            yield From(None)

        def getaddrinfo_task(*args, **kwds):
            return asyncio.Task(getaddrinfo(*args, **kwds), loop=self.loop)

        self.loop.getaddrinfo = getaddrinfo_task
        coro = self.loop.create_connection(MyProto, 'example.com', 80)
        self.assertRaises(
            socket.error, self.loop.run_until_complete, coro)

    def test_create_connection_connect_err(self):
        @asyncio.coroutine
        def getaddrinfo(*args, **kw):
            yield From(None)
            raise Return([(2, 1, 6, '', ('107.6.106.82', 80))])

        def getaddrinfo_task(*args, **kwds):
            return asyncio.Task(getaddrinfo(*args, **kwds), loop=self.loop)

        self.loop.getaddrinfo = getaddrinfo_task
        self.loop.sock_connect = mock.Mock()
        self.loop.sock_connect.side_effect = socket.error

        coro = self.loop.create_connection(MyProto, 'example.com', 80)
        self.assertRaises(
            socket.error, self.loop.run_until_complete, coro)

    def test_create_connection_multiple(self):
        @asyncio.coroutine
        def getaddrinfo(*args, **kw):
            return [(2, 1, 6, '', ('0.0.0.1', 80)),
                    (2, 1, 6, '', ('0.0.0.2', 80))]

        def getaddrinfo_task(*args, **kwds):
            return asyncio.Task(getaddrinfo(*args, **kwds), loop=self.loop)

        self.loop.getaddrinfo = getaddrinfo_task
        self.loop.sock_connect = mock.Mock()
        self.loop.sock_connect.side_effect = socket.error

        coro = self.loop.create_connection(
            MyProto, 'example.com', 80, family=socket.AF_INET)
        with self.assertRaises(socket.error):
            self.loop.run_until_complete(coro)

    @mock.patch('trollius.base_events.socket')
    def test_create_connection_multiple_errors_local_addr(self, m_socket):

        def bind(addr):
            if addr[0] == '0.0.0.1':
                err = socket.error('Err')
                err.strerror = 'Err'
                raise err

        m_socket.error = socket.error
        m_socket.socket.return_value.bind = bind

        @asyncio.coroutine
        def getaddrinfo(*args, **kw):
            return [(2, 1, 6, '', ('0.0.0.1', 80)),
                    (2, 1, 6, '', ('0.0.0.2', 80))]

        def getaddrinfo_task(*args, **kwds):
            return asyncio.Task(getaddrinfo(*args, **kwds), loop=self.loop)

        self.loop.getaddrinfo = getaddrinfo_task
        self.loop.sock_connect = mock.Mock()
        self.loop.sock_connect.side_effect = socket.error('Err2')

        coro = self.loop.create_connection(
            MyProto, 'example.com', 80, family=socket.AF_INET,
            local_addr=(None, 8080))
        with self.assertRaises(socket.error) as cm:
            self.loop.run_until_complete(coro)

        self.assertTrue(str(cm.exception).startswith('Multiple exceptions: '))
        self.assertTrue(m_socket.socket.return_value.close.called)

    def test_create_connection_no_local_addr(self):
        @asyncio.coroutine
        def getaddrinfo(host, *args, **kw):
            if host == 'example.com':
                return [(2, 1, 6, '', ('107.6.106.82', 80)),
                        (2, 1, 6, '', ('107.6.106.82', 80))]
            else:
                return []

        def getaddrinfo_task(*args, **kwds):
            return asyncio.Task(getaddrinfo(*args, **kwds), loop=self.loop)
        self.loop.getaddrinfo = getaddrinfo_task

        coro = self.loop.create_connection(
            MyProto, 'example.com', 80, family=socket.AF_INET,
            local_addr=(None, 8080))
        self.assertRaises(
            socket.error, self.loop.run_until_complete, coro)

    def test_create_connection_ssl_server_hostname_default(self):
        self.loop.getaddrinfo = mock.Mock()

        def mock_getaddrinfo(*args, **kwds):
            f = asyncio.Future(loop=self.loop)
            f.set_result([(socket.AF_INET, socket.SOCK_STREAM,
                           socket.SOL_TCP, '', ('1.2.3.4', 80))])
            return f

        self.loop.getaddrinfo.side_effect = mock_getaddrinfo
        self.loop.sock_connect = mock.Mock()
        f = asyncio.Future(loop=self.loop)
        f.set_result(())
        self.loop.sock_connect.return_value = f
        self.loop._make_ssl_transport = mock.Mock()

        class _SelectorTransportMock:
            _sock = None

            def get_extra_info(self, key):
                return mock.Mock()

            def close(self):
                self._sock.close()

        def mock_make_ssl_transport(sock, protocol, sslcontext, waiter,
                                    **kwds):
            waiter.set_result(None)
            transport = _SelectorTransportMock()
            transport._sock = sock
            return transport

        self.loop._make_ssl_transport.side_effect = mock_make_ssl_transport
        ANY = mock.ANY
        # First try the default server_hostname.
        self.loop._make_ssl_transport.reset_mock()
        coro = self.loop.create_connection(MyProto, 'python.org', 80, ssl=True)
        transport, _ = self.loop.run_until_complete(coro)
        transport.close()
        self.loop._make_ssl_transport.assert_called_with(
            ANY, ANY, ANY, ANY,
            server_side=False,
            server_hostname='python.org')
        # Next try an explicit server_hostname.
        self.loop._make_ssl_transport.reset_mock()
        coro = self.loop.create_connection(MyProto, 'python.org', 80, ssl=True,
                                           server_hostname='perl.com')
        transport, _ = self.loop.run_until_complete(coro)
        transport.close()
        self.loop._make_ssl_transport.assert_called_with(
            ANY, ANY, ANY, ANY,
            server_side=False,
            server_hostname='perl.com')
        # Finally try an explicit empty server_hostname.
        self.loop._make_ssl_transport.reset_mock()
        coro = self.loop.create_connection(MyProto, 'python.org', 80, ssl=True,
                                           server_hostname='')
        transport, _ = self.loop.run_until_complete(coro)
        transport.close()
        self.loop._make_ssl_transport.assert_called_with(ANY, ANY, ANY, ANY,
                                                         server_side=False,
                                                         server_hostname='')

    def test_create_connection_no_ssl_server_hostname_errors(self):
        # When not using ssl, server_hostname must be None.
        coro = self.loop.create_connection(MyProto, 'python.org', 80,
                                           server_hostname='')
        self.assertRaises(ValueError, self.loop.run_until_complete, coro)
        coro = self.loop.create_connection(MyProto, 'python.org', 80,
                                           server_hostname='python.org')
        self.assertRaises(ValueError, self.loop.run_until_complete, coro)

    def test_create_connection_ssl_server_hostname_errors(self):
        # When using ssl, server_hostname may be None if host is non-empty.
        coro = self.loop.create_connection(MyProto, '', 80, ssl=True)
        self.assertRaises(ValueError, self.loop.run_until_complete, coro)
        coro = self.loop.create_connection(MyProto, None, 80, ssl=True)
        self.assertRaises(ValueError, self.loop.run_until_complete, coro)
        sock = socket.socket()
        coro = self.loop.create_connection(MyProto, None, None,
                                           ssl=True, sock=sock)
        self.addCleanup(sock.close)
        self.assertRaises(ValueError, self.loop.run_until_complete, coro)

    def test_create_server_empty_host(self):
        # if host is empty string use None instead
        non_local = {'host': object()}

        @asyncio.coroutine
        def getaddrinfo(*args, **kw):
            non_local['host'] = args[0]
            yield From(None)

        def getaddrinfo_task(*args, **kwds):
            return asyncio.Task(getaddrinfo(*args, **kwds), loop=self.loop)

        self.loop.getaddrinfo = getaddrinfo_task
        fut = self.loop.create_server(MyProto, '', 0)
        self.assertRaises(socket.error, self.loop.run_until_complete, fut)
        self.assertIsNone(non_local['host'])

    def test_create_server_host_port_sock(self):
        fut = self.loop.create_server(
            MyProto, '0.0.0.0', 0, sock=object())
        self.assertRaises(ValueError, self.loop.run_until_complete, fut)

    def test_create_server_no_host_port_sock(self):
        fut = self.loop.create_server(MyProto)
        self.assertRaises(ValueError, self.loop.run_until_complete, fut)

    def test_create_server_no_getaddrinfo(self):
        @asyncio.coroutine
        def getaddrinfo(*args, **kw):
            raise Return([])

        def getaddrinfo_task(*args, **kwds):
            return asyncio.Task(getaddrinfo(*args, **kwds), loop=self.loop)

        self.loop.getaddrinfo = getaddrinfo_task

        f = self.loop.create_server(MyProto, '0.0.0.0', 0)
        self.assertRaises(socket.error, self.loop.run_until_complete, f)

    @mock.patch('trollius.base_events.socket')
    def test_create_server_cant_bind(self, m_socket):

        class Err(socket.error):
            strerror = 'error'

        m_socket.error = socket.error
        m_socket.getaddrinfo.return_value = [
            (2, 1, 6, '', ('127.0.0.1', 10100))]
        m_socket.getaddrinfo._is_coroutine = False
        m_sock = m_socket.socket.return_value = mock.Mock()
        m_sock.bind.side_effect = Err

        fut = self.loop.create_server(MyProto, '0.0.0.0', 0)
        self.assertRaises(socket.error, self.loop.run_until_complete, fut)
        self.assertTrue(m_sock.close.called)

    @mock.patch('trollius.base_events.socket')
    def test_create_datagram_endpoint_no_addrinfo(self, m_socket):
        m_socket.error = socket.error
        m_socket.getaddrinfo.return_value = []
        m_socket.getaddrinfo._is_coroutine = False

        coro = self.loop.create_datagram_endpoint(
            MyDatagramProto, local_addr=('localhost', 0))
        self.assertRaises(
            socket.error, self.loop.run_until_complete, coro)

    def test_create_datagram_endpoint_addr_error(self):
        coro = self.loop.create_datagram_endpoint(
            MyDatagramProto, local_addr='localhost')
        self.assertRaises(
            AssertionError, self.loop.run_until_complete, coro)
        coro = self.loop.create_datagram_endpoint(
            MyDatagramProto, local_addr=('localhost', 1, 2, 3))
        self.assertRaises(
            AssertionError, self.loop.run_until_complete, coro)

    def test_create_datagram_endpoint_connect_err(self):
        self.loop.sock_connect = mock.Mock()
        self.loop.sock_connect.side_effect = socket.error

        coro = self.loop.create_datagram_endpoint(
            asyncio.DatagramProtocol, remote_addr=('127.0.0.1', 0))
        self.assertRaises(
            socket.error, self.loop.run_until_complete, coro)

    @mock.patch('trollius.base_events.socket')
    def test_create_datagram_endpoint_socket_err(self, m_socket):
        m_socket.error = socket.error
        m_socket.getaddrinfo = socket.getaddrinfo
        m_socket.socket.side_effect = socket.error

        coro = self.loop.create_datagram_endpoint(
            asyncio.DatagramProtocol, family=socket.AF_INET)
        self.assertRaises(
            socket.error, self.loop.run_until_complete, coro)

        coro = self.loop.create_datagram_endpoint(
            asyncio.DatagramProtocol, local_addr=('127.0.0.1', 0))
        self.assertRaises(
            socket.error, self.loop.run_until_complete, coro)

    @test_utils.skipUnless(support.IPV6_ENABLED,
                           'IPv6 not supported or enabled')
    def test_create_datagram_endpoint_no_matching_family(self):
        coro = self.loop.create_datagram_endpoint(
            asyncio.DatagramProtocol,
            remote_addr=('127.0.0.1', 0), local_addr=('::1', 0))
        self.assertRaises(
            ValueError, self.loop.run_until_complete, coro)

    @mock.patch('trollius.base_events.socket')
    def test_create_datagram_endpoint_setblk_err(self, m_socket):
        m_socket.error = socket.error
        m_socket.socket.return_value.setblocking.side_effect = socket.error

        coro = self.loop.create_datagram_endpoint(
            asyncio.DatagramProtocol, family=socket.AF_INET)
        self.assertRaises(
            socket.error, self.loop.run_until_complete, coro)
        self.assertTrue(
            m_socket.socket.return_value.close.called)

    def test_create_datagram_endpoint_noaddr_nofamily(self):
        coro = self.loop.create_datagram_endpoint(
            asyncio.DatagramProtocol)
        self.assertRaises(ValueError, self.loop.run_until_complete, coro)

    @mock.patch('trollius.base_events.socket')
    def test_create_datagram_endpoint_cant_bind(self, m_socket):
        class Err(socket.error):
            pass

        m_socket.AF_INET6 = socket.AF_INET6
        m_socket.error = socket.error
        m_socket.getaddrinfo = socket.getaddrinfo
        m_sock = m_socket.socket.return_value = mock.Mock()
        m_sock.bind.side_effect = Err

        fut = self.loop.create_datagram_endpoint(
            MyDatagramProto,
            local_addr=('127.0.0.1', 0), family=socket.AF_INET)
        self.assertRaises(Err, self.loop.run_until_complete, fut)
        self.assertTrue(m_sock.close.called)

    def test_accept_connection_retry(self):
        sock = mock.Mock()
        sock.accept.side_effect = BlockingIOError()

        self.loop._accept_connection(MyProto, sock)
        self.assertFalse(sock.close.called)

    @mock.patch('trollius.base_events.logger')
    def test_accept_connection_exception(self, m_log):
        sock = mock.Mock()
        sock.fileno.return_value = 10
        sock.accept.side_effect = socket.error(errno.EMFILE, 'Too many open files')
        self.loop.remove_reader = mock.Mock()
        self.loop.call_later = mock.Mock()

        self.loop._accept_connection(MyProto, sock)
        self.assertTrue(m_log.error.called)
        self.assertFalse(sock.close.called)
        self.loop.remove_reader.assert_called_with(10)
        self.loop.call_later.assert_called_with(constants.ACCEPT_RETRY_DELAY,
                                                # self.loop._start_serving
                                                mock.ANY,
                                                MyProto, sock, None, None)

    def test_call_coroutine(self):
        @asyncio.coroutine
        def coroutine_function():
            pass

        with self.assertRaises(TypeError):
            self.loop.call_soon(coroutine_function)
        with self.assertRaises(TypeError):
            self.loop.call_soon_threadsafe(coroutine_function)
        with self.assertRaises(TypeError):
            self.loop.call_later(60, coroutine_function)
        with self.assertRaises(TypeError):
            self.loop.call_at(self.loop.time() + 60, coroutine_function)
        with self.assertRaises(TypeError):
            self.loop.run_in_executor(None, coroutine_function)

    @mock.patch('trollius.base_events.logger')
    def test_log_slow_callbacks(self, m_logger):
        def stop_loop_cb(loop):
            loop.stop()

        @asyncio.coroutine
        def stop_loop_coro(loop):
            yield From(None)
            loop.stop()

        asyncio.set_event_loop(self.loop)
        self.loop.set_debug(True)
        self.loop.slow_callback_duration = 0.0

        # slow callback
        self.loop.call_soon(stop_loop_cb, self.loop)
        self.loop.run_forever()
        fmt = m_logger.warning.call_args[0][0]
        args = m_logger.warning.call_args[0][1:]
        self.assertRegex(fmt % tuple(args),
                         "^Executing <Handle.*stop_loop_cb.*> took .* seconds$")

        # slow task
        asyncio.async(stop_loop_coro(self.loop), loop=self.loop)
        self.loop.run_forever()
        fmt = m_logger.warning.call_args[0][0]
        args = m_logger.warning.call_args[0][1:]
        self.assertRegex(fmt % tuple(args),
                         "^Executing <Task.*stop_loop_coro.*> took .* seconds$")


if __name__ == '__main__':
    unittest.main()<|MERGE_RESOLUTION|>--- conflicted
+++ resolved
@@ -7,12 +7,6 @@
 import sys
 import time
 import unittest
-<<<<<<< HEAD
-=======
-from unittest import mock
-from test.script_helper import assert_python_ok
-from test.support import IPV6_ENABLED, gc_collect
->>>>>>> 251ed5d6
 
 import trollius as asyncio
 from trollius import Return, From
@@ -635,7 +629,7 @@
         except KeyboardInterrupt:
             pass
         self.loop.close()
-        gc_collect()
+        support.gc_collect()
 
         self.assertFalse(self.loop.call_exception_handler.called)
 
