"""Tests for base_events.py"""

import errno
import logging
import math
import socket
import sys
import time
import unittest

import trollius as asyncio
from trollius import Return, From
from trollius import base_events
from trollius import constants
from trollius import test_utils
from trollius.py33_exceptions import BlockingIOError
from trollius.test_utils import mock
from trollius import test_support as support   # IPV6_ENABLED, gc_collect
from trollius.time_monotonic import time_monotonic
from trollius.test_support import assert_python_ok


MOCK_ANY = mock.ANY
PY34 = sys.version_info >= (3, 4)


class BaseEventLoopTests(test_utils.TestCase):

    def setUp(self):
        self.loop = base_events.BaseEventLoop()
        self.loop._selector = mock.Mock()
        self.loop._selector.select.return_value = ()
        self.set_event_loop(self.loop)

    def test_not_implemented(self):
        m = mock.Mock()
        self.assertRaises(
            NotImplementedError,
            self.loop._make_socket_transport, m, m)
        self.assertRaises(
            NotImplementedError,
            self.loop._make_ssl_transport, m, m, m, m)
        self.assertRaises(
            NotImplementedError,
            self.loop._make_datagram_transport, m, m)
        self.assertRaises(
            NotImplementedError, self.loop._process_events, [])
        self.assertRaises(
            NotImplementedError, self.loop._write_to_self)
        self.assertRaises(
            NotImplementedError,
            self.loop._make_read_pipe_transport, m, m)
        self.assertRaises(
            NotImplementedError,
            self.loop._make_write_pipe_transport, m, m)
        gen = self.loop._make_subprocess_transport(m, m, m, m, m, m, m)
        self.assertRaises(NotImplementedError, next, iter(gen))

    def test_close(self):
        self.assertFalse(self.loop.is_closed())
        self.loop.close()
        self.assertTrue(self.loop.is_closed())

        # it should be possible to call close() more than once
        self.loop.close()
        self.loop.close()

        # operation blocked when the loop is closed
        f = asyncio.Future(loop=self.loop)
        self.assertRaises(RuntimeError, self.loop.run_forever)
        self.assertRaises(RuntimeError, self.loop.run_until_complete, f)

    def test__add_callback_handle(self):
        h = asyncio.Handle(lambda: False, (), self.loop)

        self.loop._add_callback(h)
        self.assertFalse(self.loop._scheduled)
        self.assertIn(h, self.loop._ready)

<<<<<<< HEAD
    def test__add_callback_timer(self):
        h = asyncio.TimerHandle(time_monotonic()+10, lambda: False, (),
                                self.loop)

        self.loop._add_callback(h)
        self.assertIn(h, self.loop._scheduled)

=======
>>>>>>> e4091522
    def test__add_callback_cancelled_handle(self):
        h = asyncio.Handle(lambda: False, (), self.loop)
        h.cancel()

        self.loop._add_callback(h)
        self.assertFalse(self.loop._scheduled)
        self.assertFalse(self.loop._ready)

    def test_set_default_executor(self):
        executor = mock.Mock()
        self.loop.set_default_executor(executor)
        self.assertIs(executor, self.loop._default_executor)

    def test_getnameinfo(self):
        sockaddr = mock.Mock()
        self.loop.run_in_executor = mock.Mock()
        self.loop.getnameinfo(sockaddr)
        self.assertEqual(
            (None, socket.getnameinfo, sockaddr, 0),
            self.loop.run_in_executor.call_args[0])

    def test_call_soon(self):
        def cb():
            pass

        h = self.loop.call_soon(cb)
        self.assertEqual(h._callback, cb)
        self.assertIsInstance(h, asyncio.Handle)
        self.assertIn(h, self.loop._ready)

    def test_call_later(self):
        def cb():
            pass

        h = self.loop.call_later(10.0, cb)
        self.assertIsInstance(h, asyncio.TimerHandle)
        self.assertIn(h, self.loop._scheduled)
        self.assertNotIn(h, self.loop._ready)

    def test_call_later_negative_delays(self):
        calls = []

        def cb(arg):
            calls.append(arg)

        self.loop._process_events = mock.Mock()
        self.loop.call_later(-1, cb, 'a')
        self.loop.call_later(-2, cb, 'b')
        test_utils.run_briefly(self.loop)
        self.assertEqual(calls, ['b', 'a'])

    def test_time_and_call_at(self):
        def cb():
            self.loop.stop()

        self.loop._process_events = mock.Mock()
        delay = 0.1

        when = self.loop.time() + delay
        self.loop.call_at(when, cb)
        t0 = self.loop.time()
        self.loop.run_forever()
        dt = self.loop.time() - t0

        # 50 ms: maximum granularity of the event loop
        self.assertGreaterEqual(dt, delay - 0.050, dt)
        # tolerate a difference of +800 ms because some Python buildbots
        # are really slow
        self.assertLessEqual(dt, 0.9, dt)

    def test_assert_is_current_event_loop(self):
        def cb():
            pass

        other_loop = base_events.BaseEventLoop()
        other_loop._selector = mock.Mock()
        asyncio.set_event_loop(other_loop)

        # raise RuntimeError if the event loop is different in debug mode
        self.loop.set_debug(True)
        with self.assertRaises(RuntimeError):
            self.loop.call_soon(cb)
        with self.assertRaises(RuntimeError):
            self.loop.call_later(60, cb)
        with self.assertRaises(RuntimeError):
            self.loop.call_at(self.loop.time() + 60, cb)

        # check disabled if debug mode is disabled
        self.loop.set_debug(False)
        self.loop.call_soon(cb)
        self.loop.call_later(60, cb)
        self.loop.call_at(self.loop.time() + 60, cb)

    def test_run_once_in_executor_handle(self):
        def cb():
            pass

        self.assertRaises(
            AssertionError, self.loop.run_in_executor,
            None, asyncio.Handle(cb, (), self.loop), ('',))
        self.assertRaises(
            AssertionError, self.loop.run_in_executor,
            None, asyncio.TimerHandle(10, cb, (), self.loop))

    def test_run_once_in_executor_cancelled(self):
        def cb():
            pass
        h = asyncio.Handle(cb, (), self.loop)
        h.cancel()

        f = self.loop.run_in_executor(None, h)
        self.assertIsInstance(f, asyncio.Future)
        self.assertTrue(f.done())
        self.assertIsNone(f.result())

    def test_run_once_in_executor_plain(self):
        def cb():
            pass
        h = asyncio.Handle(cb, (), self.loop)
        f = asyncio.Future(loop=self.loop)
        executor = mock.Mock()
        executor.submit.return_value = f

        self.loop.set_default_executor(executor)

        res = self.loop.run_in_executor(None, h)
        self.assertIs(f, res)

        executor = mock.Mock()
        executor.submit.return_value = f
        res = self.loop.run_in_executor(executor, h)
        self.assertIs(f, res)
        self.assertTrue(executor.submit.called)

        f.cancel()  # Don't complain about abandoned Future.

    def test__run_once(self):
        h1 = asyncio.TimerHandle(time_monotonic() + 5.0, lambda: True, (),
                                 self.loop)
        h2 = asyncio.TimerHandle(time_monotonic() + 10.0, lambda: True, (),
                                 self.loop)

        h1.cancel()

        self.loop._process_events = mock.Mock()
        self.loop._scheduled.append(h1)
        self.loop._scheduled.append(h2)
        self.loop._run_once()

        t = self.loop._selector.select.call_args[0][0]
        self.assertTrue(9.5 < t < 10.5, t)
        self.assertEqual([h2], self.loop._scheduled)
        self.assertTrue(self.loop._process_events.called)

    def test_set_debug(self):
        self.loop.set_debug(True)
        self.assertTrue(self.loop.get_debug())
        self.loop.set_debug(False)
        self.assertFalse(self.loop.get_debug())

    @mock.patch('trollius.base_events.logger')
    def test__run_once_logging(self, m_logger):
        def slow_select(timeout):
            # Sleep a bit longer than a second to avoid timer resolution issues.
            time.sleep(1.1)
            return []

        # logging needs debug flag
        self.loop.set_debug(True)

        # Log to INFO level if timeout > 1.0 sec.
        self.loop._selector.select = slow_select
        self.loop._process_events = mock.Mock()
        self.loop._run_once()
        self.assertEqual(logging.INFO, m_logger.log.call_args[0][0])

        def fast_select(timeout):
            time.sleep(0.001)
            return []

        self.loop._selector.select = fast_select
        self.loop._run_once()
        self.assertEqual(logging.DEBUG, m_logger.log.call_args[0][0])

    def test__run_once_schedule_handle(self):
        non_local = {'handle': None, 'processed': False}

        def cb(loop):
            non_local['processed'] = True
            non_local['handle'] = loop.call_soon(lambda: True)

        h = asyncio.TimerHandle(time_monotonic() - 1, cb, (self.loop,),
                                self.loop)

        self.loop._process_events = mock.Mock()
        self.loop._scheduled.append(h)
        self.loop._run_once()

        self.assertTrue(non_local['processed'])
        self.assertEqual([non_local['handle']], list(self.loop._ready))

    def test__run_once_cancelled_event_cleanup(self):
        self.loop._process_events = mock.Mock()

        self.assertTrue(
            0 < base_events._MIN_CANCELLED_TIMER_HANDLES_FRACTION < 1.0)

        def cb():
            pass

        # Set up one "blocking" event that will not be cancelled to
        # ensure later cancelled events do not make it to the head
        # of the queue and get cleaned.
        not_cancelled_count = 1
        self.loop.call_later(3000, cb)

        # Add less than threshold (base_events._MIN_SCHEDULED_TIMER_HANDLES)
        # cancelled handles, ensure they aren't removed

        cancelled_count = 2
        for x in range(2):
            h = self.loop.call_later(3600, cb)
            h.cancel()

        # Add some cancelled events that will be at head and removed
        cancelled_count += 2
        for x in range(2):
            h = self.loop.call_later(100, cb)
            h.cancel()

        # This test is invalid if _MIN_SCHEDULED_TIMER_HANDLES is too low
        self.assertLessEqual(cancelled_count + not_cancelled_count,
            base_events._MIN_SCHEDULED_TIMER_HANDLES)

        self.assertEqual(self.loop._timer_cancelled_count, cancelled_count)

        self.loop._run_once()

        cancelled_count -= 2

        self.assertEqual(self.loop._timer_cancelled_count, cancelled_count)

        self.assertEqual(len(self.loop._scheduled),
            cancelled_count + not_cancelled_count)

        # Need enough events to pass _MIN_CANCELLED_TIMER_HANDLES_FRACTION
        # so that deletion of cancelled events will occur on next _run_once
        add_cancel_count = int(math.ceil(
            base_events._MIN_SCHEDULED_TIMER_HANDLES *
            base_events._MIN_CANCELLED_TIMER_HANDLES_FRACTION)) + 1

        add_not_cancel_count = max(base_events._MIN_SCHEDULED_TIMER_HANDLES -
            add_cancel_count, 0)

        # Add some events that will not be cancelled
        not_cancelled_count += add_not_cancel_count
        for x in range(add_not_cancel_count):
            self.loop.call_later(3600, cb)

        # Add enough cancelled events
        cancelled_count += add_cancel_count
        for x in range(add_cancel_count):
            h = self.loop.call_later(3600, cb)
            h.cancel()

        # Ensure all handles are still scheduled
        self.assertEqual(len(self.loop._scheduled),
            cancelled_count + not_cancelled_count)

        self.loop._run_once()

        # Ensure cancelled events were removed
        self.assertEqual(len(self.loop._scheduled), not_cancelled_count)

        # Ensure only uncancelled events remain scheduled
        self.assertTrue(all([not x._cancelled for x in self.loop._scheduled]))

    def test_run_until_complete_type_error(self):
        self.assertRaises(TypeError,
            self.loop.run_until_complete, 'blah')

    def test_run_until_complete_loop(self):
        task = asyncio.Future(loop=self.loop)
        other_loop = self.new_test_loop()
        self.assertRaises(ValueError,
            other_loop.run_until_complete, task)

    def test_subprocess_exec_invalid_args(self):
        args = [sys.executable, '-c', 'pass']

        # missing program parameter (empty args)
        self.assertRaises(TypeError,
            self.loop.run_until_complete, self.loop.subprocess_exec,
            asyncio.SubprocessProtocol)

        # exepected multiple arguments, not a list
        self.assertRaises(TypeError,
            self.loop.run_until_complete, self.loop.subprocess_exec,
            asyncio.SubprocessProtocol, args)

        # program arguments must be strings, not int
        self.assertRaises(TypeError,
            self.loop.run_until_complete, self.loop.subprocess_exec,
            asyncio.SubprocessProtocol, sys.executable, 123)

        # universal_newlines, shell, bufsize must not be set
        self.assertRaises(TypeError,
        self.loop.run_until_complete, self.loop.subprocess_exec,
            asyncio.SubprocessProtocol, *args, universal_newlines=True)
        self.assertRaises(TypeError,
            self.loop.run_until_complete, self.loop.subprocess_exec,
            asyncio.SubprocessProtocol, *args, shell=True)
        self.assertRaises(TypeError,
            self.loop.run_until_complete, self.loop.subprocess_exec,
            asyncio.SubprocessProtocol, *args, bufsize=4096)

    def test_subprocess_shell_invalid_args(self):
        # expected a string, not an int or a list
        self.assertRaises(TypeError,
            self.loop.run_until_complete, self.loop.subprocess_shell,
            asyncio.SubprocessProtocol, 123)
        self.assertRaises(TypeError,
            self.loop.run_until_complete, self.loop.subprocess_shell,
            asyncio.SubprocessProtocol, [sys.executable, '-c', 'pass'])

        # universal_newlines, shell, bufsize must not be set
        self.assertRaises(TypeError,
            self.loop.run_until_complete, self.loop.subprocess_shell,
            asyncio.SubprocessProtocol, 'exit 0', universal_newlines=True)
        self.assertRaises(TypeError,
            self.loop.run_until_complete, self.loop.subprocess_shell,
            asyncio.SubprocessProtocol, 'exit 0', shell=True)
        self.assertRaises(TypeError,
            self.loop.run_until_complete, self.loop.subprocess_shell,
            asyncio.SubprocessProtocol, 'exit 0', bufsize=4096)

    def test_default_exc_handler_callback(self):
        self.loop._process_events = mock.Mock()

        def zero_error(fut):
            fut.set_result(True)
            1/0

        # Test call_soon (events.Handle)
        with mock.patch('trollius.base_events.logger') as log:
            fut = asyncio.Future(loop=self.loop)
            self.loop.call_soon(zero_error, fut)
            fut.add_done_callback(lambda fut: self.loop.stop())
            self.loop.run_forever()
            log.error.assert_called_with(
                test_utils.MockPattern('Exception in callback.*zero'),
                exc_info=(ZeroDivisionError, MOCK_ANY, MOCK_ANY))

        # Test call_later (events.TimerHandle)
        with mock.patch('trollius.base_events.logger') as log:
            fut = asyncio.Future(loop=self.loop)
            self.loop.call_later(0.01, zero_error, fut)
            fut.add_done_callback(lambda fut: self.loop.stop())
            self.loop.run_forever()
            log.error.assert_called_with(
                test_utils.MockPattern('Exception in callback.*zero'),
                exc_info=(ZeroDivisionError, MOCK_ANY, MOCK_ANY))

    def test_default_exc_handler_coro(self):
        self.loop._process_events = mock.Mock()
        self.loop.set_debug(True)
        asyncio.set_event_loop(self.loop)

        @asyncio.coroutine
        def zero_error_coro():
            yield From(asyncio.sleep(0.01, loop=self.loop))
            1/0

        # Test Future.__del__
        with mock.patch('trollius.base_events.logger') as log:
            fut = asyncio.async(zero_error_coro(), loop=self.loop)
            fut.add_done_callback(lambda *args: self.loop.stop())
            self.loop.run_forever()
            fut = None # Trigger Future.__del__ or futures._TracebackLogger
            support.gc_collect()
            if PY34:
                # Future.__del__ in Python 3.4 logs error with
                # an actual exception context
                log.error.assert_called_with(
                    test_utils.MockPattern('.*exception was never retrieved'),
                    exc_info=(ZeroDivisionError, MOCK_ANY, MOCK_ANY))
            else:
                # futures._TracebackLogger logs only textual traceback
                log.error.assert_called_with(
                    test_utils.MockPattern(
                        '.*exception was never retrieved.*ZeroDiv'),
                    exc_info=False)

    def test_set_exc_handler_invalid(self):
        with self.assertRaisesRegex(TypeError, 'A callable object or None'):
            self.loop.set_exception_handler('spam')

    def test_set_exc_handler_custom(self):
        def zero_error():
            1/0

        def run_loop():
            handle = self.loop.call_soon(zero_error)
            self.loop._run_once()
            return handle

        self.loop.set_debug(True)
        self.loop._process_events = mock.Mock()

        mock_handler = mock.Mock()
        self.loop.set_exception_handler(mock_handler)
        handle = run_loop()
        mock_handler.assert_called_with(self.loop, {
            'exception': MOCK_ANY,
            'message': test_utils.MockPattern(
                                'Exception in callback.*zero_error'),
            'handle': handle,
            'source_traceback': handle._source_traceback,
        })
        mock_handler.reset_mock()

        self.loop.set_exception_handler(None)
        with mock.patch('trollius.base_events.logger') as log:
            run_loop()
            log.error.assert_called_with(
                        test_utils.MockPattern(
                                'Exception in callback.*zero'),
                        exc_info=(ZeroDivisionError, MOCK_ANY, MOCK_ANY))

        assert not mock_handler.called

    def test_set_exc_handler_broken(self):
        def run_loop():
            def zero_error():
                1/0
            self.loop.call_soon(zero_error)
            self.loop._run_once()

        def handler(loop, context):
            raise AttributeError('spam')

        self.loop._process_events = mock.Mock()

        self.loop.set_exception_handler(handler)

        with mock.patch('trollius.base_events.logger') as log:
            run_loop()
            log.error.assert_called_with(
                test_utils.MockPattern(
                    'Unhandled error in exception handler'),
                exc_info=(AttributeError, MOCK_ANY, MOCK_ANY))

    def test_default_exc_handler_broken(self):
        contexts = []

        class Loop(base_events.BaseEventLoop):

            _selector = mock.Mock()
            _process_events = mock.Mock()

            def default_exception_handler(self, context):
                contexts.append(context)
                # Simulates custom buggy "default_exception_handler"
                raise ValueError('spam')

        loop = Loop()
        asyncio.set_event_loop(loop)

        def run_loop():
            def zero_error():
                1/0
            loop.call_soon(zero_error)
            loop._run_once()

        with mock.patch('trollius.base_events.logger') as log:
            run_loop()
            log.error.assert_called_with(
                'Exception in default exception handler',
                exc_info=True)

        def custom_handler(loop, context):
            raise ValueError('ham')

        del contexts[:]
        loop.set_exception_handler(custom_handler)
        with mock.patch('trollius.base_events.logger') as log:
            run_loop()
            log.error.assert_called_with(
                test_utils.MockPattern('Exception in default exception.*'
                                       'while handling.*in custom'),
                exc_info=True)

            # Check that original context was passed to default
            # exception handler.
            context = contexts[0]
            self.assertIn('context', context)
            self.assertIs(type(context['context']['exception']),
                          ZeroDivisionError)

    def test_env_var_debug(self):
        code = '\n'.join((
            'import trollius',
            'loop = trollius.get_event_loop()',
            'print(loop.get_debug())'))

        sts, stdout, stderr = assert_python_ok('-c', code,
                                               TROLLIUSDEBUG='')
        self.assertEqual(stdout.rstrip(), b'False')

        sts, stdout, stderr = assert_python_ok('-c', code,
                                               TROLLIUSDEBUG='1')
        self.assertEqual(stdout.rstrip(), b'True')

    def test_create_task(self):
        class MyTask(asyncio.Task):
            pass

        @asyncio.coroutine
        def test():
            pass

        class EventLoop(base_events.BaseEventLoop):
            def create_task(self, coro):
                return MyTask(coro, loop=loop)

        loop = EventLoop()
        self.set_event_loop(loop)

        coro = test()
        task = asyncio.async(coro, loop=loop)
        self.assertIsInstance(task, MyTask)

        # make warnings quiet
        task._log_destroy_pending = False
        coro.close()


class MyProto(asyncio.Protocol):
    done = None

    def __init__(self, create_future=False):
        self.state = 'INITIAL'
        self.nbytes = 0
        if create_future:
            self.done = asyncio.Future()

    def connection_made(self, transport):
        self.transport = transport
        assert self.state == 'INITIAL', self.state
        self.state = 'CONNECTED'
        transport.write(b'GET / HTTP/1.0\r\nHost: example.com\r\n\r\n')

    def data_received(self, data):
        assert self.state == 'CONNECTED', self.state
        self.nbytes += len(data)

    def eof_received(self):
        assert self.state == 'CONNECTED', self.state
        self.state = 'EOF'

    def connection_lost(self, exc):
        assert self.state in ('CONNECTED', 'EOF'), self.state
        self.state = 'CLOSED'
        if self.done:
            self.done.set_result(None)


class MyDatagramProto(asyncio.DatagramProtocol):
    done = None

    def __init__(self, create_future=False):
        self.state = 'INITIAL'
        self.nbytes = 0
        if create_future:
            self.done = asyncio.Future()

    def connection_made(self, transport):
        self.transport = transport
        assert self.state == 'INITIAL', self.state
        self.state = 'INITIALIZED'

    def datagram_received(self, data, addr):
        assert self.state == 'INITIALIZED', self.state
        self.nbytes += len(data)

    def error_received(self, exc):
        assert self.state == 'INITIALIZED', self.state

    def connection_lost(self, exc):
        assert self.state == 'INITIALIZED', self.state
        self.state = 'CLOSED'
        if self.done:
            self.done.set_result(None)


class BaseEventLoopWithSelectorTests(test_utils.TestCase):

    def setUp(self):
        self.loop = asyncio.new_event_loop()
        self.set_event_loop(self.loop)

    @mock.patch('trollius.base_events.socket')
    def test_create_connection_multiple_errors(self, m_socket):

        class MyProto(asyncio.Protocol):
            pass

        @asyncio.coroutine
        def getaddrinfo(*args, **kw):
            yield From(None)
            raise Return([(2, 1, 6, '', ('107.6.106.82', 80)),
                          (2, 1, 6, '', ('107.6.106.82', 80))])

        def getaddrinfo_task(*args, **kwds):
            return asyncio.Task(getaddrinfo(*args, **kwds), loop=self.loop)

        non_local = {
            'idx': -1,
            'errors': ['err1', 'err2'],
        }

        def _socket(*args, **kw):
            non_local['idx'] += 1
            raise socket.error(non_local['errors'][non_local['idx']])

        m_socket.error = socket.error
        m_socket.socket = _socket

        self.loop.getaddrinfo = getaddrinfo_task

        coro = self.loop.create_connection(MyProto, 'example.com', 80)
        with self.assertRaises(socket.error) as cm:
            self.loop.run_until_complete(coro)

        self.assertEqual(str(cm.exception), 'Multiple exceptions: err1, err2')

    @mock.patch('trollius.base_events.socket')
    def test_create_connection_timeout(self, m_socket):
        # Ensure that the socket is closed on timeout
        sock = mock.Mock()
        m_socket.socket.return_value = sock
        m_socket.error = socket.error

        def getaddrinfo(*args, **kw):
            fut = asyncio.Future(loop=self.loop)
            addr = (socket.AF_INET, socket.SOCK_STREAM, 0, '',
                    ('127.0.0.1', 80))
            fut.set_result([addr])
            return fut
        self.loop.getaddrinfo = getaddrinfo

        with mock.patch.object(self.loop, 'sock_connect',
                               side_effect=asyncio.TimeoutError):
            coro = self.loop.create_connection(MyProto, '127.0.0.1', 80)
            with self.assertRaises(asyncio.TimeoutError):
                self.loop.run_until_complete(coro)
            self.assertTrue(sock.close.called)

    def test_create_connection_host_port_sock(self):
        coro = self.loop.create_connection(
            MyProto, 'example.com', 80, sock=object())
        self.assertRaises(ValueError, self.loop.run_until_complete, coro)

    def test_create_connection_no_host_port_sock(self):
        coro = self.loop.create_connection(MyProto)
        self.assertRaises(ValueError, self.loop.run_until_complete, coro)

    def test_create_connection_no_getaddrinfo(self):
        @asyncio.coroutine
        def getaddrinfo(*args, **kw):
            yield From(None)

        def getaddrinfo_task(*args, **kwds):
            return asyncio.Task(getaddrinfo(*args, **kwds), loop=self.loop)

        self.loop.getaddrinfo = getaddrinfo_task
        coro = self.loop.create_connection(MyProto, 'example.com', 80)
        self.assertRaises(
            socket.error, self.loop.run_until_complete, coro)

    def test_create_connection_connect_err(self):
        @asyncio.coroutine
        def getaddrinfo(*args, **kw):
            yield From(None)
            raise Return([(2, 1, 6, '', ('107.6.106.82', 80))])

        def getaddrinfo_task(*args, **kwds):
            return asyncio.Task(getaddrinfo(*args, **kwds), loop=self.loop)

        self.loop.getaddrinfo = getaddrinfo_task
        self.loop.sock_connect = mock.Mock()
        self.loop.sock_connect.side_effect = socket.error

        coro = self.loop.create_connection(MyProto, 'example.com', 80)
        self.assertRaises(
            socket.error, self.loop.run_until_complete, coro)

    def test_create_connection_multiple(self):
        @asyncio.coroutine
        def getaddrinfo(*args, **kw):
            return [(2, 1, 6, '', ('0.0.0.1', 80)),
                    (2, 1, 6, '', ('0.0.0.2', 80))]

        def getaddrinfo_task(*args, **kwds):
            return asyncio.Task(getaddrinfo(*args, **kwds), loop=self.loop)

        self.loop.getaddrinfo = getaddrinfo_task
        self.loop.sock_connect = mock.Mock()
        self.loop.sock_connect.side_effect = socket.error

        coro = self.loop.create_connection(
            MyProto, 'example.com', 80, family=socket.AF_INET)
        with self.assertRaises(socket.error):
            self.loop.run_until_complete(coro)

    @mock.patch('trollius.base_events.socket')
    def test_create_connection_multiple_errors_local_addr(self, m_socket):

        def bind(addr):
            if addr[0] == '0.0.0.1':
                err = socket.error('Err')
                err.strerror = 'Err'
                raise err

        m_socket.error = socket.error
        m_socket.socket.return_value.bind = bind

        @asyncio.coroutine
        def getaddrinfo(*args, **kw):
            return [(2, 1, 6, '', ('0.0.0.1', 80)),
                    (2, 1, 6, '', ('0.0.0.2', 80))]

        def getaddrinfo_task(*args, **kwds):
            return asyncio.Task(getaddrinfo(*args, **kwds), loop=self.loop)

        self.loop.getaddrinfo = getaddrinfo_task
        self.loop.sock_connect = mock.Mock()
        self.loop.sock_connect.side_effect = socket.error('Err2')

        coro = self.loop.create_connection(
            MyProto, 'example.com', 80, family=socket.AF_INET,
            local_addr=(None, 8080))
        with self.assertRaises(socket.error) as cm:
            self.loop.run_until_complete(coro)

        self.assertTrue(str(cm.exception).startswith('Multiple exceptions: '))
        self.assertTrue(m_socket.socket.return_value.close.called)

    def test_create_connection_no_local_addr(self):
        @asyncio.coroutine
        def getaddrinfo(host, *args, **kw):
            if host == 'example.com':
                return [(2, 1, 6, '', ('107.6.106.82', 80)),
                        (2, 1, 6, '', ('107.6.106.82', 80))]
            else:
                return []

        def getaddrinfo_task(*args, **kwds):
            return asyncio.Task(getaddrinfo(*args, **kwds), loop=self.loop)
        self.loop.getaddrinfo = getaddrinfo_task

        coro = self.loop.create_connection(
            MyProto, 'example.com', 80, family=socket.AF_INET,
            local_addr=(None, 8080))
        self.assertRaises(
            socket.error, self.loop.run_until_complete, coro)

    def test_create_connection_ssl_server_hostname_default(self):
        self.loop.getaddrinfo = mock.Mock()

        def mock_getaddrinfo(*args, **kwds):
            f = asyncio.Future(loop=self.loop)
            f.set_result([(socket.AF_INET, socket.SOCK_STREAM,
                           socket.SOL_TCP, '', ('1.2.3.4', 80))])
            return f

        self.loop.getaddrinfo.side_effect = mock_getaddrinfo
        self.loop.sock_connect = mock.Mock()
        f = asyncio.Future(loop=self.loop)
        f.set_result(())
        self.loop.sock_connect.return_value = f
        self.loop._make_ssl_transport = mock.Mock()

        class _SelectorTransportMock:
            _sock = None

            def get_extra_info(self, key):
                return mock.Mock()

            def close(self):
                self._sock.close()

        def mock_make_ssl_transport(sock, protocol, sslcontext, waiter,
                                    **kwds):
            waiter.set_result(None)
            transport = _SelectorTransportMock()
            transport._sock = sock
            return transport

        self.loop._make_ssl_transport.side_effect = mock_make_ssl_transport
        ANY = mock.ANY
        # First try the default server_hostname.
        self.loop._make_ssl_transport.reset_mock()
        coro = self.loop.create_connection(MyProto, 'python.org', 80, ssl=True)
        transport, _ = self.loop.run_until_complete(coro)
        transport.close()
        self.loop._make_ssl_transport.assert_called_with(
            ANY, ANY, ANY, ANY,
            server_side=False,
            server_hostname='python.org')
        # Next try an explicit server_hostname.
        self.loop._make_ssl_transport.reset_mock()
        coro = self.loop.create_connection(MyProto, 'python.org', 80, ssl=True,
                                           server_hostname='perl.com')
        transport, _ = self.loop.run_until_complete(coro)
        transport.close()
        self.loop._make_ssl_transport.assert_called_with(
            ANY, ANY, ANY, ANY,
            server_side=False,
            server_hostname='perl.com')
        # Finally try an explicit empty server_hostname.
        self.loop._make_ssl_transport.reset_mock()
        coro = self.loop.create_connection(MyProto, 'python.org', 80, ssl=True,
                                           server_hostname='')
        transport, _ = self.loop.run_until_complete(coro)
        transport.close()
        self.loop._make_ssl_transport.assert_called_with(ANY, ANY, ANY, ANY,
                                                         server_side=False,
                                                         server_hostname='')

    def test_create_connection_no_ssl_server_hostname_errors(self):
        # When not using ssl, server_hostname must be None.
        coro = self.loop.create_connection(MyProto, 'python.org', 80,
                                           server_hostname='')
        self.assertRaises(ValueError, self.loop.run_until_complete, coro)
        coro = self.loop.create_connection(MyProto, 'python.org', 80,
                                           server_hostname='python.org')
        self.assertRaises(ValueError, self.loop.run_until_complete, coro)

    def test_create_connection_ssl_server_hostname_errors(self):
        # When using ssl, server_hostname may be None if host is non-empty.
        coro = self.loop.create_connection(MyProto, '', 80, ssl=True)
        self.assertRaises(ValueError, self.loop.run_until_complete, coro)
        coro = self.loop.create_connection(MyProto, None, 80, ssl=True)
        self.assertRaises(ValueError, self.loop.run_until_complete, coro)
        sock = socket.socket()
        coro = self.loop.create_connection(MyProto, None, None,
                                           ssl=True, sock=sock)
        self.addCleanup(sock.close)
        self.assertRaises(ValueError, self.loop.run_until_complete, coro)

    def test_create_server_empty_host(self):
        # if host is empty string use None instead
        non_local = {'host': object()}

        @asyncio.coroutine
        def getaddrinfo(*args, **kw):
            non_local['host'] = args[0]
            yield From(None)

        def getaddrinfo_task(*args, **kwds):
            return asyncio.Task(getaddrinfo(*args, **kwds), loop=self.loop)

        self.loop.getaddrinfo = getaddrinfo_task
        fut = self.loop.create_server(MyProto, '', 0)
        self.assertRaises(socket.error, self.loop.run_until_complete, fut)
        self.assertIsNone(non_local['host'])

    def test_create_server_host_port_sock(self):
        fut = self.loop.create_server(
            MyProto, '0.0.0.0', 0, sock=object())
        self.assertRaises(ValueError, self.loop.run_until_complete, fut)

    def test_create_server_no_host_port_sock(self):
        fut = self.loop.create_server(MyProto)
        self.assertRaises(ValueError, self.loop.run_until_complete, fut)

    def test_create_server_no_getaddrinfo(self):
        @asyncio.coroutine
        def getaddrinfo(*args, **kw):
            raise Return([])

        def getaddrinfo_task(*args, **kwds):
            return asyncio.Task(getaddrinfo(*args, **kwds), loop=self.loop)

        self.loop.getaddrinfo = getaddrinfo_task

        f = self.loop.create_server(MyProto, '0.0.0.0', 0)
        self.assertRaises(socket.error, self.loop.run_until_complete, f)

    @mock.patch('trollius.base_events.socket')
    def test_create_server_cant_bind(self, m_socket):

        class Err(socket.error):
            strerror = 'error'

        m_socket.error = socket.error
        m_socket.getaddrinfo.return_value = [
            (2, 1, 6, '', ('127.0.0.1', 10100))]
        m_socket.getaddrinfo._is_coroutine = False
        m_sock = m_socket.socket.return_value = mock.Mock()
        m_sock.bind.side_effect = Err

        fut = self.loop.create_server(MyProto, '0.0.0.0', 0)
        self.assertRaises(socket.error, self.loop.run_until_complete, fut)
        self.assertTrue(m_sock.close.called)

    @mock.patch('trollius.base_events.socket')
    def test_create_datagram_endpoint_no_addrinfo(self, m_socket):
        m_socket.error = socket.error
        m_socket.getaddrinfo.return_value = []
        m_socket.getaddrinfo._is_coroutine = False

        coro = self.loop.create_datagram_endpoint(
            MyDatagramProto, local_addr=('localhost', 0))
        self.assertRaises(
            socket.error, self.loop.run_until_complete, coro)

    def test_create_datagram_endpoint_addr_error(self):
        coro = self.loop.create_datagram_endpoint(
            MyDatagramProto, local_addr='localhost')
        self.assertRaises(
            AssertionError, self.loop.run_until_complete, coro)
        coro = self.loop.create_datagram_endpoint(
            MyDatagramProto, local_addr=('localhost', 1, 2, 3))
        self.assertRaises(
            AssertionError, self.loop.run_until_complete, coro)

    def test_create_datagram_endpoint_connect_err(self):
        self.loop.sock_connect = mock.Mock()
        self.loop.sock_connect.side_effect = socket.error

        coro = self.loop.create_datagram_endpoint(
            asyncio.DatagramProtocol, remote_addr=('127.0.0.1', 0))
        self.assertRaises(
            socket.error, self.loop.run_until_complete, coro)

    @mock.patch('trollius.base_events.socket')
    def test_create_datagram_endpoint_socket_err(self, m_socket):
        m_socket.error = socket.error
        m_socket.getaddrinfo = socket.getaddrinfo
        m_socket.socket.side_effect = socket.error

        coro = self.loop.create_datagram_endpoint(
            asyncio.DatagramProtocol, family=socket.AF_INET)
        self.assertRaises(
            socket.error, self.loop.run_until_complete, coro)

        coro = self.loop.create_datagram_endpoint(
            asyncio.DatagramProtocol, local_addr=('127.0.0.1', 0))
        self.assertRaises(
            socket.error, self.loop.run_until_complete, coro)

    @test_utils.skipUnless(support.IPV6_ENABLED,
                           'IPv6 not supported or enabled')
    def test_create_datagram_endpoint_no_matching_family(self):
        coro = self.loop.create_datagram_endpoint(
            asyncio.DatagramProtocol,
            remote_addr=('127.0.0.1', 0), local_addr=('::1', 0))
        self.assertRaises(
            ValueError, self.loop.run_until_complete, coro)

    @mock.patch('trollius.base_events.socket')
    def test_create_datagram_endpoint_setblk_err(self, m_socket):
        m_socket.error = socket.error
        m_socket.socket.return_value.setblocking.side_effect = socket.error

        coro = self.loop.create_datagram_endpoint(
            asyncio.DatagramProtocol, family=socket.AF_INET)
        self.assertRaises(
            socket.error, self.loop.run_until_complete, coro)
        self.assertTrue(
            m_socket.socket.return_value.close.called)

    def test_create_datagram_endpoint_noaddr_nofamily(self):
        coro = self.loop.create_datagram_endpoint(
            asyncio.DatagramProtocol)
        self.assertRaises(ValueError, self.loop.run_until_complete, coro)

    @mock.patch('trollius.base_events.socket')
    def test_create_datagram_endpoint_cant_bind(self, m_socket):
        class Err(socket.error):
            pass

        m_socket.AF_INET6 = socket.AF_INET6
        m_socket.error = socket.error
        m_socket.getaddrinfo = socket.getaddrinfo
        m_sock = m_socket.socket.return_value = mock.Mock()
        m_sock.bind.side_effect = Err

        fut = self.loop.create_datagram_endpoint(
            MyDatagramProto,
            local_addr=('127.0.0.1', 0), family=socket.AF_INET)
        self.assertRaises(Err, self.loop.run_until_complete, fut)
        self.assertTrue(m_sock.close.called)

    def test_accept_connection_retry(self):
        sock = mock.Mock()
        sock.accept.side_effect = BlockingIOError()

        self.loop._accept_connection(MyProto, sock)
        self.assertFalse(sock.close.called)

    @mock.patch('trollius.base_events.logger')
    def test_accept_connection_exception(self, m_log):
        sock = mock.Mock()
        sock.fileno.return_value = 10
        sock.accept.side_effect = socket.error(errno.EMFILE, 'Too many open files')
        self.loop.remove_reader = mock.Mock()
        self.loop.call_later = mock.Mock()

        self.loop._accept_connection(MyProto, sock)
        self.assertTrue(m_log.error.called)
        self.assertFalse(sock.close.called)
        self.loop.remove_reader.assert_called_with(10)
        self.loop.call_later.assert_called_with(constants.ACCEPT_RETRY_DELAY,
                                                # self.loop._start_serving
                                                mock.ANY,
                                                MyProto, sock, None, None)

    def test_call_coroutine(self):
        @asyncio.coroutine
        def coroutine_function():
            pass

        with self.assertRaises(TypeError):
            self.loop.call_soon(coroutine_function)
        with self.assertRaises(TypeError):
            self.loop.call_soon_threadsafe(coroutine_function)
        with self.assertRaises(TypeError):
            self.loop.call_later(60, coroutine_function)
        with self.assertRaises(TypeError):
            self.loop.call_at(self.loop.time() + 60, coroutine_function)
        with self.assertRaises(TypeError):
            self.loop.run_in_executor(None, coroutine_function)

    @mock.patch('trollius.base_events.logger')
    def test_log_slow_callbacks(self, m_logger):
        def stop_loop_cb(loop):
            loop.stop()

        @asyncio.coroutine
        def stop_loop_coro(loop):
            yield From(None)
            loop.stop()

        asyncio.set_event_loop(self.loop)
        self.loop.set_debug(True)
        self.loop.slow_callback_duration = 0.0

        # slow callback
        self.loop.call_soon(stop_loop_cb, self.loop)
        self.loop.run_forever()
        fmt = m_logger.warning.call_args[0][0]
        args = m_logger.warning.call_args[0][1:]
        self.assertRegex(fmt % tuple(args),
                         "^Executing <Handle.*stop_loop_cb.*> took .* seconds$")

        # slow task
        asyncio.async(stop_loop_coro(self.loop), loop=self.loop)
        self.loop.run_forever()
        fmt = m_logger.warning.call_args[0][0]
        args = m_logger.warning.call_args[0][1:]
        self.assertRegex(fmt % tuple(args),
                         "^Executing <Task.*stop_loop_coro.*> took .* seconds$")


if __name__ == '__main__':
    unittest.main()<|MERGE_RESOLUTION|>--- conflicted
+++ resolved
@@ -77,16 +77,6 @@
         self.assertFalse(self.loop._scheduled)
         self.assertIn(h, self.loop._ready)
 
-<<<<<<< HEAD
-    def test__add_callback_timer(self):
-        h = asyncio.TimerHandle(time_monotonic()+10, lambda: False, (),
-                                self.loop)
-
-        self.loop._add_callback(h)
-        self.assertIn(h, self.loop._scheduled)
-
-=======
->>>>>>> e4091522
     def test__add_callback_cancelled_handle(self):
         h = asyncio.Handle(lambda: False, (), self.loop)
         h.cancel()
