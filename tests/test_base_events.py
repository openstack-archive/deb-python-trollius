--- conflicted
+++ resolved
@@ -4,6 +4,7 @@
 import logging
 import socket
 import sys
+import time
 import unittest
 
 import trollius as asyncio
@@ -242,28 +243,11 @@
         self.loop.set_debug(False)
         self.assertFalse(self.loop.get_debug())
 
-<<<<<<< HEAD
-    @mock.patch('trollius.base_events.time_monotonic')
     @mock.patch('trollius.base_events.logger')
-    def test__run_once_logging(self, m_logger, m_time_monotonic):
-        # Log to INFO level if timeout > 1.0 sec.
-        non_local = {
-            'idx': -1,
-            'data': [10.0, 10.0, 12.0, 13.0],
-        }
-
-        def time_monotonic():
-            non_local['idx'] += 1
-            return non_local['data'][non_local['idx']]
-
-        m_time_monotonic.side_effect = time_monotonic
-=======
-    @mock.patch('asyncio.base_events.logger')
     def test__run_once_logging(self, m_logger):
         def slow_select(timeout):
             time.sleep(1.0)
             return []
->>>>>>> 81b1498f
 
         # Log to INFO level if timeout > 1.0 sec.
         self.loop._selector.select = slow_select
@@ -271,18 +255,11 @@
         self.loop._run_once()
         self.assertEqual(logging.INFO, m_logger.log.call_args[0][0])
 
-<<<<<<< HEAD
-        non_local['idx'] = -1
-        non_local['data'] = [10.0, 10.0, 10.3, 13.0]
-        self.loop._scheduled = [asyncio.TimerHandle(11.0, lambda: True, (),
-                                                    self.loop)]
-=======
         def fast_select(timeout):
             time.sleep(0.001)
             return []
 
         self.loop._selector.select = fast_select
->>>>>>> 81b1498f
         self.loop._run_once()
         self.assertEqual(logging.DEBUG, m_logger.log.call_args[0][0])
 
