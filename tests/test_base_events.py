"""Tests for base_events.py"""

import errno
import logging
import socket
import sys
import time
import unittest

<<<<<<< HEAD
import trollius as asyncio
from trollius import Return, From
from trollius import base_events
from trollius import constants
from trollius import test_utils
from trollius.py33_exceptions import BlockingIOError
from trollius.test_utils import mock
from trollius import test_support as support   # IPV6_ENABLED, gc_collect
from trollius.time_monotonic import time_monotonic
from trollius.test_support import assert_python_ok
=======
import asyncio
from asyncio import base_events
from asyncio import constants
from asyncio import test_utils
>>>>>>> 822dfa4e


MOCK_ANY = mock.ANY
PY34 = sys.version_info >= (3, 4)


class BaseEventLoopTests(test_utils.TestCase):

    def setUp(self):
        self.loop = base_events.BaseEventLoop()
        self.loop._selector = mock.Mock()
        self.loop._selector.select.return_value = ()
        self.set_event_loop(self.loop)

    def test_not_implemented(self):
        m = mock.Mock()
        self.assertRaises(
            NotImplementedError,
            self.loop._make_socket_transport, m, m)
        self.assertRaises(
            NotImplementedError,
            self.loop._make_ssl_transport, m, m, m, m)
        self.assertRaises(
            NotImplementedError,
            self.loop._make_datagram_transport, m, m)
        self.assertRaises(
            NotImplementedError, self.loop._process_events, [])
        self.assertRaises(
            NotImplementedError, self.loop._write_to_self)
        self.assertRaises(
            NotImplementedError, self.loop._read_from_self)
        self.assertRaises(
            NotImplementedError,
            self.loop._make_read_pipe_transport, m, m)
        self.assertRaises(
            NotImplementedError,
            self.loop._make_write_pipe_transport, m, m)
        gen = self.loop._make_subprocess_transport(m, m, m, m, m, m, m)
        self.assertRaises(NotImplementedError, next, iter(gen))

    def test_close(self):
        self.assertFalse(self.loop.is_closed())
        self.loop.close()
        self.assertTrue(self.loop.is_closed())

        # it should be possible to call close() more than once
        self.loop.close()
        self.loop.close()

        # operation blocked when the loop is closed
        f = asyncio.Future(loop=self.loop)
        self.assertRaises(RuntimeError, self.loop.run_forever)
        self.assertRaises(RuntimeError, self.loop.run_until_complete, f)

    def test__add_callback_handle(self):
        h = asyncio.Handle(lambda: False, (), self.loop)

        self.loop._add_callback(h)
        self.assertFalse(self.loop._scheduled)
        self.assertIn(h, self.loop._ready)

    def test__add_callback_timer(self):
        h = asyncio.TimerHandle(time_monotonic()+10, lambda: False, (),
                                self.loop)

        self.loop._add_callback(h)
        self.assertIn(h, self.loop._scheduled)

    def test__add_callback_cancelled_handle(self):
        h = asyncio.Handle(lambda: False, (), self.loop)
        h.cancel()

        self.loop._add_callback(h)
        self.assertFalse(self.loop._scheduled)
        self.assertFalse(self.loop._ready)

    def test_set_default_executor(self):
        executor = mock.Mock()
        self.loop.set_default_executor(executor)
        self.assertIs(executor, self.loop._default_executor)

    def test_getnameinfo(self):
        sockaddr = mock.Mock()
        self.loop.run_in_executor = mock.Mock()
        self.loop.getnameinfo(sockaddr)
        self.assertEqual(
            (None, socket.getnameinfo, sockaddr, 0),
            self.loop.run_in_executor.call_args[0])

    def test_call_soon(self):
        def cb():
            pass

        h = self.loop.call_soon(cb)
        self.assertEqual(h._callback, cb)
        self.assertIsInstance(h, asyncio.Handle)
        self.assertIn(h, self.loop._ready)

    def test_call_later(self):
        def cb():
            pass

        h = self.loop.call_later(10.0, cb)
        self.assertIsInstance(h, asyncio.TimerHandle)
        self.assertIn(h, self.loop._scheduled)
        self.assertNotIn(h, self.loop._ready)

    def test_call_later_negative_delays(self):
        calls = []

        def cb(arg):
            calls.append(arg)

        self.loop._process_events = mock.Mock()
        self.loop.call_later(-1, cb, 'a')
        self.loop.call_later(-2, cb, 'b')
        test_utils.run_briefly(self.loop)
        self.assertEqual(calls, ['b', 'a'])

    def test_time_and_call_at(self):
        def cb():
            self.loop.stop()

        self.loop._process_events = mock.Mock()
        delay = 0.1

        when = self.loop.time() + delay
        self.loop.call_at(when, cb)
        t0 = self.loop.time()
        self.loop.run_forever()
        dt = self.loop.time() - t0

        # 50 ms: maximum granularity of the event loop
        self.assertGreaterEqual(dt, delay - 0.050, dt)
        # tolerate a difference of +800 ms because some Python buildbots
        # are really slow
        self.assertLessEqual(dt, 0.9, dt)

    def test_assert_is_current_event_loop(self):
        def cb():
            pass

        other_loop = base_events.BaseEventLoop()
        other_loop._selector = mock.Mock()
        asyncio.set_event_loop(other_loop)

        # raise RuntimeError if the event loop is different in debug mode
        self.loop.set_debug(True)
        with self.assertRaises(RuntimeError):
            self.loop.call_soon(cb)
        with self.assertRaises(RuntimeError):
            self.loop.call_later(60, cb)
        with self.assertRaises(RuntimeError):
            self.loop.call_at(self.loop.time() + 60, cb)

        # check disabled if debug mode is disabled
        self.loop.set_debug(False)
        self.loop.call_soon(cb)
        self.loop.call_later(60, cb)
        self.loop.call_at(self.loop.time() + 60, cb)

    def test_run_once_in_executor_handle(self):
        def cb():
            pass

        self.assertRaises(
            AssertionError, self.loop.run_in_executor,
            None, asyncio.Handle(cb, (), self.loop), ('',))
        self.assertRaises(
            AssertionError, self.loop.run_in_executor,
            None, asyncio.TimerHandle(10, cb, (), self.loop))

    def test_run_once_in_executor_cancelled(self):
        def cb():
            pass
        h = asyncio.Handle(cb, (), self.loop)
        h.cancel()

        f = self.loop.run_in_executor(None, h)
        self.assertIsInstance(f, asyncio.Future)
        self.assertTrue(f.done())
        self.assertIsNone(f.result())

    def test_run_once_in_executor_plain(self):
        def cb():
            pass
        h = asyncio.Handle(cb, (), self.loop)
        f = asyncio.Future(loop=self.loop)
        executor = mock.Mock()
        executor.submit.return_value = f

        self.loop.set_default_executor(executor)

        res = self.loop.run_in_executor(None, h)
        self.assertIs(f, res)

        executor = mock.Mock()
        executor.submit.return_value = f
        res = self.loop.run_in_executor(executor, h)
        self.assertIs(f, res)
        self.assertTrue(executor.submit.called)

        f.cancel()  # Don't complain about abandoned Future.

    def test__run_once(self):
        h1 = asyncio.TimerHandle(time_monotonic() + 5.0, lambda: True, (),
                                 self.loop)
        h2 = asyncio.TimerHandle(time_monotonic() + 10.0, lambda: True, (),
                                 self.loop)

        h1.cancel()

        self.loop._process_events = mock.Mock()
        self.loop._scheduled.append(h1)
        self.loop._scheduled.append(h2)
        self.loop._run_once()

        t = self.loop._selector.select.call_args[0][0]
        self.assertTrue(9.5 < t < 10.5, t)
        self.assertEqual([h2], self.loop._scheduled)
        self.assertTrue(self.loop._process_events.called)

    def test_set_debug(self):
        self.loop.set_debug(True)
        self.assertTrue(self.loop.get_debug())
        self.loop.set_debug(False)
        self.assertFalse(self.loop.get_debug())

    @mock.patch('trollius.base_events.logger')
    def test__run_once_logging(self, m_logger):
        def slow_select(timeout):
            # Sleep a bit longer than a second to avoid timer resolution issues.
            time.sleep(1.1)
            return []

        # logging needs debug flag
        self.loop.set_debug(True)

        # Log to INFO level if timeout > 1.0 sec.
        self.loop._selector.select = slow_select
        self.loop._process_events = mock.Mock()
        self.loop._run_once()
        self.assertEqual(logging.INFO, m_logger.log.call_args[0][0])

        def fast_select(timeout):
            time.sleep(0.001)
            return []

        self.loop._selector.select = fast_select
        self.loop._run_once()
        self.assertEqual(logging.DEBUG, m_logger.log.call_args[0][0])

    def test__run_once_schedule_handle(self):
        non_local = {'handle': None, 'processed': False}

        def cb(loop):
            non_local['processed'] = True
            non_local['handle'] = loop.call_soon(lambda: True)

        h = asyncio.TimerHandle(time_monotonic() - 1, cb, (self.loop,),
                                self.loop)

        self.loop._process_events = mock.Mock()
        self.loop._scheduled.append(h)
        self.loop._run_once()

        self.assertTrue(non_local['processed'])
        self.assertEqual([non_local['handle']], list(self.loop._ready))

    def test_run_until_complete_type_error(self):
        self.assertRaises(TypeError,
            self.loop.run_until_complete, 'blah')

    def test_run_until_complete_loop(self):
        task = asyncio.Future(loop=self.loop)
        other_loop = self.new_test_loop()
        self.assertRaises(ValueError,
            other_loop.run_until_complete, task)

    def test_subprocess_exec_invalid_args(self):
        args = [sys.executable, '-c', 'pass']

        # missing program parameter (empty args)
        self.assertRaises(TypeError,
            self.loop.run_until_complete, self.loop.subprocess_exec,
            asyncio.SubprocessProtocol)

        # exepected multiple arguments, not a list
        self.assertRaises(TypeError,
            self.loop.run_until_complete, self.loop.subprocess_exec,
            asyncio.SubprocessProtocol, args)

        # program arguments must be strings, not int
        self.assertRaises(TypeError,
            self.loop.run_until_complete, self.loop.subprocess_exec,
            asyncio.SubprocessProtocol, sys.executable, 123)

        # universal_newlines, shell, bufsize must not be set
        self.assertRaises(TypeError,
        self.loop.run_until_complete, self.loop.subprocess_exec,
            asyncio.SubprocessProtocol, *args, universal_newlines=True)
        self.assertRaises(TypeError,
            self.loop.run_until_complete, self.loop.subprocess_exec,
            asyncio.SubprocessProtocol, *args, shell=True)
        self.assertRaises(TypeError,
            self.loop.run_until_complete, self.loop.subprocess_exec,
            asyncio.SubprocessProtocol, *args, bufsize=4096)

    def test_subprocess_shell_invalid_args(self):
        # expected a string, not an int or a list
        self.assertRaises(TypeError,
            self.loop.run_until_complete, self.loop.subprocess_shell,
            asyncio.SubprocessProtocol, 123)
        self.assertRaises(TypeError,
            self.loop.run_until_complete, self.loop.subprocess_shell,
            asyncio.SubprocessProtocol, [sys.executable, '-c', 'pass'])

        # universal_newlines, shell, bufsize must not be set
        self.assertRaises(TypeError,
            self.loop.run_until_complete, self.loop.subprocess_shell,
            asyncio.SubprocessProtocol, 'exit 0', universal_newlines=True)
        self.assertRaises(TypeError,
            self.loop.run_until_complete, self.loop.subprocess_shell,
            asyncio.SubprocessProtocol, 'exit 0', shell=True)
        self.assertRaises(TypeError,
            self.loop.run_until_complete, self.loop.subprocess_shell,
            asyncio.SubprocessProtocol, 'exit 0', bufsize=4096)

    def test_default_exc_handler_callback(self):
        self.loop._process_events = mock.Mock()

        def zero_error(fut):
            fut.set_result(True)
            1/0

        # Test call_soon (events.Handle)
        with mock.patch('trollius.base_events.logger') as log:
            fut = asyncio.Future(loop=self.loop)
            self.loop.call_soon(zero_error, fut)
            fut.add_done_callback(lambda fut: self.loop.stop())
            self.loop.run_forever()
            log.error.assert_called_with(
                test_utils.MockPattern('Exception in callback.*zero'),
                exc_info=(ZeroDivisionError, MOCK_ANY, MOCK_ANY))

        # Test call_later (events.TimerHandle)
        with mock.patch('trollius.base_events.logger') as log:
            fut = asyncio.Future(loop=self.loop)
            self.loop.call_later(0.01, zero_error, fut)
            fut.add_done_callback(lambda fut: self.loop.stop())
            self.loop.run_forever()
            log.error.assert_called_with(
                test_utils.MockPattern('Exception in callback.*zero'),
                exc_info=(ZeroDivisionError, MOCK_ANY, MOCK_ANY))

    def test_default_exc_handler_coro(self):
        self.loop._process_events = mock.Mock()
        self.loop.set_debug(True)
        asyncio.set_event_loop(self.loop)

        @asyncio.coroutine
        def zero_error_coro():
            yield From(asyncio.sleep(0.01, loop=self.loop))
            1/0

        # Test Future.__del__
        with mock.patch('trollius.base_events.logger') as log:
            fut = asyncio.async(zero_error_coro(), loop=self.loop)
            fut.add_done_callback(lambda *args: self.loop.stop())
            self.loop.run_forever()
            fut = None # Trigger Future.__del__ or futures._TracebackLogger
            support.gc_collect()
            if PY34:
                # Future.__del__ in Python 3.4 logs error with
                # an actual exception context
                log.error.assert_called_with(
                    test_utils.MockPattern('.*exception was never retrieved'),
                    exc_info=(ZeroDivisionError, MOCK_ANY, MOCK_ANY))
            else:
                # futures._TracebackLogger logs only textual traceback
                log.error.assert_called_with(
                    test_utils.MockPattern(
                        '.*exception was never retrieved.*ZeroDiv'),
                    exc_info=False)

    def test_set_exc_handler_invalid(self):
        with self.assertRaisesRegex(TypeError, 'A callable object or None'):
            self.loop.set_exception_handler('spam')

    def test_set_exc_handler_custom(self):
        def zero_error():
            1/0

        def run_loop():
            handle = self.loop.call_soon(zero_error)
            self.loop._run_once()
            return handle

        self.loop.set_debug(True)
        self.loop._process_events = mock.Mock()

        mock_handler = mock.Mock()
        self.loop.set_exception_handler(mock_handler)
        handle = run_loop()
        mock_handler.assert_called_with(self.loop, {
            'exception': MOCK_ANY,
            'message': test_utils.MockPattern(
                                'Exception in callback.*zero_error'),
            'handle': handle,
            'source_traceback': handle._source_traceback,
        })
        mock_handler.reset_mock()

        self.loop.set_exception_handler(None)
        with mock.patch('trollius.base_events.logger') as log:
            run_loop()
            log.error.assert_called_with(
                        test_utils.MockPattern(
                                'Exception in callback.*zero'),
                        exc_info=(ZeroDivisionError, MOCK_ANY, MOCK_ANY))

        assert not mock_handler.called

    def test_set_exc_handler_broken(self):
        def run_loop():
            def zero_error():
                1/0
            self.loop.call_soon(zero_error)
            self.loop._run_once()

        def handler(loop, context):
            raise AttributeError('spam')

        self.loop._process_events = mock.Mock()

        self.loop.set_exception_handler(handler)

        with mock.patch('trollius.base_events.logger') as log:
            run_loop()
            log.error.assert_called_with(
                test_utils.MockPattern(
                    'Unhandled error in exception handler'),
                exc_info=(AttributeError, MOCK_ANY, MOCK_ANY))

    def test_default_exc_handler_broken(self):
        contexts = []

        class Loop(base_events.BaseEventLoop):

            _selector = mock.Mock()
            _process_events = mock.Mock()

            def default_exception_handler(self, context):
                contexts.append(context)
                # Simulates custom buggy "default_exception_handler"
                raise ValueError('spam')

        loop = Loop()
        asyncio.set_event_loop(loop)

        def run_loop():
            def zero_error():
                1/0
            loop.call_soon(zero_error)
            loop._run_once()

        with mock.patch('trollius.base_events.logger') as log:
            run_loop()
            log.error.assert_called_with(
                'Exception in default exception handler',
                exc_info=True)

        def custom_handler(loop, context):
            raise ValueError('ham')

        del contexts[:]
        loop.set_exception_handler(custom_handler)
        with mock.patch('trollius.base_events.logger') as log:
            run_loop()
            log.error.assert_called_with(
                test_utils.MockPattern('Exception in default exception.*'
                                       'while handling.*in custom'),
                exc_info=True)

            # Check that original context was passed to default
            # exception handler.
            context = contexts[0]
            self.assertIn('context', context)
            self.assertIs(type(context['context']['exception']),
                          ZeroDivisionError)

    def test_env_var_debug(self):
        code = '\n'.join((
            'import trollius',
            'loop = trollius.get_event_loop()',
            'print(loop.get_debug())'))

        sts, stdout, stderr = assert_python_ok('-c', code,
                                               TROLLIUSDEBUG='')
        self.assertEqual(stdout.rstrip(), b'False')

        sts, stdout, stderr = assert_python_ok('-c', code,
                                               TROLLIUSDEBUG='1')
        self.assertEqual(stdout.rstrip(), b'True')

    def test_create_task(self):
        class MyTask(asyncio.Task):
            pass

        @asyncio.coroutine
        def test():
            pass

        class EventLoop(base_events.BaseEventLoop):
            def create_task(self, coro):
                return MyTask(coro, loop=loop)

        loop = EventLoop()
        self.set_event_loop(loop)

        coro = test()
        task = asyncio.async(coro, loop=loop)
        self.assertIsInstance(task, MyTask)

        # make warnings quiet
        task._log_destroy_pending = False
        coro.close()


class MyProto(asyncio.Protocol):
    done = None

    def __init__(self, create_future=False):
        self.state = 'INITIAL'
        self.nbytes = 0
        if create_future:
            self.done = asyncio.Future()

    def connection_made(self, transport):
        self.transport = transport
        assert self.state == 'INITIAL', self.state
        self.state = 'CONNECTED'
        transport.write(b'GET / HTTP/1.0\r\nHost: example.com\r\n\r\n')

    def data_received(self, data):
        assert self.state == 'CONNECTED', self.state
        self.nbytes += len(data)

    def eof_received(self):
        assert self.state == 'CONNECTED', self.state
        self.state = 'EOF'

    def connection_lost(self, exc):
        assert self.state in ('CONNECTED', 'EOF'), self.state
        self.state = 'CLOSED'
        if self.done:
            self.done.set_result(None)


class MyDatagramProto(asyncio.DatagramProtocol):
    done = None

    def __init__(self, create_future=False):
        self.state = 'INITIAL'
        self.nbytes = 0
        if create_future:
            self.done = asyncio.Future()

    def connection_made(self, transport):
        self.transport = transport
        assert self.state == 'INITIAL', self.state
        self.state = 'INITIALIZED'

    def datagram_received(self, data, addr):
        assert self.state == 'INITIALIZED', self.state
        self.nbytes += len(data)

    def error_received(self, exc):
        assert self.state == 'INITIALIZED', self.state

    def connection_lost(self, exc):
        assert self.state == 'INITIALIZED', self.state
        self.state = 'CLOSED'
        if self.done:
            self.done.set_result(None)


class BaseEventLoopWithSelectorTests(test_utils.TestCase):

    def setUp(self):
        self.loop = asyncio.new_event_loop()
        self.set_event_loop(self.loop)

    @mock.patch('trollius.base_events.socket')
    def test_create_connection_multiple_errors(self, m_socket):

        class MyProto(asyncio.Protocol):
            pass

        @asyncio.coroutine
        def getaddrinfo(*args, **kw):
            yield From(None)
            raise Return([(2, 1, 6, '', ('107.6.106.82', 80)),
                          (2, 1, 6, '', ('107.6.106.82', 80))])

        def getaddrinfo_task(*args, **kwds):
            return asyncio.Task(getaddrinfo(*args, **kwds), loop=self.loop)

        non_local = {
            'idx': -1,
            'errors': ['err1', 'err2'],
        }

        def _socket(*args, **kw):
            non_local['idx'] += 1
            raise socket.error(non_local['errors'][non_local['idx']])

        m_socket.error = socket.error
        m_socket.socket = _socket

        self.loop.getaddrinfo = getaddrinfo_task

        coro = self.loop.create_connection(MyProto, 'example.com', 80)
        with self.assertRaises(socket.error) as cm:
            self.loop.run_until_complete(coro)

        self.assertEqual(str(cm.exception), 'Multiple exceptions: err1, err2')

    @mock.patch('trollius.base_events.socket')
    def test_create_connection_timeout(self, m_socket):
        # Ensure that the socket is closed on timeout
        sock = mock.Mock()
        m_socket.socket.return_value = sock
        m_socket.error = socket.error

        def getaddrinfo(*args, **kw):
            fut = asyncio.Future(loop=self.loop)
            addr = (socket.AF_INET, socket.SOCK_STREAM, 0, '',
                    ('127.0.0.1', 80))
            fut.set_result([addr])
            return fut
        self.loop.getaddrinfo = getaddrinfo

        with mock.patch.object(self.loop, 'sock_connect',
                               side_effect=asyncio.TimeoutError):
            coro = self.loop.create_connection(MyProto, '127.0.0.1', 80)
            with self.assertRaises(asyncio.TimeoutError):
                self.loop.run_until_complete(coro)
            self.assertTrue(sock.close.called)

    def test_create_connection_host_port_sock(self):
        coro = self.loop.create_connection(
            MyProto, 'example.com', 80, sock=object())
        self.assertRaises(ValueError, self.loop.run_until_complete, coro)

    def test_create_connection_no_host_port_sock(self):
        coro = self.loop.create_connection(MyProto)
        self.assertRaises(ValueError, self.loop.run_until_complete, coro)

    def test_create_connection_no_getaddrinfo(self):
        @asyncio.coroutine
        def getaddrinfo(*args, **kw):
            yield From(None)

        def getaddrinfo_task(*args, **kwds):
            return asyncio.Task(getaddrinfo(*args, **kwds), loop=self.loop)

        self.loop.getaddrinfo = getaddrinfo_task
        coro = self.loop.create_connection(MyProto, 'example.com', 80)
        self.assertRaises(
            socket.error, self.loop.run_until_complete, coro)

    def test_create_connection_connect_err(self):
        @asyncio.coroutine
        def getaddrinfo(*args, **kw):
            yield From(None)
            raise Return([(2, 1, 6, '', ('107.6.106.82', 80))])

        def getaddrinfo_task(*args, **kwds):
            return asyncio.Task(getaddrinfo(*args, **kwds), loop=self.loop)

        self.loop.getaddrinfo = getaddrinfo_task
        self.loop.sock_connect = mock.Mock()
        self.loop.sock_connect.side_effect = socket.error

        coro = self.loop.create_connection(MyProto, 'example.com', 80)
        self.assertRaises(
            socket.error, self.loop.run_until_complete, coro)

    def test_create_connection_multiple(self):
        @asyncio.coroutine
        def getaddrinfo(*args, **kw):
            return [(2, 1, 6, '', ('0.0.0.1', 80)),
                    (2, 1, 6, '', ('0.0.0.2', 80))]

        def getaddrinfo_task(*args, **kwds):
            return asyncio.Task(getaddrinfo(*args, **kwds), loop=self.loop)

        self.loop.getaddrinfo = getaddrinfo_task
        self.loop.sock_connect = mock.Mock()
        self.loop.sock_connect.side_effect = socket.error

        coro = self.loop.create_connection(
            MyProto, 'example.com', 80, family=socket.AF_INET)
        with self.assertRaises(socket.error):
            self.loop.run_until_complete(coro)

    @mock.patch('trollius.base_events.socket')
    def test_create_connection_multiple_errors_local_addr(self, m_socket):

        def bind(addr):
            if addr[0] == '0.0.0.1':
                err = socket.error('Err')
                err.strerror = 'Err'
                raise err

        m_socket.error = socket.error
        m_socket.socket.return_value.bind = bind

        @asyncio.coroutine
        def getaddrinfo(*args, **kw):
            return [(2, 1, 6, '', ('0.0.0.1', 80)),
                    (2, 1, 6, '', ('0.0.0.2', 80))]

        def getaddrinfo_task(*args, **kwds):
            return asyncio.Task(getaddrinfo(*args, **kwds), loop=self.loop)

        self.loop.getaddrinfo = getaddrinfo_task
        self.loop.sock_connect = mock.Mock()
        self.loop.sock_connect.side_effect = socket.error('Err2')

        coro = self.loop.create_connection(
            MyProto, 'example.com', 80, family=socket.AF_INET,
            local_addr=(None, 8080))
        with self.assertRaises(socket.error) as cm:
            self.loop.run_until_complete(coro)

        self.assertTrue(str(cm.exception).startswith('Multiple exceptions: '))
        self.assertTrue(m_socket.socket.return_value.close.called)

    def test_create_connection_no_local_addr(self):
        @asyncio.coroutine
        def getaddrinfo(host, *args, **kw):
            if host == 'example.com':
                return [(2, 1, 6, '', ('107.6.106.82', 80)),
                        (2, 1, 6, '', ('107.6.106.82', 80))]
            else:
                return []

        def getaddrinfo_task(*args, **kwds):
            return asyncio.Task(getaddrinfo(*args, **kwds), loop=self.loop)
        self.loop.getaddrinfo = getaddrinfo_task

        coro = self.loop.create_connection(
            MyProto, 'example.com', 80, family=socket.AF_INET,
            local_addr=(None, 8080))
        self.assertRaises(
            socket.error, self.loop.run_until_complete, coro)

    def test_create_connection_ssl_server_hostname_default(self):
        self.loop.getaddrinfo = mock.Mock()

        def mock_getaddrinfo(*args, **kwds):
            f = asyncio.Future(loop=self.loop)
            f.set_result([(socket.AF_INET, socket.SOCK_STREAM,
                           socket.SOL_TCP, '', ('1.2.3.4', 80))])
            return f

        self.loop.getaddrinfo.side_effect = mock_getaddrinfo
        self.loop.sock_connect = mock.Mock()
        f = asyncio.Future(loop=self.loop)
        f.set_result(())
        self.loop.sock_connect.return_value = f
        self.loop._make_ssl_transport = mock.Mock()

        class _SelectorTransportMock:
            _sock = None

            def close(self):
                self._sock.close()

        def mock_make_ssl_transport(sock, protocol, sslcontext, waiter,
                                    **kwds):
            waiter.set_result(None)
            transport = _SelectorTransportMock()
            transport._sock = sock
            return transport

        self.loop._make_ssl_transport.side_effect = mock_make_ssl_transport
        ANY = mock.ANY
        # First try the default server_hostname.
        self.loop._make_ssl_transport.reset_mock()
        coro = self.loop.create_connection(MyProto, 'python.org', 80, ssl=True)
        transport, _ = self.loop.run_until_complete(coro)
        transport.close()
        self.loop._make_ssl_transport.assert_called_with(
            ANY, ANY, ANY, ANY,
            server_side=False,
            server_hostname='python.org')
        # Next try an explicit server_hostname.
        self.loop._make_ssl_transport.reset_mock()
        coro = self.loop.create_connection(MyProto, 'python.org', 80, ssl=True,
                                           server_hostname='perl.com')
        transport, _ = self.loop.run_until_complete(coro)
        transport.close()
        self.loop._make_ssl_transport.assert_called_with(
            ANY, ANY, ANY, ANY,
            server_side=False,
            server_hostname='perl.com')
        # Finally try an explicit empty server_hostname.
        self.loop._make_ssl_transport.reset_mock()
        coro = self.loop.create_connection(MyProto, 'python.org', 80, ssl=True,
                                           server_hostname='')
        transport, _ = self.loop.run_until_complete(coro)
        transport.close()
        self.loop._make_ssl_transport.assert_called_with(ANY, ANY, ANY, ANY,
                                                         server_side=False,
                                                         server_hostname='')

    def test_create_connection_no_ssl_server_hostname_errors(self):
        # When not using ssl, server_hostname must be None.
        coro = self.loop.create_connection(MyProto, 'python.org', 80,
                                           server_hostname='')
        self.assertRaises(ValueError, self.loop.run_until_complete, coro)
        coro = self.loop.create_connection(MyProto, 'python.org', 80,
                                           server_hostname='python.org')
        self.assertRaises(ValueError, self.loop.run_until_complete, coro)

    def test_create_connection_ssl_server_hostname_errors(self):
        # When using ssl, server_hostname may be None if host is non-empty.
        coro = self.loop.create_connection(MyProto, '', 80, ssl=True)
        self.assertRaises(ValueError, self.loop.run_until_complete, coro)
        coro = self.loop.create_connection(MyProto, None, 80, ssl=True)
        self.assertRaises(ValueError, self.loop.run_until_complete, coro)
        sock = socket.socket()
        coro = self.loop.create_connection(MyProto, None, None,
                                           ssl=True, sock=sock)
        self.addCleanup(sock.close)
        self.assertRaises(ValueError, self.loop.run_until_complete, coro)

    def test_create_server_empty_host(self):
        # if host is empty string use None instead
        non_local = {'host': object()}

        @asyncio.coroutine
        def getaddrinfo(*args, **kw):
            non_local['host'] = args[0]
            yield From(None)

        def getaddrinfo_task(*args, **kwds):
            return asyncio.Task(getaddrinfo(*args, **kwds), loop=self.loop)

        self.loop.getaddrinfo = getaddrinfo_task
        fut = self.loop.create_server(MyProto, '', 0)
        self.assertRaises(socket.error, self.loop.run_until_complete, fut)
        self.assertIsNone(non_local['host'])

    def test_create_server_host_port_sock(self):
        fut = self.loop.create_server(
            MyProto, '0.0.0.0', 0, sock=object())
        self.assertRaises(ValueError, self.loop.run_until_complete, fut)

    def test_create_server_no_host_port_sock(self):
        fut = self.loop.create_server(MyProto)
        self.assertRaises(ValueError, self.loop.run_until_complete, fut)

    def test_create_server_no_getaddrinfo(self):
        @asyncio.coroutine
        def getaddrinfo(*args, **kw):
            raise Return([])

        def getaddrinfo_task(*args, **kwds):
            return asyncio.Task(getaddrinfo(*args, **kwds), loop=self.loop)

        self.loop.getaddrinfo = getaddrinfo_task

        f = self.loop.create_server(MyProto, '0.0.0.0', 0)
        self.assertRaises(socket.error, self.loop.run_until_complete, f)

    @mock.patch('trollius.base_events.socket')
    def test_create_server_cant_bind(self, m_socket):

        class Err(socket.error):
            strerror = 'error'

        m_socket.error = socket.error
        m_socket.getaddrinfo.return_value = [
            (2, 1, 6, '', ('127.0.0.1', 10100))]
        m_socket.getaddrinfo._is_coroutine = False
        m_sock = m_socket.socket.return_value = mock.Mock()
        m_sock.bind.side_effect = Err

        fut = self.loop.create_server(MyProto, '0.0.0.0', 0)
        self.assertRaises(socket.error, self.loop.run_until_complete, fut)
        self.assertTrue(m_sock.close.called)

    @mock.patch('trollius.base_events.socket')
    def test_create_datagram_endpoint_no_addrinfo(self, m_socket):
        m_socket.error = socket.error
        m_socket.getaddrinfo.return_value = []
        m_socket.getaddrinfo._is_coroutine = False

        coro = self.loop.create_datagram_endpoint(
            MyDatagramProto, local_addr=('localhost', 0))
        self.assertRaises(
            socket.error, self.loop.run_until_complete, coro)

    def test_create_datagram_endpoint_addr_error(self):
        coro = self.loop.create_datagram_endpoint(
            MyDatagramProto, local_addr='localhost')
        self.assertRaises(
            AssertionError, self.loop.run_until_complete, coro)
        coro = self.loop.create_datagram_endpoint(
            MyDatagramProto, local_addr=('localhost', 1, 2, 3))
        self.assertRaises(
            AssertionError, self.loop.run_until_complete, coro)

    def test_create_datagram_endpoint_connect_err(self):
        self.loop.sock_connect = mock.Mock()
        self.loop.sock_connect.side_effect = socket.error

        coro = self.loop.create_datagram_endpoint(
            asyncio.DatagramProtocol, remote_addr=('127.0.0.1', 0))
        self.assertRaises(
            socket.error, self.loop.run_until_complete, coro)

    @mock.patch('trollius.base_events.socket')
    def test_create_datagram_endpoint_socket_err(self, m_socket):
        m_socket.error = socket.error
        m_socket.getaddrinfo = socket.getaddrinfo
        m_socket.socket.side_effect = socket.error

        coro = self.loop.create_datagram_endpoint(
            asyncio.DatagramProtocol, family=socket.AF_INET)
        self.assertRaises(
            socket.error, self.loop.run_until_complete, coro)

        coro = self.loop.create_datagram_endpoint(
            asyncio.DatagramProtocol, local_addr=('127.0.0.1', 0))
        self.assertRaises(
            socket.error, self.loop.run_until_complete, coro)

    @test_utils.skipUnless(support.IPV6_ENABLED,
                           'IPv6 not supported or enabled')
    def test_create_datagram_endpoint_no_matching_family(self):
        coro = self.loop.create_datagram_endpoint(
            asyncio.DatagramProtocol,
            remote_addr=('127.0.0.1', 0), local_addr=('::1', 0))
        self.assertRaises(
            ValueError, self.loop.run_until_complete, coro)

    @mock.patch('trollius.base_events.socket')
    def test_create_datagram_endpoint_setblk_err(self, m_socket):
        m_socket.error = socket.error
        m_socket.socket.return_value.setblocking.side_effect = socket.error

        coro = self.loop.create_datagram_endpoint(
            asyncio.DatagramProtocol, family=socket.AF_INET)
        self.assertRaises(
            socket.error, self.loop.run_until_complete, coro)
        self.assertTrue(
            m_socket.socket.return_value.close.called)

    def test_create_datagram_endpoint_noaddr_nofamily(self):
        coro = self.loop.create_datagram_endpoint(
            asyncio.DatagramProtocol)
        self.assertRaises(ValueError, self.loop.run_until_complete, coro)

    @mock.patch('trollius.base_events.socket')
    def test_create_datagram_endpoint_cant_bind(self, m_socket):
        class Err(socket.error):
            pass

        m_socket.AF_INET6 = socket.AF_INET6
        m_socket.error = socket.error
        m_socket.getaddrinfo = socket.getaddrinfo
        m_sock = m_socket.socket.return_value = mock.Mock()
        m_sock.bind.side_effect = Err

        fut = self.loop.create_datagram_endpoint(
            MyDatagramProto,
            local_addr=('127.0.0.1', 0), family=socket.AF_INET)
        self.assertRaises(Err, self.loop.run_until_complete, fut)
        self.assertTrue(m_sock.close.called)

    def test_accept_connection_retry(self):
        sock = mock.Mock()
        sock.accept.side_effect = BlockingIOError()

        self.loop._accept_connection(MyProto, sock)
        self.assertFalse(sock.close.called)

    @mock.patch('trollius.base_events.logger')
    def test_accept_connection_exception(self, m_log):
        sock = mock.Mock()
        sock.fileno.return_value = 10
        sock.accept.side_effect = socket.error(errno.EMFILE, 'Too many open files')
        self.loop.remove_reader = mock.Mock()
        self.loop.call_later = mock.Mock()

        self.loop._accept_connection(MyProto, sock)
        self.assertTrue(m_log.error.called)
        self.assertFalse(sock.close.called)
        self.loop.remove_reader.assert_called_with(10)
        self.loop.call_later.assert_called_with(constants.ACCEPT_RETRY_DELAY,
                                                # self.loop._start_serving
                                                mock.ANY,
                                                MyProto, sock, None, None)

    def test_call_coroutine(self):
        @asyncio.coroutine
        def coroutine_function():
            pass

        with self.assertRaises(TypeError):
            self.loop.call_soon(coroutine_function)
        with self.assertRaises(TypeError):
            self.loop.call_soon_threadsafe(coroutine_function)
        with self.assertRaises(TypeError):
            self.loop.call_later(60, coroutine_function)
        with self.assertRaises(TypeError):
            self.loop.call_at(self.loop.time() + 60, coroutine_function)
        with self.assertRaises(TypeError):
            self.loop.run_in_executor(None, coroutine_function)

    @mock.patch('trollius.base_events.logger')
    def test_log_slow_callbacks(self, m_logger):
        def stop_loop_cb(loop):
            loop.stop()

        @asyncio.coroutine
        def stop_loop_coro(loop):
            yield From(None)
            loop.stop()

        asyncio.set_event_loop(self.loop)
        self.loop.set_debug(True)
        self.loop.slow_callback_duration = 0.0

        # slow callback
        self.loop.call_soon(stop_loop_cb, self.loop)
        self.loop.run_forever()
        fmt = m_logger.warning.call_args[0][0]
        args = m_logger.warning.call_args[0][1:]
        self.assertRegex(fmt % tuple(args),
                         "^Executing <Handle.*stop_loop_cb.*> took .* seconds$")

        # slow task
        asyncio.async(stop_loop_coro(self.loop), loop=self.loop)
        self.loop.run_forever()
        fmt = m_logger.warning.call_args[0][0]
        args = m_logger.warning.call_args[0][1:]
        self.assertRegex(fmt % tuple(args),
                         "^Executing <Task.*stop_loop_coro.*> took .* seconds$")


if __name__ == '__main__':
    unittest.main()<|MERGE_RESOLUTION|>--- conflicted
+++ resolved
@@ -7,7 +7,6 @@
 import time
 import unittest
 
-<<<<<<< HEAD
 import trollius as asyncio
 from trollius import Return, From
 from trollius import base_events
@@ -18,12 +17,6 @@
 from trollius import test_support as support   # IPV6_ENABLED, gc_collect
 from trollius.time_monotonic import time_monotonic
 from trollius.test_support import assert_python_ok
-=======
-import asyncio
-from asyncio import base_events
-from asyncio import constants
-from asyncio import test_utils
->>>>>>> 822dfa4e
 
 
 MOCK_ANY = mock.ANY
