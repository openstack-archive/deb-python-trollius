from asyncio import subprocess
import asyncio
import os
import signal
import sys
import unittest
from asyncio import test_support as support
from asyncio import test_utils
if sys.platform != 'win32':
    from asyncio import unix_events
from asyncio.py33_exceptions import BrokenPipeError

# Program blocking
PROGRAM_BLOCKED = [sys.executable, '-c', 'import time; time.sleep(3600)']

# Program sleeping during 1 second
PROGRAM_SLEEP_1SEC = [sys.executable, '-c', 'import time; time.sleep(1)']

# Program copying input to output
if sys.version_info >= (3,):
    PROGRAM_CAT = ';'.join(('import sys',
                            'data = sys.stdin.buffer.read()',
                            'sys.stdout.buffer.write(data)'))
else:
    PROGRAM_CAT = ';'.join(('import sys',
                            'data = sys.stdin.read()',
                            'sys.stdout.write(data)'))
PROGRAM_CAT = [sys.executable, '-c', PROGRAM_CAT]

class SubprocessMixin:

    def test_stdin_stdout(self):
        args = PROGRAM_CAT

        @asyncio.coroutine
        def run(data):
            proc = yield asyncio.create_subprocess_exec(
                                     *args,
                                     stdin=subprocess.PIPE,
                                     stdout=subprocess.PIPE,
                                     loop=self.loop)

            # feed data
            proc.stdin.write(data)
            yield proc.stdin.drain()
            proc.stdin.close()

            # get output and exitcode
            data = yield proc.stdout.read()
            exitcode = yield proc.wait()
            raise asyncio.Return(exitcode, data)

        task = run(b'some data')
        task = asyncio.wait_for(task, 10.0, loop=self.loop)
        exitcode, stdout = self.loop.run_until_complete(task)
        self.assertEqual(exitcode, 0)
        self.assertEqual(stdout, b'some data')

    def test_communicate(self):
        args = PROGRAM_CAT

        @asyncio.coroutine
        def run(data):
            proc = yield asyncio.create_subprocess_exec(
                                          *args,
                                          stdin=subprocess.PIPE,
                                          stdout=subprocess.PIPE,
                                          loop=self.loop)
            stdout, stderr = yield proc.communicate(data)
            raise asyncio.Return(proc.returncode, stdout)

        task = run(b'some data')
        task = asyncio.wait_for(task, 10.0, loop=self.loop)
        exitcode, stdout = self.loop.run_until_complete(task)
        self.assertEqual(exitcode, 0)
        self.assertEqual(stdout, b'some data')

    def test_shell(self):
        create = asyncio.create_subprocess_shell('exit 7',
                                                 loop=self.loop)
        proc = self.loop.run_until_complete(create)
        exitcode = self.loop.run_until_complete(proc.wait())
        self.assertEqual(exitcode, 7)

    @test_utils.skipUnless(hasattr(os, 'setsid'), "need os.setsid()")
    def test_start_new_session(self):
        def start_new_session():
            os.setsid()

        # start the new process in a new session
        create = asyncio.create_subprocess_shell('exit 8',
                                                 preexec_fn=start_new_session,
                                                 loop=self.loop)
        proc = self.loop.run_until_complete(create)
        exitcode = self.loop.run_until_complete(proc.wait())
        self.assertEqual(exitcode, 8)

    def test_kill(self):
        args = PROGRAM_BLOCKED
        create = asyncio.create_subprocess_exec(*args, loop=self.loop)
        proc = self.loop.run_until_complete(create)
        proc.kill()
        returncode = self.loop.run_until_complete(proc.wait())
        if sys.platform == 'win32':
            self.assertIsInstance(returncode, int)
            # expect 1 but sometimes get 0
        else:
            self.assertEqual(-signal.SIGKILL, returncode)

    def test_terminate(self):
        args = PROGRAM_BLOCKED
        create = asyncio.create_subprocess_exec(*args, loop=self.loop)
        proc = self.loop.run_until_complete(create)
        proc.terminate()
        returncode = self.loop.run_until_complete(proc.wait())
        if sys.platform == 'win32':
            self.assertIsInstance(returncode, int)
            # expect 1 but sometimes get 0
        else:
            self.assertEqual(-signal.SIGTERM, returncode)

    @test_utils.skipIf(sys.platform == 'win32', "Don't have SIGHUP")
    def test_send_signal(self):
        args = PROGRAM_BLOCKED
        create = asyncio.create_subprocess_exec(*args, loop=self.loop)
        proc = self.loop.run_until_complete(create)
        proc.send_signal(signal.SIGHUP)
        returncode = self.loop.run_until_complete(proc.wait())
        self.assertEqual(-signal.SIGHUP, returncode)

    def test_broken_pipe(self):
        large_data = b'x' * support.PIPE_MAX_SIZE

        create = asyncio.create_subprocess_exec(
                             *PROGRAM_SLEEP_1SEC,
                             stdin=subprocess.PIPE,
                             loop=self.loop)
        proc = self.loop.run_until_complete(create)
        with self.assertRaises(BrokenPipeError):
            self.loop.run_until_complete(proc.communicate(large_data))
        self.loop.run_until_complete(proc.wait())


if sys.platform != 'win32':
    # Unix
    class SubprocessWatcherMixin(SubprocessMixin):

        Watcher = None

        def setUp(self):
            policy = asyncio.get_event_loop_policy()
            self.loop = policy.new_event_loop()

            # ensure that the event loop is passed explicitly in the code
            policy.set_event_loop(None)

            watcher = self.Watcher()
            watcher.attach_loop(self.loop)
            policy.set_child_watcher(watcher)

        def tearDown(self):
            policy = asyncio.get_event_loop_policy()
            policy.set_child_watcher(None)
            self.loop.close()
            policy.set_event_loop(None)

<<<<<<< HEAD
    class SubprocessSafeWatcherTests(SubprocessWatcherMixin, test_utils.TestCase):
        Watcher = unix_events.SafeChildWatcher

    class SubprocessFastWatcherTests(SubprocessWatcherMixin, test_utils.TestCase):
=======
    class SubprocessSafeWatcherTests(SubprocessWatcherMixin,
                                     unittest.TestCase):

        Watcher = unix_events.SafeChildWatcher

    class SubprocessFastWatcherTests(SubprocessWatcherMixin,
                                     unittest.TestCase):

>>>>>>> 420d15b7
        Watcher = unix_events.FastChildWatcher

else:
    # Windows
<<<<<<< HEAD
    class SubprocessProactorTests(SubprocessMixin, test_utils.TestCase):
=======
    class SubprocessProactorTests(SubprocessMixin, unittest.TestCase):

>>>>>>> 420d15b7
        def setUp(self):
            policy = asyncio.get_event_loop_policy()
            self.loop = asyncio.ProactorEventLoop()

            # ensure that the event loop is passed explicitly in the code
            policy.set_event_loop(None)

        def tearDown(self):
            policy = asyncio.get_event_loop_policy()
            self.loop.close()
            policy.set_event_loop(None)


if __name__ == '__main__':
    unittest.main()<|MERGE_RESOLUTION|>--- conflicted
+++ resolved
@@ -164,31 +164,20 @@
             self.loop.close()
             policy.set_event_loop(None)
 
-<<<<<<< HEAD
-    class SubprocessSafeWatcherTests(SubprocessWatcherMixin, test_utils.TestCase):
-        Watcher = unix_events.SafeChildWatcher
-
-    class SubprocessFastWatcherTests(SubprocessWatcherMixin, test_utils.TestCase):
-=======
     class SubprocessSafeWatcherTests(SubprocessWatcherMixin,
-                                     unittest.TestCase):
+                                     test_utils.TestCase):
 
         Watcher = unix_events.SafeChildWatcher
 
     class SubprocessFastWatcherTests(SubprocessWatcherMixin,
-                                     unittest.TestCase):
+                                     test_utils.TestCase):
 
->>>>>>> 420d15b7
         Watcher = unix_events.FastChildWatcher
 
 else:
     # Windows
-<<<<<<< HEAD
     class SubprocessProactorTests(SubprocessMixin, test_utils.TestCase):
-=======
-    class SubprocessProactorTests(SubprocessMixin, unittest.TestCase):
 
->>>>>>> 420d15b7
         def setUp(self):
             policy = asyncio.get_event_loop_policy()
             self.loop = asyncio.ProactorEventLoop()
