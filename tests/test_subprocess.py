<<<<<<< HEAD
from trollius import subprocess
from trollius import test_utils
import trollius as asyncio
import os
import signal
import sys
import unittest
from trollius import From, Return
from trollius import test_support as support
from trollius.test_utils import mock
if sys.platform != 'win32':
    from trollius import unix_events
from trollius.py33_exceptions import BrokenPipeError, ConnectionResetError
=======
import signal
import sys
import unittest
from unittest import mock

import asyncio
from asyncio import subprocess
from asyncio import test_utils
if sys.platform != 'win32':
    from asyncio import unix_events
try:
    from test import support   # PIPE_MAX_SIZE
except ImportError:
    from asyncio import test_support as support
>>>>>>> 9baa14b2

# Program blocking
PROGRAM_BLOCKED = [sys.executable, '-c', 'import time; time.sleep(3600)']

# Program copying input to output
if sys.version_info >= (3,):
    PROGRAM_CAT = ';'.join(('import sys',
                            'data = sys.stdin.buffer.read()',
                            'sys.stdout.buffer.write(data)'))
else:
    PROGRAM_CAT = ';'.join(('import sys',
                            'data = sys.stdin.read()',
                            'sys.stdout.write(data)'))
PROGRAM_CAT = [sys.executable, '-c', PROGRAM_CAT]

class SubprocessMixin(object):

    def test_stdin_stdout(self):
        args = PROGRAM_CAT

        @asyncio.coroutine
        def run(data):
            proc = yield From(asyncio.create_subprocess_exec(
                                     *args,
                                     stdin=subprocess.PIPE,
                                     stdout=subprocess.PIPE,
                                     loop=self.loop))

            # feed data
            proc.stdin.write(data)
            yield From(proc.stdin.drain())
            proc.stdin.close()

            # get output and exitcode
            data = yield From(proc.stdout.read())
            exitcode = yield From(proc.wait())
            raise Return(exitcode, data)

        task = run(b'some data')
        task = asyncio.wait_for(task, 60.0, loop=self.loop)
        exitcode, stdout = self.loop.run_until_complete(task)
        self.assertEqual(exitcode, 0)
        self.assertEqual(stdout, b'some data')

    def test_communicate(self):
        args = PROGRAM_CAT

        @asyncio.coroutine
        def run(data):
            proc = yield From(asyncio.create_subprocess_exec(
                                          *args,
                                          stdin=subprocess.PIPE,
                                          stdout=subprocess.PIPE,
                                          loop=self.loop))
            stdout, stderr = yield From(proc.communicate(data))
            raise Return(proc.returncode, stdout)

        task = run(b'some data')
        task = asyncio.wait_for(task, 60.0, loop=self.loop)
        exitcode, stdout = self.loop.run_until_complete(task)
        self.assertEqual(exitcode, 0)
        self.assertEqual(stdout, b'some data')

    def test_shell(self):
        create = asyncio.create_subprocess_shell('exit 7',
                                                 loop=self.loop)
        proc = self.loop.run_until_complete(create)
        exitcode = self.loop.run_until_complete(proc.wait())
        self.assertEqual(exitcode, 7)

    @test_utils.skipUnless(hasattr(os, 'setsid'), "need os.setsid()")
    def test_start_new_session(self):
        def start_new_session():
            os.setsid()

        # start the new process in a new session
        create = asyncio.create_subprocess_shell('exit 8',
                                                 preexec_fn=start_new_session,
                                                 loop=self.loop)
        proc = self.loop.run_until_complete(create)
        exitcode = self.loop.run_until_complete(proc.wait())
        self.assertEqual(exitcode, 8)

    def test_kill(self):
        args = PROGRAM_BLOCKED
        create = asyncio.create_subprocess_exec(*args, loop=self.loop)
        proc = self.loop.run_until_complete(create)
        proc.kill()
        returncode = self.loop.run_until_complete(proc.wait())
        if sys.platform == 'win32':
            self.assertIsInstance(returncode, int)
            # expect 1 but sometimes get 0
        else:
            self.assertEqual(-signal.SIGKILL, returncode)

    def test_terminate(self):
        args = PROGRAM_BLOCKED
        create = asyncio.create_subprocess_exec(*args, loop=self.loop)
        proc = self.loop.run_until_complete(create)
        proc.terminate()
        returncode = self.loop.run_until_complete(proc.wait())
        if sys.platform == 'win32':
            self.assertIsInstance(returncode, int)
            # expect 1 but sometimes get 0
        else:
            self.assertEqual(-signal.SIGTERM, returncode)

    @test_utils.skipIf(sys.platform == 'win32', "Don't have SIGHUP")
    def test_send_signal(self):
        code = '; '.join((
            'import sys, time',
            'print("sleeping")',
            'sys.stdout.flush()',
            'time.sleep(3600)'))
        args = [sys.executable, '-c', code]
        create = asyncio.create_subprocess_exec(*args, loop=self.loop, stdout=subprocess.PIPE)
        proc = self.loop.run_until_complete(create)

        @asyncio.coroutine
        def send_signal(proc):
            # basic synchronization to wait until the program is sleeping
            line = yield From(proc.stdout.readline())
            self.assertEqual(line, b'sleeping\n')

            proc.send_signal(signal.SIGHUP)
            returncode = yield From(proc.wait())
            raise Return(returncode)

        returncode = self.loop.run_until_complete(send_signal(proc))
        self.assertEqual(-signal.SIGHUP, returncode)

    def prepare_broken_pipe_test(self):
        # buffer large enough to feed the whole pipe buffer
        large_data = b'x' * support.PIPE_MAX_SIZE

        # the program ends before the stdin can be feeded
        create = asyncio.create_subprocess_exec(
                             sys.executable, '-c', 'pass',
                             stdin=subprocess.PIPE,
                             loop=self.loop)
        proc = self.loop.run_until_complete(create)
        return (proc, large_data)

    def test_stdin_broken_pipe(self):
        proc, large_data = self.prepare_broken_pipe_test()

        @asyncio.coroutine
        def write_stdin(proc, data):
            proc.stdin.write(data)
            yield From(proc.stdin.drain())

        coro = write_stdin(proc, large_data)
        # drain() must raise BrokenPipeError or ConnectionResetError
        with test_utils.disable_logger():
            self.assertRaises((BrokenPipeError, ConnectionResetError),
                              self.loop.run_until_complete, coro)
        self.loop.run_until_complete(proc.wait())

    def test_communicate_ignore_broken_pipe(self):
        proc, large_data = self.prepare_broken_pipe_test()

        # communicate() must ignore BrokenPipeError when feeding stdin
        with test_utils.disable_logger():
            self.loop.run_until_complete(proc.communicate(large_data))
        self.loop.run_until_complete(proc.wait())

    def test_pause_reading(self):
        limit = 10
        size = (limit * 2 + 1)

        @asyncio.coroutine
        def test_pause_reading():
            code = '\n'.join((
                'import sys',
                'sys.stdout.write("x" * %s)' % size,
                'sys.stdout.flush()',
            ))
            proc = yield From(asyncio.create_subprocess_exec(
                                         sys.executable, '-c', code,
                                         stdin=asyncio.subprocess.PIPE,
                                         stdout=asyncio.subprocess.PIPE,
                                         limit=limit,
                                         loop=self.loop))
            stdout_transport = proc._transport.get_pipe_transport(1)
            stdout_transport.pause_reading = mock.Mock()
            stdout_transport.resume_reading = mock.Mock()

            stdout, stderr = yield From(proc.communicate())

            # The child process produced more than limit bytes of output,
            # the stream reader transport should pause the protocol to not
            # allocate too much memory.
            raise Return(stdout, stdout_transport)

        # Issue #22685: Ensure that the stream reader pauses the protocol
        # when the child process produces too much data
        stdout, transport = self.loop.run_until_complete(test_pause_reading())

        self.assertEqual(stdout, b'x' * size)
        self.assertTrue(transport.pause_reading.called)
        self.assertTrue(transport.resume_reading.called)

    def test_stdin_not_inheritable(self):
        # Tulip issue #209: stdin must not be inheritable, otherwise
        # the Process.communicate() hangs
        @asyncio.coroutine
        def len_message(message):
            code = 'import sys; data = sys.stdin.read(); print(len(data))'
            proc = yield From(asyncio.create_subprocess_exec(
                                          sys.executable, '-c', code,
                                          stdin=asyncio.subprocess.PIPE,
                                          stdout=asyncio.subprocess.PIPE,
                                          stderr=asyncio.subprocess.PIPE,
                                          close_fds=False,
                                          loop=self.loop))
            stdout, stderr = yield From(proc.communicate(message))
            exitcode = yield From(proc.wait())
            raise Return(stdout, exitcode)

        output, exitcode = self.loop.run_until_complete(len_message(b'abc'))
        self.assertEqual(output.rstrip(), b'3')
        self.assertEqual(exitcode, 0)


if sys.platform != 'win32':
    # Unix
    class SubprocessWatcherMixin(SubprocessMixin):

        Watcher = None

        def setUp(self):
            policy = asyncio.get_event_loop_policy()
            self.loop = policy.new_event_loop()

            # ensure that the event loop is passed explicitly in asyncio
            policy.set_event_loop(None)

            watcher = self.Watcher()
            watcher.attach_loop(self.loop)
            policy.set_child_watcher(watcher)

        def tearDown(self):
            policy = asyncio.get_event_loop_policy()
            policy.set_child_watcher(None)
            self.loop.close()
            super(SubprocessWatcherMixin, self).tearDown()

    class SubprocessSafeWatcherTests(SubprocessWatcherMixin,
                                     test_utils.TestCase):

        Watcher = unix_events.SafeChildWatcher

    class SubprocessFastWatcherTests(SubprocessWatcherMixin,
                                     test_utils.TestCase):

        Watcher = unix_events.FastChildWatcher

else:
    # Windows
    class SubprocessProactorTests(SubprocessMixin, test_utils.TestCase):

        def setUp(self):
            policy = asyncio.get_event_loop_policy()
            self.loop = asyncio.ProactorEventLoop()

            # ensure that the event loop is passed explicitly in asyncio
            policy.set_event_loop(None)

        def tearDown(self):
            policy = asyncio.get_event_loop_policy()
            self.loop.close()
            policy.set_event_loop(None)
            super(SubprocessProactorTests, self).tearDown()


if __name__ == '__main__':
    unittest.main()<|MERGE_RESOLUTION|>--- conflicted
+++ resolved
@@ -1,4 +1,3 @@
-<<<<<<< HEAD
 from trollius import subprocess
 from trollius import test_utils
 import trollius as asyncio
@@ -7,27 +6,17 @@
 import sys
 import unittest
 from trollius import From, Return
-from trollius import test_support as support
 from trollius.test_utils import mock
+from trollius.py33_exceptions import BrokenPipeError, ConnectionResetError
+
 if sys.platform != 'win32':
     from trollius import unix_events
-from trollius.py33_exceptions import BrokenPipeError, ConnectionResetError
-=======
-import signal
-import sys
-import unittest
-from unittest import mock
-
-import asyncio
-from asyncio import subprocess
-from asyncio import test_utils
-if sys.platform != 'win32':
-    from asyncio import unix_events
+
 try:
     from test import support   # PIPE_MAX_SIZE
 except ImportError:
-    from asyncio import test_support as support
->>>>>>> 9baa14b2
+    from trollius import test_support as support
+
 
 # Program blocking
 PROGRAM_BLOCKED = [sys.executable, '-c', 'import time; time.sleep(3600)']
