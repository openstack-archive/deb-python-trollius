--- conflicted
+++ resolved
@@ -5,13 +5,9 @@
 import signal
 import sys
 import unittest
-<<<<<<< HEAD
 from trollius import From, Return
 from trollius import test_support as support
-=======
-from unittest import mock
-from test import support
->>>>>>> f412cadb
+from trollius.test_utils import mock
 if sys.platform != 'win32':
     from trollius import unix_events
 from trollius.py33_exceptions import BrokenPipeError, ConnectionResetError
@@ -192,22 +188,22 @@
                 'sys.stdout.write("x" * %s)' % size,
                 'sys.stdout.flush()',
             ))
-            proc = yield from asyncio.create_subprocess_exec(
+            proc = yield From(asyncio.create_subprocess_exec(
                                          sys.executable, '-c', code,
                                          stdin=asyncio.subprocess.PIPE,
                                          stdout=asyncio.subprocess.PIPE,
                                          limit=limit,
-                                         loop=self.loop)
+                                         loop=self.loop))
             stdout_transport = proc._transport.get_pipe_transport(1)
             stdout_transport.pause_reading = mock.Mock()
             stdout_transport.resume_reading = mock.Mock()
 
-            stdout, stderr = yield from proc.communicate()
+            stdout, stderr = yield From(proc.communicate())
 
             # The child process produced more than limit bytes of output,
             # the stream reader transport should pause the protocol to not
             # allocate too much memory.
-            return (stdout, stdout_transport)
+            raise Return(stdout, stdout_transport)
 
         # Issue #22685: Ensure that the stream reader pauses the protocol
         # when the child process produces too much data
