--- conflicted
+++ resolved
@@ -127,22 +127,6 @@
         returncode = self.loop.run_until_complete(proc.wait())
         self.assertEqual(-signal.SIGHUP, returncode)
 
-<<<<<<< HEAD
-    def test_subprocess(self):
-        args = PROGRAM_EXIT_FAST
-
-        @asyncio.coroutine
-        def run():
-            proc = yield asyncio.create_subprocess_exec(*args,
-                                                        loop=self.loop)
-            yield proc.wait()
-            raise asyncio.Return(proc)
-
-        proc = self.loop.run_until_complete(run())
-        self.assertEqual(proc.subprocess.pid, proc.pid)
-
-=======
->>>>>>> 952f1ccf
     def test_broken_pipe(self):
         large_data = b'x' * support.PIPE_MAX_SIZE
 
