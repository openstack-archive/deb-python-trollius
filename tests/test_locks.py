--- conflicted
+++ resolved
@@ -3,17 +3,10 @@
 import unittest
 import re
 
-<<<<<<< HEAD
-import asyncio
-from asyncio import Return
-from asyncio import test_utils
-from asyncio.test_utils import mock
-=======
 import trollius as asyncio
 from trollius import From, Return
 from trollius import test_utils
 from trollius.test_utils import mock
->>>>>>> 0168da32
 
 
 STR_RGX_REPR = (
@@ -28,15 +21,7 @@
 class LockTests(test_utils.TestCase):
 
     def setUp(self):
-<<<<<<< HEAD
-        self.loop = test_utils.TestLoop()
-        asyncio.set_event_loop(None)
-
-    def tearDown(self):
-        self.loop.close()
-=======
         self.loop = self.new_test_loop()
->>>>>>> 0168da32
 
     def test_ctor_loop(self):
         loop = mock.Mock()
@@ -47,18 +32,9 @@
         self.assertIs(lock._loop, self.loop)
 
     def test_ctor_noloop(self):
-<<<<<<< HEAD
-        try:
-            asyncio.set_event_loop(self.loop)
-            lock = asyncio.Lock()
-            self.assertIs(lock._loop, self.loop)
-        finally:
-            asyncio.set_event_loop(None)
-=======
         asyncio.set_event_loop(self.loop)
         lock = asyncio.Lock()
         self.assertIs(lock._loop, self.loop)
->>>>>>> 0168da32
 
     def test_repr(self):
         lock = asyncio.Lock(loop=self.loop)
@@ -220,11 +196,7 @@
 
         @asyncio.coroutine
         def acquire_lock():
-<<<<<<< HEAD
-            raise Return((yield lock))
-=======
             raise Return((yield From(lock)))
->>>>>>> 0168da32
 
         with self.loop.run_until_complete(acquire_lock()):
             self.assertTrue(lock.locked())
@@ -236,15 +208,9 @@
 
         @asyncio.coroutine
         def acquire_lock():
-<<<<<<< HEAD
-            raise Return((yield lock))
-
-        # This spells "yield lock" outside a generator.
-=======
             raise Return((yield From(lock)))
 
         # This spells "yield From(lock)" outside a generator.
->>>>>>> 0168da32
         cm = self.loop.run_until_complete(acquire_lock())
         with cm:
             self.assertTrue(lock.locked())
@@ -274,15 +240,7 @@
 class EventTests(test_utils.TestCase):
 
     def setUp(self):
-<<<<<<< HEAD
-        self.loop = test_utils.TestLoop()
-        asyncio.set_event_loop(None)
-
-    def tearDown(self):
-        self.loop.close()
-=======
         self.loop = self.new_test_loop()
->>>>>>> 0168da32
 
     def test_ctor_loop(self):
         loop = mock.Mock()
@@ -293,18 +251,9 @@
         self.assertIs(ev._loop, self.loop)
 
     def test_ctor_noloop(self):
-<<<<<<< HEAD
-        try:
-            asyncio.set_event_loop(self.loop)
-            ev = asyncio.Event()
-            self.assertIs(ev._loop, self.loop)
-        finally:
-            asyncio.set_event_loop(None)
-=======
         asyncio.set_event_loop(self.loop)
         ev = asyncio.Event()
         self.assertIs(ev._loop, self.loop)
->>>>>>> 0168da32
 
     def test_repr(self):
         ev = asyncio.Event(loop=self.loop)
@@ -420,15 +369,7 @@
 class ConditionTests(test_utils.TestCase):
 
     def setUp(self):
-<<<<<<< HEAD
-        self.loop = test_utils.TestLoop()
-        asyncio.set_event_loop(None)
-
-    def tearDown(self):
-        self.loop.close()
-=======
         self.loop = self.new_test_loop()
->>>>>>> 0168da32
 
     def test_ctor_loop(self):
         loop = mock.Mock()
@@ -439,18 +380,9 @@
         self.assertIs(cond._loop, self.loop)
 
     def test_ctor_noloop(self):
-<<<<<<< HEAD
-        try:
-            asyncio.set_event_loop(self.loop)
-            cond = asyncio.Condition()
-            self.assertIs(cond._loop, self.loop)
-        finally:
-            asyncio.set_event_loop(None)
-=======
         asyncio.set_event_loop(self.loop)
         cond = asyncio.Condition()
         self.assertIs(cond._loop, self.loop)
->>>>>>> 0168da32
 
     def test_wait(self):
         cond = asyncio.Condition(loop=self.loop)
@@ -711,11 +643,7 @@
 
         @asyncio.coroutine
         def acquire_cond():
-<<<<<<< HEAD
-            raise Return((yield cond))
-=======
             raise Return((yield From(cond)))
->>>>>>> 0168da32
 
         with self.loop.run_until_complete(acquire_cond()):
             self.assertTrue(cond.locked())
@@ -756,15 +684,7 @@
 class SemaphoreTests(test_utils.TestCase):
 
     def setUp(self):
-<<<<<<< HEAD
-        self.loop = test_utils.TestLoop()
-        asyncio.set_event_loop(None)
-
-    def tearDown(self):
-        self.loop.close()
-=======
         self.loop = self.new_test_loop()
->>>>>>> 0168da32
 
     def test_ctor_loop(self):
         loop = mock.Mock()
@@ -775,18 +695,9 @@
         self.assertIs(sem._loop, self.loop)
 
     def test_ctor_noloop(self):
-<<<<<<< HEAD
-        try:
-            asyncio.set_event_loop(self.loop)
-            sem = asyncio.Semaphore()
-            self.assertIs(sem._loop, self.loop)
-        finally:
-            asyncio.set_event_loop(None)
-=======
         asyncio.set_event_loop(self.loop)
         sem = asyncio.Semaphore()
         self.assertIs(sem._loop, self.loop)
->>>>>>> 0168da32
 
     def test_initial_value_zero(self):
         sem = asyncio.Semaphore(0, loop=self.loop)
@@ -929,11 +840,7 @@
 
         @asyncio.coroutine
         def acquire_lock():
-<<<<<<< HEAD
-            raise Return((yield sem))
-=======
             raise Return((yield From(sem)))
->>>>>>> 0168da32
 
         with self.loop.run_until_complete(acquire_lock()):
             self.assertFalse(sem.locked())
@@ -953,11 +860,7 @@
         except RuntimeError as err:
             self.assertEqual(
                 str(err),
-<<<<<<< HEAD
-                '"yield from" should be used as context manager expression')
-=======
                 '"yield" should be used as context manager expression')
->>>>>>> 0168da32
 
         self.assertEqual(2, sem._value)
 
