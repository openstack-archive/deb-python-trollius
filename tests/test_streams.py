"""Tests for streams.py."""

import gc
import io
import os
import socket
import sys
import unittest
try:
    import ssl
except ImportError:
    ssl = None

<<<<<<< HEAD
import asyncio
from asyncio import Return
from asyncio import test_utils
from asyncio.test_utils import mock
=======
import trollius as asyncio
from trollius import Return, From
from trollius import compat
from trollius import test_utils
from trollius.test_utils import mock
>>>>>>> 0168da32


class StreamReaderTests(test_utils.TestCase):

    DATA = b'line1\nline2\nline3\n'

    def setUp(self):
        self.loop = asyncio.new_event_loop()
<<<<<<< HEAD
        asyncio.set_event_loop(None)
=======
        self.set_event_loop(self.loop)
>>>>>>> 0168da32

    def tearDown(self):
        # just in case if we have transport close callbacks
        test_utils.run_briefly(self.loop)

        self.loop.close()
        gc.collect()
        super(StreamReaderTests, self).tearDown()

    @mock.patch('trollius.streams.events')
    def test_ctor_global_loop(self, m_events):
        stream = asyncio.StreamReader()
        self.assertIs(stream._loop, m_events.get_event_loop.return_value)

    def _basetest_open_connection(self, open_connection_fut):
        reader, writer = self.loop.run_until_complete(open_connection_fut)
        writer.write(b'GET / HTTP/1.0\r\n\r\n')
        f = reader.readline()
        data = self.loop.run_until_complete(f)
        self.assertEqual(data, b'HTTP/1.0 200 OK\r\n')
        f = reader.read()
        data = self.loop.run_until_complete(f)
        self.assertTrue(data.endswith(b'\r\n\r\nTest message'))
        writer.close()

    def test_open_connection(self):
        with test_utils.run_test_server() as httpd:
<<<<<<< HEAD
            f = asyncio.open_connection(*httpd.address, loop=self.loop)
            reader, writer = self.loop.run_until_complete(f)
            writer.write(b'GET / HTTP/1.0\r\n\r\n')
            f = reader.readline()
            data = self.loop.run_until_complete(f)
            self.assertEqual(data, b'HTTP/1.0 200 OK\r\n')
            f = reader.read()
            data = self.loop.run_until_complete(f)
            self.assertTrue(data.endswith(b'\r\n\r\nTest message'))

            writer.close()
=======
            conn_fut = asyncio.open_connection(*httpd.address,
                                               loop=self.loop)
            self._basetest_open_connection(conn_fut)

    @test_utils.skipUnless(hasattr(socket, 'AF_UNIX'), 'No UNIX Sockets')
    def test_open_unix_connection(self):
        with test_utils.run_test_unix_server() as httpd:
            conn_fut = asyncio.open_unix_connection(httpd.address,
                                                    loop=self.loop)
            self._basetest_open_connection(conn_fut)

    def _basetest_open_connection_no_loop_ssl(self, open_connection_fut):
        try:
            reader, writer = self.loop.run_until_complete(open_connection_fut)
        finally:
            asyncio.set_event_loop(None)
        writer.write(b'GET / HTTP/1.0\r\n\r\n')
        f = reader.read()
        data = self.loop.run_until_complete(f)
        self.assertTrue(data.endswith(b'\r\n\r\nTest message'))

        writer.close()
>>>>>>> 0168da32

    @test_utils.skipIf(ssl is None, 'No ssl module')
    def test_open_connection_no_loop_ssl(self):
        with test_utils.run_test_server(use_ssl=True) as httpd:
<<<<<<< HEAD
            try:
                asyncio.set_event_loop(self.loop)
                f = asyncio.open_connection(*httpd.address,
                                            ssl=test_utils.dummy_ssl_context())
                reader, writer = self.loop.run_until_complete(f)
            finally:
                asyncio.set_event_loop(None)
            writer.write(b'GET / HTTP/1.0\r\n\r\n')
            f = reader.read()
            data = self.loop.run_until_complete(f)
            self.assertTrue(data.endswith(b'\r\n\r\nTest message'))
=======
            conn_fut = asyncio.open_connection(
                *httpd.address,
                ssl=test_utils.dummy_ssl_context(),
                loop=self.loop)
>>>>>>> 0168da32

            self._basetest_open_connection_no_loop_ssl(conn_fut)

    @test_utils.skipIf(ssl is None, 'No ssl module')
    @test_utils.skipUnless(hasattr(socket, 'AF_UNIX'), 'No UNIX Sockets')
    def test_open_unix_connection_no_loop_ssl(self):
        with test_utils.run_test_unix_server(use_ssl=True) as httpd:
            conn_fut = asyncio.open_unix_connection(
                httpd.address,
                ssl=test_utils.dummy_ssl_context(),
                server_hostname='',
                loop=self.loop)

            self._basetest_open_connection_no_loop_ssl(conn_fut)

    def _basetest_open_connection_error(self, open_connection_fut):
        reader, writer = self.loop.run_until_complete(open_connection_fut)
        writer._protocol.connection_lost(ZeroDivisionError())
        f = reader.read()
        with self.assertRaises(ZeroDivisionError):
            self.loop.run_until_complete(f)
        writer.close()
        test_utils.run_briefly(self.loop)

    def test_open_connection_error(self):
        with test_utils.run_test_server() as httpd:
<<<<<<< HEAD
            f = asyncio.open_connection(*httpd.address, loop=self.loop)
            reader, writer = self.loop.run_until_complete(f)
            writer._protocol.connection_lost(ZeroDivisionError())
            f = reader.read()
            with self.assertRaises(ZeroDivisionError):
                self.loop.run_until_complete(f)
=======
            conn_fut = asyncio.open_connection(*httpd.address,
                                               loop=self.loop)
            self._basetest_open_connection_error(conn_fut)
>>>>>>> 0168da32

    @test_utils.skipUnless(hasattr(socket, 'AF_UNIX'), 'No UNIX Sockets')
    def test_open_unix_connection_error(self):
        with test_utils.run_test_unix_server() as httpd:
            conn_fut = asyncio.open_unix_connection(httpd.address,
                                                    loop=self.loop)
            self._basetest_open_connection_error(conn_fut)

    def test_feed_empty_data(self):
        stream = asyncio.StreamReader(loop=self.loop)

        stream.feed_data(b'')
        self.assertEqual(b'', stream._buffer)

    def test_feed_nonempty_data(self):
        stream = asyncio.StreamReader(loop=self.loop)

        stream.feed_data(self.DATA)
        self.assertEqual(self.DATA, stream._buffer)

    def test_read_zero(self):
        # Read zero bytes.
        stream = asyncio.StreamReader(loop=self.loop)
        stream.feed_data(self.DATA)

        data = self.loop.run_until_complete(stream.read(0))
        self.assertEqual(b'', data)
        self.assertEqual(self.DATA, stream._buffer)

    def test_read(self):
        # Read bytes.
        stream = asyncio.StreamReader(loop=self.loop)
        read_task = asyncio.Task(stream.read(30), loop=self.loop)

        def cb():
            stream.feed_data(self.DATA)
        self.loop.call_soon(cb)

        data = self.loop.run_until_complete(read_task)
        self.assertEqual(self.DATA, data)
        self.assertEqual(b'', stream._buffer)

    def test_read_line_breaks(self):
        # Read bytes without line breaks.
        stream = asyncio.StreamReader(loop=self.loop)
        stream.feed_data(b'line1')
        stream.feed_data(b'line2')

        data = self.loop.run_until_complete(stream.read(5))

        self.assertEqual(b'line1', data)
        self.assertEqual(b'line2', stream._buffer)

    def test_read_eof(self):
        # Read bytes, stop at eof.
        stream = asyncio.StreamReader(loop=self.loop)
        read_task = asyncio.Task(stream.read(1024), loop=self.loop)

        def cb():
            stream.feed_eof()
        self.loop.call_soon(cb)

        data = self.loop.run_until_complete(read_task)
        self.assertEqual(b'', data)
        self.assertEqual(b'', stream._buffer)

    def test_read_until_eof(self):
        # Read all bytes until eof.
        stream = asyncio.StreamReader(loop=self.loop)
        read_task = asyncio.Task(stream.read(-1), loop=self.loop)

        def cb():
            stream.feed_data(b'chunk1\n')
            stream.feed_data(b'chunk2')
            stream.feed_eof()
        self.loop.call_soon(cb)

        data = self.loop.run_until_complete(read_task)

        self.assertEqual(b'chunk1\nchunk2', data)
        self.assertEqual(b'', stream._buffer)

    def test_read_exception(self):
        stream = asyncio.StreamReader(loop=self.loop)
        stream.feed_data(b'line\n')

        data = self.loop.run_until_complete(stream.read(2))
        self.assertEqual(b'li', data)

        stream.set_exception(ValueError())
        self.assertRaises(
            ValueError, self.loop.run_until_complete, stream.read(2))

    def test_readline(self):
        # Read one line. 'readline' will need to wait for the data
        # to come from 'cb'
        stream = asyncio.StreamReader(loop=self.loop)
        stream.feed_data(b'chunk1 ')
        read_task = asyncio.Task(stream.readline(), loop=self.loop)

        def cb():
            stream.feed_data(b'chunk2 ')
            stream.feed_data(b'chunk3 ')
            stream.feed_data(b'\n chunk4')
        self.loop.call_soon(cb)

        line = self.loop.run_until_complete(read_task)
        self.assertEqual(b'chunk1 chunk2 chunk3 \n', line)
        self.assertEqual(b' chunk4', stream._buffer)

    def test_readline_limit_with_existing_data(self):
        # Read one line. The data is in StreamReader's buffer
        # before the event loop is run.

        stream = asyncio.StreamReader(limit=3, loop=self.loop)
        stream.feed_data(b'li')
        stream.feed_data(b'ne1\nline2\n')

        self.assertRaises(
            ValueError, self.loop.run_until_complete, stream.readline())
        # The buffer should contain the remaining data after exception
        self.assertEqual(b'line2\n', stream._buffer)

        stream = asyncio.StreamReader(limit=3, loop=self.loop)
        stream.feed_data(b'li')
        stream.feed_data(b'ne1')
        stream.feed_data(b'li')

        self.assertRaises(
            ValueError, self.loop.run_until_complete, stream.readline())
        # No b'\n' at the end. The 'limit' is set to 3. So before
        # waiting for the new data in buffer, 'readline' will consume
        # the entire buffer, and since the length of the consumed data
<<<<<<< HEAD
        # is more than 3, it will raise a ValudError. The buffer is
=======
        # is more than 3, it will raise a ValueError. The buffer is
>>>>>>> 0168da32
        # expected to be empty now.
        self.assertEqual(b'', stream._buffer)

    def test_at_eof(self):
        stream = asyncio.StreamReader(loop=self.loop)
        self.assertFalse(stream.at_eof())

        stream.feed_data(b'some data\n')
        self.assertFalse(stream.at_eof())

        self.loop.run_until_complete(stream.readline())
        self.assertFalse(stream.at_eof())

        stream.feed_data(b'some data\n')
        stream.feed_eof()
        self.loop.run_until_complete(stream.readline())
        self.assertTrue(stream.at_eof())

    def test_readline_limit(self):
        # Read one line. StreamReaders are fed with data after
        # their 'readline' methods are called.

        stream = asyncio.StreamReader(limit=7, loop=self.loop)
        def cb():
            stream.feed_data(b'chunk1')
            stream.feed_data(b'chunk2')
            stream.feed_data(b'chunk3\n')
            stream.feed_eof()
        self.loop.call_soon(cb)

        self.assertRaises(
            ValueError, self.loop.run_until_complete, stream.readline())
        # The buffer had just one line of data, and after raising
        # a ValueError it should be empty.
        self.assertEqual(b'', stream._buffer)

        stream = asyncio.StreamReader(limit=7, loop=self.loop)
        def cb():
            stream.feed_data(b'chunk1')
            stream.feed_data(b'chunk2\n')
            stream.feed_data(b'chunk3\n')
            stream.feed_eof()
        self.loop.call_soon(cb)

        self.assertRaises(
            ValueError, self.loop.run_until_complete, stream.readline())
        self.assertEqual(b'chunk3\n', stream._buffer)

    def test_readline_nolimit_nowait(self):
        # All needed data for the first 'readline' call will be
        # in the buffer.
        stream = asyncio.StreamReader(loop=self.loop)
        stream.feed_data(self.DATA[:6])
        stream.feed_data(self.DATA[6:])

        line = self.loop.run_until_complete(stream.readline())

        self.assertEqual(b'line1\n', line)
        self.assertEqual(b'line2\nline3\n', stream._buffer)

    def test_readline_eof(self):
        stream = asyncio.StreamReader(loop=self.loop)
        stream.feed_data(b'some data')
        stream.feed_eof()

        line = self.loop.run_until_complete(stream.readline())
        self.assertEqual(b'some data', line)

    def test_readline_empty_eof(self):
        stream = asyncio.StreamReader(loop=self.loop)
        stream.feed_eof()

        line = self.loop.run_until_complete(stream.readline())
        self.assertEqual(b'', line)

    def test_readline_read_byte_count(self):
        stream = asyncio.StreamReader(loop=self.loop)
        stream.feed_data(self.DATA)

        self.loop.run_until_complete(stream.readline())

        data = self.loop.run_until_complete(stream.read(7))

        self.assertEqual(b'line2\nl', data)
        self.assertEqual(b'ine3\n', stream._buffer)

    def test_readline_exception(self):
        stream = asyncio.StreamReader(loop=self.loop)
        stream.feed_data(b'line\n')

        data = self.loop.run_until_complete(stream.readline())
        self.assertEqual(b'line\n', data)

        stream.set_exception(ValueError())
        self.assertRaises(
            ValueError, self.loop.run_until_complete, stream.readline())
        self.assertEqual(b'', stream._buffer)

    def test_readexactly_zero_or_less(self):
        # Read exact number of bytes (zero or less).
        stream = asyncio.StreamReader(loop=self.loop)
        stream.feed_data(self.DATA)

        data = self.loop.run_until_complete(stream.readexactly(0))
        self.assertEqual(b'', data)
        self.assertEqual(self.DATA, stream._buffer)

        data = self.loop.run_until_complete(stream.readexactly(-1))
        self.assertEqual(b'', data)
        self.assertEqual(self.DATA, stream._buffer)

    def test_readexactly(self):
        # Read exact number of bytes.
        stream = asyncio.StreamReader(loop=self.loop)

        n = 2 * len(self.DATA)
        read_task = asyncio.Task(stream.readexactly(n), loop=self.loop)

        def cb():
            stream.feed_data(self.DATA)
            stream.feed_data(self.DATA)
            stream.feed_data(self.DATA)
        self.loop.call_soon(cb)

        data = self.loop.run_until_complete(read_task)
        self.assertEqual(self.DATA + self.DATA, data)
        self.assertEqual(self.DATA, stream._buffer)

    def test_readexactly_eof(self):
        # Read exact number of bytes (eof).
        stream = asyncio.StreamReader(loop=self.loop)
        n = 2 * len(self.DATA)
        read_task = asyncio.Task(stream.readexactly(n), loop=self.loop)

        def cb():
            stream.feed_data(self.DATA)
            stream.feed_eof()
        self.loop.call_soon(cb)

        with self.assertRaises(asyncio.IncompleteReadError) as cm:
            self.loop.run_until_complete(read_task)
        self.assertEqual(cm.exception.partial, self.DATA)
        self.assertEqual(cm.exception.expected, n)
        self.assertEqual(str(cm.exception),
                         '18 bytes read on a total of 36 expected bytes')
        self.assertEqual(b'', stream._buffer)

    def test_readexactly_exception(self):
        stream = asyncio.StreamReader(loop=self.loop)
        stream.feed_data(b'line\n')

        data = self.loop.run_until_complete(stream.readexactly(2))
        self.assertEqual(b'li', data)

        stream.set_exception(ValueError())
        self.assertRaises(
            ValueError, self.loop.run_until_complete, stream.readexactly(2))

    def test_exception(self):
        stream = asyncio.StreamReader(loop=self.loop)
        self.assertIsNone(stream.exception())

        exc = ValueError()
        stream.set_exception(exc)
        self.assertIs(stream.exception(), exc)

    def test_exception_waiter(self):
        stream = asyncio.StreamReader(loop=self.loop)

        @asyncio.coroutine
        def set_err():
            stream.set_exception(ValueError())

        @asyncio.coroutine
        def readline():
            yield From(stream.readline())

        t1 = asyncio.Task(stream.readline(), loop=self.loop)
        t2 = asyncio.Task(set_err(), loop=self.loop)

        self.loop.run_until_complete(asyncio.wait([t1, t2], loop=self.loop))

        self.assertRaises(ValueError, t1.result)

    def test_exception_cancel(self):
        stream = asyncio.StreamReader(loop=self.loop)

        @asyncio.coroutine
        def read_a_line():
            yield From(stream.readline())

        t = asyncio.Task(read_a_line(), loop=self.loop)
        test_utils.run_briefly(self.loop)
        t.cancel()
        test_utils.run_briefly(self.loop)
        # The following line fails if set_exception() isn't careful.
        stream.set_exception(RuntimeError('message'))
        test_utils.run_briefly(self.loop)
        self.assertIs(stream._waiter, None)

    def test_start_server(self):

        class MyServer:

            def __init__(self, loop):
                self.server = None
                self.loop = loop

            @asyncio.coroutine
            def handle_client(self, client_reader, client_writer):
                data = yield From(client_reader.readline())
                client_writer.write(data)

            def start(self):
                sock = socket.socket()
                sock.bind(('127.0.0.1', 0))
                self.server = self.loop.run_until_complete(
                    asyncio.start_server(self.handle_client,
<<<<<<< HEAD
                                         '127.0.0.1', 12345,
=======
                                         sock=sock,
>>>>>>> 0168da32
                                         loop=self.loop))
                return sock.getsockname()

            def handle_client_callback(self, client_reader, client_writer):
                task = asyncio.Task(client_reader.readline(), loop=self.loop)

                def done(task):
                    client_writer.write(task.result())

                task.add_done_callback(done)

            def start_callback(self):
                sock = socket.socket()
                sock.bind(('127.0.0.1', 0))
                addr = sock.getsockname()
                sock.close()
                self.server = self.loop.run_until_complete(
                    asyncio.start_server(self.handle_client_callback,
<<<<<<< HEAD
                                         '127.0.0.1', 12345,
=======
                                         host=addr[0], port=addr[1],
>>>>>>> 0168da32
                                         loop=self.loop))
                return addr

            def stop(self):
                if self.server is not None:
                    self.server.close()
                    self.loop.run_until_complete(self.server.wait_closed())
                    self.server = None

        @asyncio.coroutine
<<<<<<< HEAD
        def client():
            reader, writer = yield asyncio.open_connection(
                '127.0.0.1', 12345, loop=self.loop)
=======
        def client(addr):
            reader, writer = yield From(asyncio.open_connection(
                *addr, loop=self.loop))
>>>>>>> 0168da32
            # send a line
            writer.write(b"hello world!\n")
            # read it back
            msgback = yield From(reader.readline())
            writer.close()
            raise Return(msgback)

        # test the server variant with a coroutine as client handler
        server = MyServer(self.loop)
<<<<<<< HEAD
        server.start()
        msg = self.loop.run_until_complete(asyncio.Task(client(),
=======
        addr = server.start()
        msg = self.loop.run_until_complete(asyncio.Task(client(addr),
>>>>>>> 0168da32
                                                        loop=self.loop))
        server.stop()
        self.assertEqual(msg, b"hello world!\n")

        # test the server variant with a callback as client handler
        server = MyServer(self.loop)
<<<<<<< HEAD
        server.start_callback()
        msg = self.loop.run_until_complete(asyncio.Task(client(),
=======
        addr = server.start_callback()
        msg = self.loop.run_until_complete(asyncio.Task(client(addr),
>>>>>>> 0168da32
                                                        loop=self.loop))
        server.stop()
        self.assertEqual(msg, b"hello world!\n")

    @test_utils.skipUnless(hasattr(socket, 'AF_UNIX'), 'No UNIX Sockets')
    def test_start_unix_server(self):

        class MyServer:

            def __init__(self, loop, path):
                self.server = None
                self.loop = loop
                self.path = path

            @asyncio.coroutine
            def handle_client(self, client_reader, client_writer):
                data = yield From(client_reader.readline())
                client_writer.write(data)

            def start(self):
                self.server = self.loop.run_until_complete(
                    asyncio.start_unix_server(self.handle_client,
                                              path=self.path,
                                              loop=self.loop))

            def handle_client_callback(self, client_reader, client_writer):
                task = asyncio.Task(client_reader.readline(), loop=self.loop)

                def done(task):
                    client_writer.write(task.result())

                task.add_done_callback(done)

            def start_callback(self):
                self.server = self.loop.run_until_complete(
                    asyncio.start_unix_server(self.handle_client_callback,
                                              path=self.path,
                                              loop=self.loop))

            def stop(self):
                if self.server is not None:
                    self.server.close()
                    self.loop.run_until_complete(self.server.wait_closed())
                    self.server = None

        @asyncio.coroutine
        def client(path):
            reader, writer = yield From(asyncio.open_unix_connection(
                path, loop=self.loop))
            # send a line
            writer.write(b"hello world!\n")
            # read it back
            msgback = yield From(reader.readline())
            writer.close()
            raise Return(msgback)

        # test the server variant with a coroutine as client handler
        with test_utils.unix_socket_path() as path:
            server = MyServer(self.loop, path)
            server.start()
            msg = self.loop.run_until_complete(asyncio.Task(client(path),
                                                            loop=self.loop))
            server.stop()
            self.assertEqual(msg, b"hello world!\n")

        # test the server variant with a callback as client handler
        with test_utils.unix_socket_path() as path:
            server = MyServer(self.loop, path)
            server.start_callback()
            msg = self.loop.run_until_complete(asyncio.Task(client(path),
                                                            loop=self.loop))
            server.stop()
            self.assertEqual(msg, b"hello world!\n")

    @test_utils.skipIf(sys.platform == 'win32', "Don't have pipes")
    def test_read_all_from_pipe_reader(self):
        # See Tulip issue 168.  This test is derived from the example
        # subprocess_attach_read_pipe.py, but we configure the
        # StreamReader's limit so that twice it is less than the size
        # of the data writter.  Also we must explicitly attach a child
        # watcher to the event loop.

        code = """\
import os, sys
fd = int(sys.argv[1])
os.write(fd, b'data')
os.close(fd)
"""
        rfd, wfd = os.pipe()
        args = [sys.executable, '-c', code, str(wfd)]

        pipe = io.open(rfd, 'rb', 0)
        reader = asyncio.StreamReader(loop=self.loop, limit=1)
        protocol = asyncio.StreamReaderProtocol(reader, loop=self.loop)
        transport, _ = self.loop.run_until_complete(
            self.loop.connect_read_pipe(lambda: protocol, pipe))

        watcher = asyncio.SafeChildWatcher()
        watcher.attach_loop(self.loop)
        try:
            asyncio.set_child_watcher(watcher)
            kw = {'loop': self.loop}
            if compat.PY3:
                kw['pass_fds'] = set((wfd,))
            proc = self.loop.run_until_complete(
                asyncio.create_subprocess_exec(*args, **kw))
            self.loop.run_until_complete(proc.wait())
        finally:
            asyncio.set_child_watcher(None)

        os.close(wfd)
        data = self.loop.run_until_complete(reader.read(-1))
        self.assertEqual(data, b'data')


if __name__ == '__main__':
    unittest.main()<|MERGE_RESOLUTION|>--- conflicted
+++ resolved
@@ -11,18 +11,11 @@
 except ImportError:
     ssl = None
 
-<<<<<<< HEAD
-import asyncio
-from asyncio import Return
-from asyncio import test_utils
-from asyncio.test_utils import mock
-=======
 import trollius as asyncio
 from trollius import Return, From
 from trollius import compat
 from trollius import test_utils
 from trollius.test_utils import mock
->>>>>>> 0168da32
 
 
 class StreamReaderTests(test_utils.TestCase):
@@ -31,11 +24,7 @@
 
     def setUp(self):
         self.loop = asyncio.new_event_loop()
-<<<<<<< HEAD
-        asyncio.set_event_loop(None)
-=======
         self.set_event_loop(self.loop)
->>>>>>> 0168da32
 
     def tearDown(self):
         # just in case if we have transport close callbacks
@@ -63,19 +52,6 @@
 
     def test_open_connection(self):
         with test_utils.run_test_server() as httpd:
-<<<<<<< HEAD
-            f = asyncio.open_connection(*httpd.address, loop=self.loop)
-            reader, writer = self.loop.run_until_complete(f)
-            writer.write(b'GET / HTTP/1.0\r\n\r\n')
-            f = reader.readline()
-            data = self.loop.run_until_complete(f)
-            self.assertEqual(data, b'HTTP/1.0 200 OK\r\n')
-            f = reader.read()
-            data = self.loop.run_until_complete(f)
-            self.assertTrue(data.endswith(b'\r\n\r\nTest message'))
-
-            writer.close()
-=======
             conn_fut = asyncio.open_connection(*httpd.address,
                                                loop=self.loop)
             self._basetest_open_connection(conn_fut)
@@ -98,29 +74,14 @@
         self.assertTrue(data.endswith(b'\r\n\r\nTest message'))
 
         writer.close()
->>>>>>> 0168da32
 
     @test_utils.skipIf(ssl is None, 'No ssl module')
     def test_open_connection_no_loop_ssl(self):
         with test_utils.run_test_server(use_ssl=True) as httpd:
-<<<<<<< HEAD
-            try:
-                asyncio.set_event_loop(self.loop)
-                f = asyncio.open_connection(*httpd.address,
-                                            ssl=test_utils.dummy_ssl_context())
-                reader, writer = self.loop.run_until_complete(f)
-            finally:
-                asyncio.set_event_loop(None)
-            writer.write(b'GET / HTTP/1.0\r\n\r\n')
-            f = reader.read()
-            data = self.loop.run_until_complete(f)
-            self.assertTrue(data.endswith(b'\r\n\r\nTest message'))
-=======
             conn_fut = asyncio.open_connection(
                 *httpd.address,
                 ssl=test_utils.dummy_ssl_context(),
                 loop=self.loop)
->>>>>>> 0168da32
 
             self._basetest_open_connection_no_loop_ssl(conn_fut)
 
@@ -147,18 +108,9 @@
 
     def test_open_connection_error(self):
         with test_utils.run_test_server() as httpd:
-<<<<<<< HEAD
-            f = asyncio.open_connection(*httpd.address, loop=self.loop)
-            reader, writer = self.loop.run_until_complete(f)
-            writer._protocol.connection_lost(ZeroDivisionError())
-            f = reader.read()
-            with self.assertRaises(ZeroDivisionError):
-                self.loop.run_until_complete(f)
-=======
             conn_fut = asyncio.open_connection(*httpd.address,
                                                loop=self.loop)
             self._basetest_open_connection_error(conn_fut)
->>>>>>> 0168da32
 
     @test_utils.skipUnless(hasattr(socket, 'AF_UNIX'), 'No UNIX Sockets')
     def test_open_unix_connection_error(self):
@@ -292,11 +244,7 @@
         # No b'\n' at the end. The 'limit' is set to 3. So before
         # waiting for the new data in buffer, 'readline' will consume
         # the entire buffer, and since the length of the consumed data
-<<<<<<< HEAD
-        # is more than 3, it will raise a ValudError. The buffer is
-=======
         # is more than 3, it will raise a ValueError. The buffer is
->>>>>>> 0168da32
         # expected to be empty now.
         self.assertEqual(b'', stream._buffer)
 
@@ -515,11 +463,7 @@
                 sock.bind(('127.0.0.1', 0))
                 self.server = self.loop.run_until_complete(
                     asyncio.start_server(self.handle_client,
-<<<<<<< HEAD
-                                         '127.0.0.1', 12345,
-=======
                                          sock=sock,
->>>>>>> 0168da32
                                          loop=self.loop))
                 return sock.getsockname()
 
@@ -538,11 +482,7 @@
                 sock.close()
                 self.server = self.loop.run_until_complete(
                     asyncio.start_server(self.handle_client_callback,
-<<<<<<< HEAD
-                                         '127.0.0.1', 12345,
-=======
                                          host=addr[0], port=addr[1],
->>>>>>> 0168da32
                                          loop=self.loop))
                 return addr
 
@@ -553,15 +493,9 @@
                     self.server = None
 
         @asyncio.coroutine
-<<<<<<< HEAD
-        def client():
-            reader, writer = yield asyncio.open_connection(
-                '127.0.0.1', 12345, loop=self.loop)
-=======
         def client(addr):
             reader, writer = yield From(asyncio.open_connection(
                 *addr, loop=self.loop))
->>>>>>> 0168da32
             # send a line
             writer.write(b"hello world!\n")
             # read it back
@@ -571,26 +505,16 @@
 
         # test the server variant with a coroutine as client handler
         server = MyServer(self.loop)
-<<<<<<< HEAD
-        server.start()
-        msg = self.loop.run_until_complete(asyncio.Task(client(),
-=======
         addr = server.start()
         msg = self.loop.run_until_complete(asyncio.Task(client(addr),
->>>>>>> 0168da32
                                                         loop=self.loop))
         server.stop()
         self.assertEqual(msg, b"hello world!\n")
 
         # test the server variant with a callback as client handler
         server = MyServer(self.loop)
-<<<<<<< HEAD
-        server.start_callback()
-        msg = self.loop.run_until_complete(asyncio.Task(client(),
-=======
         addr = server.start_callback()
         msg = self.loop.run_until_complete(asyncio.Task(client(addr),
->>>>>>> 0168da32
                                                         loop=self.loop))
         server.stop()
         self.assertEqual(msg, b"hello world!\n")
