"""Tests for streams.py."""

import gc
import unittest
try:
    import ssl
except ImportError:
    ssl = None

<<<<<<< HEAD
from asyncio import Return
from asyncio import events
from asyncio import streams
from asyncio import tasks
=======
import asyncio
>>>>>>> c5a12ab1
from asyncio import test_utils
from asyncio.test_utils import mock


class StreamReaderTests(test_utils.TestCase):

    DATA = b'line1\nline2\nline3\n'

    def setUp(self):
        self.loop = asyncio.new_event_loop()
        asyncio.set_event_loop(None)

    def tearDown(self):
        # just in case if we have transport close callbacks
        test_utils.run_briefly(self.loop)

        self.loop.close()
        gc.collect()

    @mock.patch('asyncio.streams.events')
    def test_ctor_global_loop(self, m_events):
        stream = asyncio.StreamReader()
        self.assertIs(stream._loop, m_events.get_event_loop.return_value)

    def test_open_connection(self):
        with test_utils.run_test_server() as httpd:
            f = asyncio.open_connection(*httpd.address, loop=self.loop)
            reader, writer = self.loop.run_until_complete(f)
            writer.write(b'GET / HTTP/1.0\r\n\r\n')
            f = reader.readline()
            data = self.loop.run_until_complete(f)
            self.assertEqual(data, b'HTTP/1.0 200 OK\r\n')
            f = reader.read()
            data = self.loop.run_until_complete(f)
            self.assertTrue(data.endswith(b'\r\n\r\nTest message'))

            writer.close()

    @test_utils.skipIf(ssl is None, 'No ssl module')
    def test_open_connection_no_loop_ssl(self):
        with test_utils.run_test_server(use_ssl=True) as httpd:
            try:
                asyncio.set_event_loop(self.loop)
                f = asyncio.open_connection(*httpd.address,
                                            ssl=test_utils.dummy_ssl_context())
                reader, writer = self.loop.run_until_complete(f)
            finally:
                asyncio.set_event_loop(None)
            writer.write(b'GET / HTTP/1.0\r\n\r\n')
            f = reader.read()
            data = self.loop.run_until_complete(f)
            self.assertTrue(data.endswith(b'\r\n\r\nTest message'))

            writer.close()

    def test_open_connection_error(self):
        with test_utils.run_test_server() as httpd:
            f = asyncio.open_connection(*httpd.address, loop=self.loop)
            reader, writer = self.loop.run_until_complete(f)
            writer._protocol.connection_lost(ZeroDivisionError())
            f = reader.read()
            with self.assertRaises(ZeroDivisionError):
                self.loop.run_until_complete(f)

            writer.close()
            test_utils.run_briefly(self.loop)

    def test_feed_empty_data(self):
        stream = asyncio.StreamReader(loop=self.loop)

        stream.feed_data(b'')
        self.assertEqual(0, stream._byte_count)

    def test_feed_data_byte_count(self):
        stream = asyncio.StreamReader(loop=self.loop)

        stream.feed_data(self.DATA)
        self.assertEqual(len(self.DATA), stream._byte_count)

    def test_read_zero(self):
        # Read zero bytes.
        stream = asyncio.StreamReader(loop=self.loop)
        stream.feed_data(self.DATA)

        data = self.loop.run_until_complete(stream.read(0))
        self.assertEqual(b'', data)
        self.assertEqual(len(self.DATA), stream._byte_count)

    def test_read(self):
        # Read bytes.
        stream = asyncio.StreamReader(loop=self.loop)
        read_task = asyncio.Task(stream.read(30), loop=self.loop)

        def cb():
            stream.feed_data(self.DATA)
        self.loop.call_soon(cb)

        data = self.loop.run_until_complete(read_task)
        self.assertEqual(self.DATA, data)
        self.assertFalse(stream._byte_count)

    def test_read_line_breaks(self):
        # Read bytes without line breaks.
        stream = asyncio.StreamReader(loop=self.loop)
        stream.feed_data(b'line1')
        stream.feed_data(b'line2')

        data = self.loop.run_until_complete(stream.read(5))

        self.assertEqual(b'line1', data)
        self.assertEqual(5, stream._byte_count)

    def test_read_eof(self):
        # Read bytes, stop at eof.
        stream = asyncio.StreamReader(loop=self.loop)
        read_task = asyncio.Task(stream.read(1024), loop=self.loop)

        def cb():
            stream.feed_eof()
        self.loop.call_soon(cb)

        data = self.loop.run_until_complete(read_task)
        self.assertEqual(b'', data)
        self.assertFalse(stream._byte_count)

    def test_read_until_eof(self):
        # Read all bytes until eof.
        stream = asyncio.StreamReader(loop=self.loop)
        read_task = asyncio.Task(stream.read(-1), loop=self.loop)

        def cb():
            stream.feed_data(b'chunk1\n')
            stream.feed_data(b'chunk2')
            stream.feed_eof()
        self.loop.call_soon(cb)

        data = self.loop.run_until_complete(read_task)

        self.assertEqual(b'chunk1\nchunk2', data)
        self.assertFalse(stream._byte_count)

    def test_read_exception(self):
        stream = asyncio.StreamReader(loop=self.loop)
        stream.feed_data(b'line\n')

        data = self.loop.run_until_complete(stream.read(2))
        self.assertEqual(b'li', data)

        stream.set_exception(ValueError())
        self.assertRaises(
            ValueError, self.loop.run_until_complete, stream.read(2))

    def test_readline(self):
        # Read one line.
        stream = asyncio.StreamReader(loop=self.loop)
        stream.feed_data(b'chunk1 ')
        read_task = asyncio.Task(stream.readline(), loop=self.loop)

        def cb():
            stream.feed_data(b'chunk2 ')
            stream.feed_data(b'chunk3 ')
            stream.feed_data(b'\n chunk4')
        self.loop.call_soon(cb)

        line = self.loop.run_until_complete(read_task)
        self.assertEqual(b'chunk1 chunk2 chunk3 \n', line)
        self.assertEqual(len(b'\n chunk4')-1, stream._byte_count)

    def test_readline_limit_with_existing_data(self):
        stream = asyncio.StreamReader(3, loop=self.loop)
        stream.feed_data(b'li')
        stream.feed_data(b'ne1\nline2\n')

        self.assertRaises(
            ValueError, self.loop.run_until_complete, stream.readline())
        self.assertEqual([b'line2\n'], list(stream._buffer))

        stream = asyncio.StreamReader(3, loop=self.loop)
        stream.feed_data(b'li')
        stream.feed_data(b'ne1')
        stream.feed_data(b'li')

        self.assertRaises(
            ValueError, self.loop.run_until_complete, stream.readline())
        self.assertEqual([b'li'], list(stream._buffer))
        self.assertEqual(2, stream._byte_count)

    def test_readline_limit(self):
        stream = asyncio.StreamReader(7, loop=self.loop)

        def cb():
            stream.feed_data(b'chunk1')
            stream.feed_data(b'chunk2')
            stream.feed_data(b'chunk3\n')
            stream.feed_eof()
        self.loop.call_soon(cb)

        self.assertRaises(
            ValueError, self.loop.run_until_complete, stream.readline())
        self.assertEqual([b'chunk3\n'], list(stream._buffer))
        self.assertEqual(7, stream._byte_count)

    def test_readline_line_byte_count(self):
        stream = asyncio.StreamReader(loop=self.loop)
        stream.feed_data(self.DATA[:6])
        stream.feed_data(self.DATA[6:])

        line = self.loop.run_until_complete(stream.readline())

        self.assertEqual(b'line1\n', line)
        self.assertEqual(len(self.DATA) - len(b'line1\n'), stream._byte_count)

    def test_readline_eof(self):
        stream = asyncio.StreamReader(loop=self.loop)
        stream.feed_data(b'some data')
        stream.feed_eof()

        line = self.loop.run_until_complete(stream.readline())
        self.assertEqual(b'some data', line)

    def test_readline_empty_eof(self):
        stream = asyncio.StreamReader(loop=self.loop)
        stream.feed_eof()

        line = self.loop.run_until_complete(stream.readline())
        self.assertEqual(b'', line)

    def test_readline_read_byte_count(self):
        stream = asyncio.StreamReader(loop=self.loop)
        stream.feed_data(self.DATA)

        self.loop.run_until_complete(stream.readline())

        data = self.loop.run_until_complete(stream.read(7))

        self.assertEqual(b'line2\nl', data)
        self.assertEqual(
            len(self.DATA) - len(b'line1\n') - len(b'line2\nl'),
            stream._byte_count)

    def test_readline_exception(self):
        stream = asyncio.StreamReader(loop=self.loop)
        stream.feed_data(b'line\n')

        data = self.loop.run_until_complete(stream.readline())
        self.assertEqual(b'line\n', data)

        stream.set_exception(ValueError())
        self.assertRaises(
            ValueError, self.loop.run_until_complete, stream.readline())

    def test_readexactly_zero_or_less(self):
        # Read exact number of bytes (zero or less).
        stream = asyncio.StreamReader(loop=self.loop)
        stream.feed_data(self.DATA)

        data = self.loop.run_until_complete(stream.readexactly(0))
        self.assertEqual(b'', data)
        self.assertEqual(len(self.DATA), stream._byte_count)

        data = self.loop.run_until_complete(stream.readexactly(-1))
        self.assertEqual(b'', data)
        self.assertEqual(len(self.DATA), stream._byte_count)

    def test_readexactly(self):
        # Read exact number of bytes.
        stream = asyncio.StreamReader(loop=self.loop)

        n = 2 * len(self.DATA)
        read_task = asyncio.Task(stream.readexactly(n), loop=self.loop)

        def cb():
            stream.feed_data(self.DATA)
            stream.feed_data(self.DATA)
            stream.feed_data(self.DATA)
        self.loop.call_soon(cb)

        data = self.loop.run_until_complete(read_task)
        self.assertEqual(self.DATA + self.DATA, data)
        self.assertEqual(len(self.DATA), stream._byte_count)

    def test_readexactly_eof(self):
        # Read exact number of bytes (eof).
        stream = asyncio.StreamReader(loop=self.loop)
        n = 2 * len(self.DATA)
        read_task = asyncio.Task(stream.readexactly(n), loop=self.loop)

        def cb():
            stream.feed_data(self.DATA)
            stream.feed_eof()
        self.loop.call_soon(cb)

        with self.assertRaises(asyncio.IncompleteReadError) as cm:
            self.loop.run_until_complete(read_task)
        self.assertEqual(cm.exception.partial, self.DATA)
        self.assertEqual(cm.exception.expected, n)
        self.assertEqual(str(cm.exception),
                         '18 bytes read on a total of 36 expected bytes')
        self.assertFalse(stream._byte_count)

    def test_readexactly_exception(self):
        stream = asyncio.StreamReader(loop=self.loop)
        stream.feed_data(b'line\n')

        data = self.loop.run_until_complete(stream.readexactly(2))
        self.assertEqual(b'li', data)

        stream.set_exception(ValueError())
        self.assertRaises(
            ValueError, self.loop.run_until_complete, stream.readexactly(2))

    def test_exception(self):
        stream = asyncio.StreamReader(loop=self.loop)
        self.assertIsNone(stream.exception())

        exc = ValueError()
        stream.set_exception(exc)
        self.assertIs(stream.exception(), exc)

    def test_exception_waiter(self):
        stream = asyncio.StreamReader(loop=self.loop)

        @asyncio.coroutine
        def set_err():
            stream.set_exception(ValueError())

        @asyncio.coroutine
        def readline():
            yield stream.readline()

        t1 = asyncio.Task(stream.readline(), loop=self.loop)
        t2 = asyncio.Task(set_err(), loop=self.loop)

        self.loop.run_until_complete(asyncio.wait([t1, t2], loop=self.loop))

        self.assertRaises(ValueError, t1.result)

    def test_exception_cancel(self):
        stream = asyncio.StreamReader(loop=self.loop)

        @asyncio.coroutine
        def read_a_line():
            yield stream.readline()

        t = asyncio.Task(read_a_line(), loop=self.loop)
        test_utils.run_briefly(self.loop)
        t.cancel()
        test_utils.run_briefly(self.loop)
        # The following line fails if set_exception() isn't careful.
        stream.set_exception(RuntimeError('message'))
        test_utils.run_briefly(self.loop)
        self.assertIs(stream._waiter, None)

    def test_start_server(self):

        class MyServer:

            def __init__(self, loop):
                self.server = None
                self.loop = loop

            @asyncio.coroutine
            def handle_client(self, client_reader, client_writer):
                data = yield client_reader.readline()
                client_writer.write(data)

            def start(self):
                self.server = self.loop.run_until_complete(
                    asyncio.start_server(self.handle_client,
                                         '127.0.0.1', 12345,
                                         loop=self.loop))

            def handle_client_callback(self, client_reader, client_writer):
                task = asyncio.Task(client_reader.readline(), loop=self.loop)

                def done(task):
                    client_writer.write(task.result())

                task.add_done_callback(done)

            def start_callback(self):
                self.server = self.loop.run_until_complete(
                    asyncio.start_server(self.handle_client_callback,
                                         '127.0.0.1', 12345,
                                         loop=self.loop))

            def stop(self):
                if self.server is not None:
                    self.server.close()
                    self.loop.run_until_complete(self.server.wait_closed())
                    self.server = None

        @asyncio.coroutine
        def client():
<<<<<<< HEAD
            reader, writer = yield streams.open_connection(
=======
            reader, writer = yield from asyncio.open_connection(
>>>>>>> c5a12ab1
                '127.0.0.1', 12345, loop=self.loop)
            # send a line
            writer.write(b"hello world!\n")
            # read it back
            msgback = yield reader.readline()
            writer.close()
            raise Return(msgback)

        # test the server variant with a coroutine as client handler
        server = MyServer(self.loop)
        server.start()
        msg = self.loop.run_until_complete(asyncio.Task(client(),
                                                      loop=self.loop))
        server.stop()
        self.assertEqual(msg, b"hello world!\n")

        # test the server variant with a callback as client handler
        server = MyServer(self.loop)
        server.start_callback()
        msg = self.loop.run_until_complete(asyncio.Task(client(),
                                                      loop=self.loop))
        server.stop()
        self.assertEqual(msg, b"hello world!\n")


if __name__ == '__main__':
    unittest.main()<|MERGE_RESOLUTION|>--- conflicted
+++ resolved
@@ -7,14 +7,8 @@
 except ImportError:
     ssl = None
 
-<<<<<<< HEAD
+import asyncio
 from asyncio import Return
-from asyncio import events
-from asyncio import streams
-from asyncio import tasks
-=======
-import asyncio
->>>>>>> c5a12ab1
 from asyncio import test_utils
 from asyncio.test_utils import mock
 
@@ -409,11 +403,7 @@
 
         @asyncio.coroutine
         def client():
-<<<<<<< HEAD
-            reader, writer = yield streams.open_connection(
-=======
-            reader, writer = yield from asyncio.open_connection(
->>>>>>> c5a12ab1
+            reader, writer = yield asyncio.open_connection(
                 '127.0.0.1', 12345, loop=self.loop)
             # send a line
             writer.write(b"hello world!\n")
