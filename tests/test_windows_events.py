from trollius import test_utils
import os
import sys
import unittest

if sys.platform != 'win32':
    raise test_utils.SkipTest('Windows only')

import trollius as asyncio
from trollius import Return, From
from trollius import _overlapped
from trollius import py33_winapi as _winapi
from trollius import windows_events
from trollius.py33_exceptions import PermissionError, FileNotFoundError

<<<<<<< HEAD
from asyncio import Return
from asyncio import _overlapped
from asyncio import py33_winapi as _winapi
from asyncio import windows_events
from asyncio.py33_exceptions import PermissionError, FileNotFoundError


=======

>>>>>>> 0168da32
class UpperProto(asyncio.Protocol):
    def __init__(self):
        self.buf = []

    def connection_made(self, trans):
        self.trans = trans

    def data_received(self, data):
        self.buf.append(data)
        if b'\n' in data:
            self.trans.write(b''.join(self.buf).upper())
            self.trans.close()


class ProactorTests(test_utils.TestCase):

    def setUp(self):
        self.loop = asyncio.ProactorEventLoop()
<<<<<<< HEAD
        asyncio.set_event_loop(None)

    def tearDown(self):
        self.loop.close()
        self.loop = None
=======
        self.set_event_loop(self.loop)
>>>>>>> 0168da32

    def test_close(self):
        a, b = self.loop._socketpair()
        trans = self.loop._make_socket_transport(a, asyncio.Protocol())
        f = asyncio.async(self.loop.sock_recv(b, 100))
        trans.close()
        self.loop.run_until_complete(f)
        self.assertEqual(f.result(), b'')
        b.close()

    def test_double_bind(self):
        ADDRESS = r'\\.\pipe\test_double_bind-%s' % os.getpid()
        server1 = windows_events.PipeServer(ADDRESS)
        with self.assertRaises(PermissionError):
            windows_events.PipeServer(ADDRESS)
        server1.close()

    def test_pipe(self):
        res = self.loop.run_until_complete(self._test_pipe())
        self.assertEqual(res, 'done')

    def _test_pipe(self):
        ADDRESS = r'\\.\pipe\_test_pipe-%s' % os.getpid()

        with self.assertRaises(FileNotFoundError):
<<<<<<< HEAD
            yield self.loop.create_pipe_connection(
                asyncio.Protocol, ADDRESS)
=======
            yield From(self.loop.create_pipe_connection(
                asyncio.Protocol, ADDRESS))
>>>>>>> 0168da32

        [server] = yield From(self.loop.start_serving_pipe(
            UpperProto, ADDRESS))
        self.assertIsInstance(server, windows_events.PipeServer)

        clients = []
        for i in range(5):
            stream_reader = asyncio.StreamReader(loop=self.loop)
            protocol = asyncio.StreamReaderProtocol(stream_reader)
<<<<<<< HEAD
            trans, proto = yield self.loop.create_pipe_connection(
                lambda: protocol, ADDRESS)
=======
            trans, proto = yield From(self.loop.create_pipe_connection(
                lambda: protocol, ADDRESS))
>>>>>>> 0168da32
            self.assertIsInstance(trans, asyncio.Transport)
            self.assertEqual(protocol, proto)
            clients.append((stream_reader, trans))

        for i, (r, w) in enumerate(clients):
            w.write('lower-{0}\n'.format(i).encode())

        for i, (r, w) in enumerate(clients):
            response = yield From(r.readline())
            self.assertEqual(response, 'LOWER-{0}\n'.format(i).encode())
            w.close()

        server.close()

        with self.assertRaises(FileNotFoundError):
<<<<<<< HEAD
            yield self.loop.create_pipe_connection(
                asyncio.Protocol, ADDRESS)
=======
            yield From(self.loop.create_pipe_connection(
                asyncio.Protocol, ADDRESS))
>>>>>>> 0168da32

        raise Return('done')

    def test_wait_for_handle(self):
        event = _overlapped.CreateEvent(None, True, False, None)
        self.addCleanup(_winapi.CloseHandle, event)

        # Wait for unset event with 0.5s timeout;
        # result should be False at timeout
        fut = self.loop._proactor.wait_for_handle(event, 0.5)
        start = self.loop.time()
        self.loop.run_until_complete(fut)
        elapsed = self.loop.time() - start
<<<<<<< HEAD
        self.assertFalse(f.result())
        self.assertTrue(0.18 < elapsed < 0.9, elapsed)
=======
        self.assertFalse(fut.result())
        self.assertTrue(0.48 < elapsed < 0.9, elapsed)
>>>>>>> 0168da32

        _overlapped.SetEvent(event)

        # Wait for for set event;
        # result should be True immediately
        fut = self.loop._proactor.wait_for_handle(event, 10)
        start = self.loop.time()
        self.loop.run_until_complete(fut)
        elapsed = self.loop.time() - start
        self.assertTrue(fut.result())
        self.assertTrue(0 <= elapsed < 0.3, elapsed)

        # Tulip issue #195: cancelling a done _WaitHandleFuture must not crash
        fut.cancel()

    def test_wait_for_handle_cancel(self):
        event = _overlapped.CreateEvent(None, True, False, None)
        self.addCleanup(_winapi.CloseHandle, event)

        # Wait for unset event with a cancelled future;
        # CancelledError should be raised immediately
        fut = self.loop._proactor.wait_for_handle(event, 10)
        fut.cancel()
        start = self.loop.time()
        with self.assertRaises(asyncio.CancelledError):
<<<<<<< HEAD
            self.loop.run_until_complete(f)
=======
            self.loop.run_until_complete(fut)
>>>>>>> 0168da32
        elapsed = self.loop.time() - start
        self.assertTrue(0 <= elapsed < 0.1, elapsed)

        # Tulip issue #195: cancelling a _WaitHandleFuture twice must not crash
        fut = self.loop._proactor.wait_for_handle(event)
        fut.cancel()
        fut.cancel()


if __name__ == '__main__':
    unittest.main()<|MERGE_RESOLUTION|>--- conflicted
+++ resolved
@@ -13,17 +13,7 @@
 from trollius import windows_events
 from trollius.py33_exceptions import PermissionError, FileNotFoundError
 
-<<<<<<< HEAD
-from asyncio import Return
-from asyncio import _overlapped
-from asyncio import py33_winapi as _winapi
-from asyncio import windows_events
-from asyncio.py33_exceptions import PermissionError, FileNotFoundError
 
-
-=======
-
->>>>>>> 0168da32
 class UpperProto(asyncio.Protocol):
     def __init__(self):
         self.buf = []
@@ -42,15 +32,7 @@
 
     def setUp(self):
         self.loop = asyncio.ProactorEventLoop()
-<<<<<<< HEAD
-        asyncio.set_event_loop(None)
-
-    def tearDown(self):
-        self.loop.close()
-        self.loop = None
-=======
         self.set_event_loop(self.loop)
->>>>>>> 0168da32
 
     def test_close(self):
         a, b = self.loop._socketpair()
@@ -76,13 +58,8 @@
         ADDRESS = r'\\.\pipe\_test_pipe-%s' % os.getpid()
 
         with self.assertRaises(FileNotFoundError):
-<<<<<<< HEAD
-            yield self.loop.create_pipe_connection(
-                asyncio.Protocol, ADDRESS)
-=======
             yield From(self.loop.create_pipe_connection(
                 asyncio.Protocol, ADDRESS))
->>>>>>> 0168da32
 
         [server] = yield From(self.loop.start_serving_pipe(
             UpperProto, ADDRESS))
@@ -92,13 +69,8 @@
         for i in range(5):
             stream_reader = asyncio.StreamReader(loop=self.loop)
             protocol = asyncio.StreamReaderProtocol(stream_reader)
-<<<<<<< HEAD
-            trans, proto = yield self.loop.create_pipe_connection(
-                lambda: protocol, ADDRESS)
-=======
             trans, proto = yield From(self.loop.create_pipe_connection(
                 lambda: protocol, ADDRESS))
->>>>>>> 0168da32
             self.assertIsInstance(trans, asyncio.Transport)
             self.assertEqual(protocol, proto)
             clients.append((stream_reader, trans))
@@ -114,13 +86,8 @@
         server.close()
 
         with self.assertRaises(FileNotFoundError):
-<<<<<<< HEAD
-            yield self.loop.create_pipe_connection(
-                asyncio.Protocol, ADDRESS)
-=======
             yield From(self.loop.create_pipe_connection(
                 asyncio.Protocol, ADDRESS))
->>>>>>> 0168da32
 
         raise Return('done')
 
@@ -134,13 +101,8 @@
         start = self.loop.time()
         self.loop.run_until_complete(fut)
         elapsed = self.loop.time() - start
-<<<<<<< HEAD
-        self.assertFalse(f.result())
-        self.assertTrue(0.18 < elapsed < 0.9, elapsed)
-=======
         self.assertFalse(fut.result())
         self.assertTrue(0.48 < elapsed < 0.9, elapsed)
->>>>>>> 0168da32
 
         _overlapped.SetEvent(event)
 
@@ -166,11 +128,7 @@
         fut.cancel()
         start = self.loop.time()
         with self.assertRaises(asyncio.CancelledError):
-<<<<<<< HEAD
-            self.loop.run_until_complete(f)
-=======
             self.loop.run_until_complete(fut)
->>>>>>> 0168da32
         elapsed = self.loop.time() - start
         self.assertTrue(0 <= elapsed < 0.1, elapsed)
 
