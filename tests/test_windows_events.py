from asyncio import test_utils
import os
import sys
import unittest

if sys.platform != 'win32':
    raise test_utils.SkipTest('Windows only')

import asyncio
<<<<<<< HEAD

from asyncio import Return
from asyncio import _overlapped
from asyncio import futures
from asyncio import protocols
from asyncio import py33_winapi as _winapi
from asyncio import streams
from asyncio import transports
from asyncio import windows_events
from asyncio.py33_exceptions import PermissionError, FileNotFoundError
=======
from asyncio import test_utils
from asyncio import _overlapped
from asyncio import windows_events
>>>>>>> 7ef01277


class UpperProto(asyncio.Protocol):
    def __init__(self):
        self.buf = []

    def connection_made(self, trans):
        self.trans = trans

    def data_received(self, data):
        self.buf.append(data)
        if b'\n' in data:
            self.trans.write(b''.join(self.buf).upper())
            self.trans.close()


class ProactorTests(unittest.TestCase):

    def setUp(self):
        self.loop = asyncio.ProactorEventLoop()
        asyncio.set_event_loop(None)

    def tearDown(self):
        self.loop.close()
        self.loop = None

    def test_close(self):
        a, b = self.loop._socketpair()
        trans = self.loop._make_socket_transport(a, asyncio.Protocol())
        f = asyncio.async(self.loop.sock_recv(b, 100))
        trans.close()
        self.loop.run_until_complete(f)
        self.assertEqual(f.result(), b'')
        b.close()

    def test_double_bind(self):
        ADDRESS = r'\\.\pipe\test_double_bind-%s' % os.getpid()
        server1 = windows_events.PipeServer(ADDRESS)
        with self.assertRaises(PermissionError):
            server2 = windows_events.PipeServer(ADDRESS)
        server1.close()

    def test_pipe(self):
        res = self.loop.run_until_complete(self._test_pipe())
        self.assertEqual(res, 'done')

    def _test_pipe(self):
        ADDRESS = r'\\.\pipe\_test_pipe-%s' % os.getpid()

        with self.assertRaises(FileNotFoundError):
<<<<<<< HEAD
            yield self.loop.create_pipe_connection(
                protocols.Protocol, ADDRESS)
=======
            yield from self.loop.create_pipe_connection(
                asyncio.Protocol, ADDRESS)
>>>>>>> 7ef01277

        [server] = yield self.loop.start_serving_pipe(
            UpperProto, ADDRESS)
        self.assertIsInstance(server, windows_events.PipeServer)

        clients = []
        for i in range(5):
<<<<<<< HEAD
            stream_reader = streams.StreamReader(loop=self.loop)
            protocol = streams.StreamReaderProtocol(stream_reader)
            trans, proto = yield self.loop.create_pipe_connection(
=======
            stream_reader = asyncio.StreamReader(loop=self.loop)
            protocol = asyncio.StreamReaderProtocol(stream_reader)
            trans, proto = yield from self.loop.create_pipe_connection(
>>>>>>> 7ef01277
                lambda: protocol, ADDRESS)
            self.assertIsInstance(trans, asyncio.Transport)
            self.assertEqual(protocol, proto)
            clients.append((stream_reader, trans))

        for i, (r, w) in enumerate(clients):
            w.write('lower-{0}\n'.format(i).encode())

        for i, (r, w) in enumerate(clients):
            response = yield r.readline()
            self.assertEqual(response, 'LOWER-{0}\n'.format(i).encode())
            w.close()

        server.close()

        with self.assertRaises(FileNotFoundError):
<<<<<<< HEAD
            yield self.loop.create_pipe_connection(
                protocols.Protocol, ADDRESS)
=======
            yield from self.loop.create_pipe_connection(
                asyncio.Protocol, ADDRESS)
>>>>>>> 7ef01277

        raise Return('done')

    def test_wait_for_handle(self):
        event = _overlapped.CreateEvent(None, True, False, None)
        self.addCleanup(_winapi.CloseHandle, event)

        # Wait for unset event with 0.2s timeout;
        # result should be False at timeout
        f = self.loop._proactor.wait_for_handle(event, 0.2)
        start = self.loop.time()
        self.loop.run_until_complete(f)
        elapsed = self.loop.time() - start
        self.assertFalse(f.result())
        self.assertTrue(0.18 < elapsed < 0.5, elapsed)

        _overlapped.SetEvent(event)

        # Wait for for set event;
        # result should be True immediately
        f = self.loop._proactor.wait_for_handle(event, 10)
        start = self.loop.time()
        self.loop.run_until_complete(f)
        elapsed = self.loop.time() - start
        self.assertTrue(f.result())
        self.assertTrue(0 <= elapsed < 0.1, elapsed)

        _overlapped.ResetEvent(event)

        # Wait for unset event with a cancelled future;
        # CancelledError should be raised immediately
        f = self.loop._proactor.wait_for_handle(event, 10)
        f.cancel()
        start = self.loop.time()
        with self.assertRaises(asyncio.CancelledError):
            self.loop.run_until_complete(f)
        elapsed = self.loop.time() - start
        self.assertTrue(0 <= elapsed < 0.1, elapsed)


if __name__ == '__main__':
    unittest.main()<|MERGE_RESOLUTION|>--- conflicted
+++ resolved
@@ -7,22 +7,12 @@
     raise test_utils.SkipTest('Windows only')
 
 import asyncio
-<<<<<<< HEAD
 
 from asyncio import Return
 from asyncio import _overlapped
-from asyncio import futures
-from asyncio import protocols
 from asyncio import py33_winapi as _winapi
-from asyncio import streams
-from asyncio import transports
 from asyncio import windows_events
 from asyncio.py33_exceptions import PermissionError, FileNotFoundError
-=======
-from asyncio import test_utils
-from asyncio import _overlapped
-from asyncio import windows_events
->>>>>>> 7ef01277
 
 
 class UpperProto(asyncio.Protocol):
@@ -73,13 +63,8 @@
         ADDRESS = r'\\.\pipe\_test_pipe-%s' % os.getpid()
 
         with self.assertRaises(FileNotFoundError):
-<<<<<<< HEAD
             yield self.loop.create_pipe_connection(
-                protocols.Protocol, ADDRESS)
-=======
-            yield from self.loop.create_pipe_connection(
                 asyncio.Protocol, ADDRESS)
->>>>>>> 7ef01277
 
         [server] = yield self.loop.start_serving_pipe(
             UpperProto, ADDRESS)
@@ -87,15 +72,9 @@
 
         clients = []
         for i in range(5):
-<<<<<<< HEAD
-            stream_reader = streams.StreamReader(loop=self.loop)
-            protocol = streams.StreamReaderProtocol(stream_reader)
-            trans, proto = yield self.loop.create_pipe_connection(
-=======
             stream_reader = asyncio.StreamReader(loop=self.loop)
             protocol = asyncio.StreamReaderProtocol(stream_reader)
-            trans, proto = yield from self.loop.create_pipe_connection(
->>>>>>> 7ef01277
+            trans, proto = yield self.loop.create_pipe_connection(
                 lambda: protocol, ADDRESS)
             self.assertIsInstance(trans, asyncio.Transport)
             self.assertEqual(protocol, proto)
@@ -112,13 +91,8 @@
         server.close()
 
         with self.assertRaises(FileNotFoundError):
-<<<<<<< HEAD
             yield self.loop.create_pipe_connection(
-                protocols.Protocol, ADDRESS)
-=======
-            yield from self.loop.create_pipe_connection(
                 asyncio.Protocol, ADDRESS)
->>>>>>> 7ef01277
 
         raise Return('done')
 
