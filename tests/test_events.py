--- conflicted
+++ resolved
@@ -24,30 +24,19 @@
 except ImportError:
     concurrent = None
 
-<<<<<<< HEAD
 from asyncio import Return
 from asyncio import futures
-from asyncio import events
-from asyncio import executor
-from asyncio import transports
-from asyncio import protocols
-=======
+
 import asyncio
 from asyncio import events
->>>>>>> 7ef01277
 from asyncio import selector_events
 from asyncio import test_utils
-<<<<<<< HEAD
-from asyncio import locks
 from asyncio.py33_exceptions import (wrap_error,
     BlockingIOError, ConnectionRefusedError, ConnectionRefusedError,
     FileNotFoundError)
 from asyncio.test_utils import mock
 from asyncio.time_monotonic import time_monotonic
 from asyncio import test_support as support  # find_unused_port, IPV6_ENABLED, TEST_HOME_DIR
-import asyncio
-=======
->>>>>>> 7ef01277
 
 
 def data_file(filename):
@@ -183,15 +172,9 @@
     def __init__(self, loop):
         self.state = 'INITIAL'
         self.transport = None
-<<<<<<< HEAD
-        self.connected = futures.Future(loop=loop)
-        self.completed = futures.Future(loop=loop)
-        self.disconnects = dict((fd, futures.Future(loop=loop)) for fd in range(3))
-=======
         self.connected = asyncio.Future(loop=loop)
         self.completed = asyncio.Future(loop=loop)
-        self.disconnects = {fd: asyncio.Future(loop=loop) for fd in range(3)}
->>>>>>> 7ef01277
+        self.disconnects = dict((fd, futures.Future(loop=loop)) for fd in range(3))
         self.data = {1: b'', 2: b''}
         self.returncode = None
         self.got_data = {1: asyncio.Event(loop=loop),
@@ -266,11 +249,7 @@
         @asyncio.coroutine
         def cb():
             self.loop.stop()
-<<<<<<< HEAD
-            yield tasks.sleep(0.1, loop=self.loop)
-=======
-            yield from asyncio.sleep(0.1, loop=self.loop)
->>>>>>> 7ef01277
+            yield asyncio.sleep(0.1, loop=self.loop)
         task = cb()
         self.assertRaises(RuntimeError,
                           self.loop.run_until_complete, task)
@@ -787,11 +766,7 @@
         server.close()
 
     def test_create_server_sock(self):
-<<<<<<< HEAD
-        non_local = {'proto': futures.Future(loop=self.loop)}
-=======
-        proto = asyncio.Future(loop=self.loop)
->>>>>>> 7ef01277
+        non_local = {'proto': asyncio.Future(loop=self.loop)}
 
         class TestMyProto(MyProto):
             def connection_made(self, transport):
@@ -1104,49 +1079,46 @@
     @unittest.skipUnless(sys.platform != 'win32',
                          "Don't support pipes for Windows")
     def test_write_pty(self):
-        proto = None
-        transport = None
+        non_local = {'proto': None, 'transport': None}
 
         def factory():
-            nonlocal proto
-            proto = MyWritePipeProto(loop=self.loop)
-            return proto
+            non_local['proto'] = MyWritePipeProto(loop=self.loop)
+            return non_local['proto']
 
         master, slave = os.openpty()
         slave_write_obj = io.open(slave, 'wb', 0)
 
         @asyncio.coroutine
         def connect():
-            nonlocal transport
-            t, p = yield from self.loop.connect_write_pipe(factory,
-                                                           slave_write_obj)
-            self.assertIs(p, proto)
-            self.assertIs(t, proto.transport)
-            self.assertEqual('CONNECTED', proto.state)
-            transport = t
+            t, p = yield self.loop.connect_write_pipe(factory,
+                                                      slave_write_obj)
+            self.assertIs(p, non_local['proto'])
+            self.assertIs(t, non_local['proto'].transport)
+            self.assertEqual('CONNECTED', non_local['proto'].state)
+            non_local['transport'] = t
 
         self.loop.run_until_complete(connect())
 
-        transport.write(b'1')
+        non_local['transport'].write(b'1')
         test_utils.run_briefly(self.loop)
         data = os.read(master, 1024)
         self.assertEqual(b'1', data)
 
-        transport.write(b'2345')
+        non_local['transport'].write(b'2345')
         test_utils.run_briefly(self.loop)
         data = os.read(master, 1024)
         self.assertEqual(b'2345', data)
-        self.assertEqual('CONNECTED', proto.state)
+        self.assertEqual('CONNECTED', non_local['proto'].state)
 
         os.close(master)
 
         # extra info is available
-        self.assertIsNotNone(proto.transport.get_extra_info('pipe'))
+        self.assertIsNotNone(non_local['proto'].transport.get_extra_info('pipe'))
 
         # close connection
-        proto.transport.close()
-        self.loop.run_until_complete(proto.done)
-        self.assertEqual('CLOSED', proto.state)
+        non_local['proto'].transport.close()
+        self.loop.run_until_complete(non_local['proto'].done)
+        self.assertEqual('CLOSED', non_local['proto'].state)
 
     def test_prompt_cancellation(self):
         r, w = test_utils.socketpair()
@@ -1160,13 +1132,8 @@
         def main():
             try:
                 self.loop.call_soon(f.cancel)
-<<<<<<< HEAD
                 yield f
-            except futures.CancelledError:
-=======
-                yield from f
             except asyncio.CancelledError:
->>>>>>> 7ef01277
                 res = 'cancelled'
             else:
                 res = None
@@ -1174,13 +1141,8 @@
                 self.loop.stop()
             raise Return(res)
 
-<<<<<<< HEAD
         start = time_monotonic()
-        t = tasks.Task(main(), loop=self.loop)
-=======
-        start = time.monotonic()
         t = asyncio.Task(main(), loop=self.loop)
->>>>>>> 7ef01277
         self.loop.run_forever()
         elapsed = time_monotonic() - start
 
@@ -1208,14 +1170,14 @@
         def wait():
             loop = self.loop
             calls.append(loop._run_once_counter)
-            yield from asyncio.sleep(loop._granularity * 10, loop=loop)
+            yield asyncio.sleep(loop._granularity * 10, loop=loop)
             calls.append(loop._run_once_counter)
-            yield from asyncio.sleep(loop._granularity / 10, loop=loop)
+            yield asyncio.sleep(loop._granularity / 10, loop=loop)
             calls.append(loop._run_once_counter)
 
         self.loop.run_until_complete(wait())
         calls.append(self.loop._run_once_counter)
-        self.assertEqual(calls, [1, 3, 5, 6])
+        self.assertEqual(calls, [1, 5, 9, 10])
 
 
 class SubprocessTestsMixin(object):
@@ -1562,24 +1524,14 @@
 
     class UnixEventLoopTestsMixin(EventLoopTestsMixin):
         def setUp(self):
-<<<<<<< HEAD
             super(UnixEventLoopTestsMixin, self).setUp()
-            watcher = unix_events.SafeChildWatcher()
-=======
-            super().setUp()
             watcher = asyncio.SafeChildWatcher()
->>>>>>> 7ef01277
             watcher.attach_loop(self.loop)
             asyncio.set_child_watcher(watcher)
 
         def tearDown(self):
-<<<<<<< HEAD
-            events.set_child_watcher(None)
+            asyncio.set_child_watcher(None)
             super(UnixEventLoopTestsMixin, self).tearDown()
-=======
-            asyncio.set_child_watcher(None)
-            super().tearDown()
->>>>>>> 7ef01277
 
     if hasattr(selectors, 'KqueueSelector'):
         class KqueueEventLoopTests(UnixEventLoopTestsMixin,
@@ -1670,13 +1622,8 @@
 class TimerTests(test_utils.TestCase):
 
     def test_hash(self):
-<<<<<<< HEAD
         when = time_monotonic()
-        h = events.TimerHandle(when, lambda: False, ())
-=======
-        when = time.monotonic()
         h = asyncio.TimerHandle(when, lambda: False, ())
->>>>>>> 7ef01277
         self.assertEqual(hash(h), hash(when))
 
     def test_timer(self):
@@ -1684,13 +1631,8 @@
             return args
 
         args = ()
-<<<<<<< HEAD
         when = time_monotonic()
-        h = events.TimerHandle(when, callback, args)
-=======
-        when = time.monotonic()
         h = asyncio.TimerHandle(when, callback, args)
->>>>>>> 7ef01277
         self.assertIs(h._callback, callback)
         self.assertIs(h._args, args)
         self.assertFalse(h._cancelled)
@@ -1751,13 +1693,8 @@
 class AbstractEventLoopTests(test_utils.TestCase):
 
     def test_not_implemented(self):
-<<<<<<< HEAD
         f = mock.Mock()
-        loop = events.AbstractEventLoop()
-=======
-        f = unittest.mock.Mock()
         loop = asyncio.AbstractEventLoop()
->>>>>>> 7ef01277
         self.assertRaises(
             NotImplementedError, loop.run_forever)
         self.assertRaises(
@@ -1830,13 +1767,8 @@
 class ProtocolsAbsTests(test_utils.TestCase):
 
     def test_empty(self):
-<<<<<<< HEAD
         f = mock.Mock()
-        p = protocols.Protocol()
-=======
-        f = unittest.mock.Mock()
         p = asyncio.Protocol()
->>>>>>> 7ef01277
         self.assertIsNone(p.connection_made(f))
         self.assertIsNone(p.connection_lost(f))
         self.assertIsNone(p.data_received(f))
