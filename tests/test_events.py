--- conflicted
+++ resolved
@@ -619,10 +619,7 @@
         self.assertGreater(pr.nbytes, 0)
         tr.close()
 
-<<<<<<< HEAD
-    @test_utils.skipIf(ssl is None, 'No ssl module')
-=======
-    def _dummy_ssl_create_context(self, purpose=ssl.Purpose.SERVER_AUTH, *,
+    def _dummy_ssl_create_context(self, purpose=ssl.Purpose.SERVER_AUTH,
                                   cafile=None, capath=None, cadata=None):
         """
         A ssl.create_default_context() replacement that doesn't enable
@@ -651,8 +648,7 @@
 
         self.assertEqual(cm.exception.reason, 'CERTIFICATE_VERIFY_FAILED')
 
-    @unittest.skipIf(ssl is None, 'No ssl module')
->>>>>>> 251ed5d6
+    @test_utils.skipIf(ssl is None, 'No ssl module')
     def test_create_ssl_connection(self):
         with test_utils.run_test_server(use_ssl=True) as httpd:
             create_connection = functools.partial(
