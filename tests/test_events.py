"""Tests for events.py."""

import contextlib
import functools
import gc
import io
import os
import platform
import re
import signal
import socket
<<<<<<< HEAD
=======
try:
    import ssl
except ImportError:
    ssl = None
>>>>>>> f412cadb
import subprocess
import sys
import threading
import errno
import unittest
import weakref

try:
    import ssl
except ImportError:
    ssl = None
    HAS_SNI = False
else:
    HAS_SNI = getattr(ssl, 'HAS_SNI', False)

try:
    import concurrent
except ImportError:
    concurrent = None

from trollius import Return, From
from trollius import futures

import trollius as asyncio
from trollius import compat
from trollius import events
from trollius import proactor_events
from trollius import selector_events
from trollius import test_utils
from trollius.py33_exceptions import (wrap_error,
    BlockingIOError, ConnectionRefusedError,
    FileNotFoundError)
from trollius.test_utils import mock
from trollius.time_monotonic import time_monotonic
from trollius import test_support as support  # find_unused_port, IPV6_ENABLED, TEST_HOME_DIR


def data_file(filename):
    if hasattr(support, 'TEST_HOME_DIR'):
        fullname = os.path.join(support.TEST_HOME_DIR, filename)
        if os.path.isfile(fullname):
            return fullname
    fullname = os.path.join(os.path.dirname(__file__), filename)
    if os.path.isfile(fullname):
        return fullname
    raise FileNotFoundError(filename)


def osx_tiger():
    """Return True if the platform is Mac OS 10.4 or older."""
    if sys.platform != 'darwin':
        return False
    version = platform.mac_ver()[0]
    version = tuple(map(int, version.split('.')))
    return version < (10, 5)


ONLYCERT = data_file('ssl_cert.pem')
ONLYKEY = data_file('ssl_key.pem')
SIGNED_CERTFILE = data_file('keycert3.pem')
SIGNING_CA = data_file('pycacert.pem')


class MyBaseProto(asyncio.Protocol):
    connected = None
    done = None

    def __init__(self, loop=None):
        self.transport = None
        self.state = 'INITIAL'
        self.nbytes = 0
        if loop is not None:
            self.connected = asyncio.Future(loop=loop)
            self.done = asyncio.Future(loop=loop)

    def connection_made(self, transport):
        self.transport = transport
        assert self.state == 'INITIAL', self.state
        self.state = 'CONNECTED'
        if self.connected:
            self.connected.set_result(None)

    def data_received(self, data):
        assert self.state == 'CONNECTED', self.state
        self.nbytes += len(data)

    def eof_received(self):
        assert self.state == 'CONNECTED', self.state
        self.state = 'EOF'

    def connection_lost(self, exc):
        assert self.state in ('CONNECTED', 'EOF'), self.state
        self.state = 'CLOSED'
        if self.done:
            self.done.set_result(None)


class MyProto(MyBaseProto):
    def connection_made(self, transport):
        super(MyProto, self).connection_made(transport)
        transport.write(b'GET / HTTP/1.0\r\nHost: example.com\r\n\r\n')


class MyDatagramProto(asyncio.DatagramProtocol):
    done = None

    def __init__(self, loop=None):
        self.state = 'INITIAL'
        self.nbytes = 0
        if loop is not None:
            self.done = asyncio.Future(loop=loop)

    def connection_made(self, transport):
        self.transport = transport
        assert self.state == 'INITIAL', self.state
        self.state = 'INITIALIZED'

    def datagram_received(self, data, addr):
        assert self.state == 'INITIALIZED', self.state
        self.nbytes += len(data)

    def error_received(self, exc):
        assert self.state == 'INITIALIZED', self.state

    def connection_lost(self, exc):
        assert self.state == 'INITIALIZED', self.state
        self.state = 'CLOSED'
        if self.done:
            self.done.set_result(None)


class MyReadPipeProto(asyncio.Protocol):
    done = None

    def __init__(self, loop=None):
        self.state = ['INITIAL']
        self.nbytes = 0
        self.transport = None
        if loop is not None:
            self.done = asyncio.Future(loop=loop)

    def connection_made(self, transport):
        self.transport = transport
        assert self.state == ['INITIAL'], self.state
        self.state.append('CONNECTED')

    def data_received(self, data):
        assert self.state == ['INITIAL', 'CONNECTED'], self.state
        self.nbytes += len(data)

    def eof_received(self):
        assert self.state == ['INITIAL', 'CONNECTED'], self.state
        self.state.append('EOF')

    def connection_lost(self, exc):
        if 'EOF' not in self.state:
            self.state.append('EOF')  # It is okay if EOF is missed.
        assert self.state == ['INITIAL', 'CONNECTED', 'EOF'], self.state
        self.state.append('CLOSED')
        if self.done:
            self.done.set_result(None)


class MyWritePipeProto(asyncio.BaseProtocol):
    done = None

    def __init__(self, loop=None):
        self.state = 'INITIAL'
        self.transport = None
        if loop is not None:
            self.done = asyncio.Future(loop=loop)

    def connection_made(self, transport):
        self.transport = transport
        assert self.state == 'INITIAL', self.state
        self.state = 'CONNECTED'

    def connection_lost(self, exc):
        assert self.state == 'CONNECTED', self.state
        self.state = 'CLOSED'
        if self.done:
            self.done.set_result(None)


class MySubprocessProtocol(asyncio.SubprocessProtocol):

    def __init__(self, loop):
        self.state = 'INITIAL'
        self.transport = None
        self.connected = asyncio.Future(loop=loop)
        self.completed = asyncio.Future(loop=loop)
        self.disconnects = dict((fd, futures.Future(loop=loop)) for fd in range(3))
        self.data = {1: b'', 2: b''}
        self.returncode = None
        self.got_data = {1: asyncio.Event(loop=loop),
                         2: asyncio.Event(loop=loop)}

    def connection_made(self, transport):
        self.transport = transport
        assert self.state == 'INITIAL', self.state
        self.state = 'CONNECTED'
        self.connected.set_result(None)

    def connection_lost(self, exc):
        assert self.state == 'CONNECTED', self.state
        self.state = 'CLOSED'
        self.completed.set_result(None)

    def pipe_data_received(self, fd, data):
        assert self.state == 'CONNECTED', self.state
        self.data[fd] += data
        self.got_data[fd].set()

    def pipe_connection_lost(self, fd, exc):
        assert self.state == 'CONNECTED', self.state
        if exc:
            self.disconnects[fd].set_exception(exc)
        else:
            self.disconnects[fd].set_result(exc)

    def process_exited(self):
        assert self.state == 'CONNECTED', self.state
        self.returncode = self.transport.get_returncode()


class EventLoopTestsMixin(object):

    def setUp(self):
        super(EventLoopTestsMixin, self).setUp()
        self.loop = self.create_event_loop()
        self.set_event_loop(self.loop)

    def tearDown(self):
        # just in case if we have transport close callbacks
        if not self.loop.is_closed():
            test_utils.run_briefly(self.loop)

        self.loop.close()
        gc.collect()
        super(EventLoopTestsMixin, self).tearDown()

    def test_run_until_complete_nesting(self):
        @asyncio.coroutine
        def coro1():
            yield From(None)

        @asyncio.coroutine
        def coro2():
            self.assertTrue(self.loop.is_running())
            self.loop.run_until_complete(coro1())

        self.assertRaises(
            RuntimeError, self.loop.run_until_complete, coro2())

    # Note: because of the default Windows timing granularity of
    # 15.6 msec, we use fairly long sleep times here (~100 msec).

    def test_run_until_complete(self):
        t0 = self.loop.time()
        self.loop.run_until_complete(asyncio.sleep(0.1, loop=self.loop))
        t1 = self.loop.time()
        self.assertTrue(0.08 <= t1-t0 <= 0.8, t1-t0)

    def test_run_until_complete_stopped(self):
        @asyncio.coroutine
        def cb():
            self.loop.stop()
            yield From(asyncio.sleep(0.1, loop=self.loop))

        task = cb()
        self.assertRaises(RuntimeError,
                          self.loop.run_until_complete, task)
        for task in asyncio.Task.all_tasks(loop=self.loop):
            task._log_destroy_pending = False

    def test_call_later(self):
        results = []

        def callback(arg):
            results.append(arg)
            self.loop.stop()

        self.loop.call_later(0.1, callback, 'hello world')
        t0 = time_monotonic()
        self.loop.run_forever()
        t1 = time_monotonic()
        self.assertEqual(results, ['hello world'])
        self.assertTrue(0.08 <= t1-t0 <= 0.8, t1-t0)

    def test_call_soon(self):
        results = []

        def callback(arg1, arg2):
            results.append((arg1, arg2))
            self.loop.stop()

        self.loop.call_soon(callback, 'hello', 'world')
        self.loop.run_forever()
        self.assertEqual(results, [('hello', 'world')])

    def test_call_soon_threadsafe(self):
        results = []
        lock = threading.Lock()

        def callback(arg):
            results.append(arg)
            if len(results) >= 2:
                self.loop.stop()

        def run_in_thread():
            self.loop.call_soon_threadsafe(callback, 'hello')
            lock.release()

        lock.acquire()
        t = threading.Thread(target=run_in_thread)
        t.start()

        with lock:
            self.loop.call_soon(callback, 'world')
            self.loop.run_forever()
        t.join()
        self.assertEqual(results, ['hello', 'world'])

    def test_call_soon_threadsafe_same_thread(self):
        results = []

        def callback(arg):
            results.append(arg)
            if len(results) >= 2:
                self.loop.stop()

        self.loop.call_soon_threadsafe(callback, 'hello')
        self.loop.call_soon(callback, 'world')
        self.loop.run_forever()
        self.assertEqual(results, ['hello', 'world'])

    @test_utils.skipIf(concurrent is None, 'need concurrent.futures')
    def test_run_in_executor(self):
        def run(arg):
            return (arg, threading.current_thread().ident)
        f2 = self.loop.run_in_executor(None, run, 'yo')
        res, thread_id = self.loop.run_until_complete(f2)
        self.assertEqual(res, 'yo')
        self.assertNotEqual(thread_id, threading.current_thread().ident)

    def test_reader_callback(self):
        r, w = test_utils.socketpair()
        r.setblocking(False)
        bytes_read = bytearray()

        def reader():
            try:
                data = r.recv(1024)
            except BlockingIOError:
                # Spurious readiness notifications are possible
                # at least on Linux -- see man select.
                return
            if data:
                bytes_read.extend(data)
            else:
                self.assertTrue(self.loop.remove_reader(r.fileno()))
                r.close()

        self.loop.add_reader(r.fileno(), reader)
        self.loop.call_soon(w.send, b'abc')
        test_utils.run_until(self.loop, lambda: len(bytes_read) >= 3)
        self.loop.call_soon(w.send, b'def')
        test_utils.run_until(self.loop, lambda: len(bytes_read) >= 6)
        self.loop.call_soon(w.close)
        self.loop.call_soon(self.loop.stop)
        self.loop.run_forever()
        self.assertEqual(bytes_read, b'abcdef')

    def test_writer_callback(self):
        r, w = test_utils.socketpair()
        w.setblocking(False)

        def writer(data):
            w.send(data)
            self.loop.stop()

        data = b'x' * 1024
        self.loop.add_writer(w.fileno(), writer, data)
        self.loop.run_forever()

        self.assertTrue(self.loop.remove_writer(w.fileno()))
        self.assertFalse(self.loop.remove_writer(w.fileno()))

        w.close()
        read = r.recv(len(data) * 2)
        r.close()
        self.assertEqual(read, data)

    def _basetest_sock_client_ops(self, httpd, sock):
        if not isinstance(self.loop, proactor_events.BaseProactorEventLoop):
            # in debug mode, socket operations must fail
            # if the socket is not in blocking mode
            self.loop.set_debug(True)
            sock.setblocking(True)
            with self.assertRaises(ValueError):
                self.loop.run_until_complete(
                    self.loop.sock_connect(sock, httpd.address))
            with self.assertRaises(ValueError):
                self.loop.run_until_complete(
                    self.loop.sock_sendall(sock, b'GET / HTTP/1.0\r\n\r\n'))
            with self.assertRaises(ValueError):
                self.loop.run_until_complete(
                    self.loop.sock_recv(sock, 1024))
            with self.assertRaises(ValueError):
                self.loop.run_until_complete(
                    self.loop.sock_accept(sock))

        # test in non-blocking mode
        sock.setblocking(False)
        self.loop.run_until_complete(
            self.loop.sock_connect(sock, httpd.address))
        self.loop.run_until_complete(
            self.loop.sock_sendall(sock, b'GET / HTTP/1.0\r\n\r\n'))
        data = self.loop.run_until_complete(
            self.loop.sock_recv(sock, 1024))
        # consume data
        self.loop.run_until_complete(
            self.loop.sock_recv(sock, 1024))
        sock.close()
        self.assertTrue(data.startswith(b'HTTP/1.0 200 OK'))

    def test_sock_client_ops(self):
        with test_utils.run_test_server() as httpd:
            sock = socket.socket()
            self._basetest_sock_client_ops(httpd, sock)

    @test_utils.skipUnless(hasattr(socket, 'AF_UNIX'), 'No UNIX Sockets')
    def test_unix_sock_client_ops(self):
        with test_utils.run_test_unix_server() as httpd:
            sock = socket.socket(socket.AF_UNIX)
            self._basetest_sock_client_ops(httpd, sock)

    def test_sock_client_fail(self):
        # Make sure that we will get an unused port
        address = None
        try:
            s = socket.socket()
            s.bind(('127.0.0.1', 0))
            address = s.getsockname()
        finally:
            s.close()

        sock = socket.socket()
        sock.setblocking(False)
        with self.assertRaises(ConnectionRefusedError):
            self.loop.run_until_complete(
                self.loop.sock_connect(sock, address))
        sock.close()

    def test_sock_accept(self):
        listener = socket.socket()
        listener.setblocking(False)
        listener.bind(('127.0.0.1', 0))
        listener.listen(1)
        client = socket.socket()
        client.connect(listener.getsockname())

        f = self.loop.sock_accept(listener)
        conn, addr = self.loop.run_until_complete(f)
        self.assertEqual(conn.gettimeout(), 0)
        self.assertEqual(addr, client.getsockname())
        self.assertEqual(client.getpeername(), listener.getsockname())
        client.close()
        conn.close()
        listener.close()

    @test_utils.skipUnless(hasattr(signal, 'SIGKILL'), 'No SIGKILL')
    def test_add_signal_handler(self):
        non_local = {'caught': 0}

        def my_handler():
            non_local['caught'] += 1

        # Check error behavior first.
        self.assertRaises(
            TypeError, self.loop.add_signal_handler, 'boom', my_handler)
        self.assertRaises(
            TypeError, self.loop.remove_signal_handler, 'boom')
        self.assertRaises(
            ValueError, self.loop.add_signal_handler, signal.NSIG+1,
            my_handler)
        self.assertRaises(
            ValueError, self.loop.remove_signal_handler, signal.NSIG+1)
        self.assertRaises(
            ValueError, self.loop.add_signal_handler, 0, my_handler)
        self.assertRaises(
            ValueError, self.loop.remove_signal_handler, 0)
        self.assertRaises(
            ValueError, self.loop.add_signal_handler, -1, my_handler)
        self.assertRaises(
            ValueError, self.loop.remove_signal_handler, -1)
        self.assertRaises(
            RuntimeError, self.loop.add_signal_handler, signal.SIGKILL,
            my_handler)
        # Removing SIGKILL doesn't raise, since we don't call signal().
        self.assertFalse(self.loop.remove_signal_handler(signal.SIGKILL))
        # Now set a handler and handle it.
        self.loop.add_signal_handler(signal.SIGINT, my_handler)

        os.kill(os.getpid(), signal.SIGINT)
        test_utils.run_until(self.loop, lambda: non_local['caught'])

        # Removing it should restore the default handler.
        self.assertTrue(self.loop.remove_signal_handler(signal.SIGINT))
        self.assertEqual(signal.getsignal(signal.SIGINT),
                         signal.default_int_handler)
        # Removing again returns False.
        self.assertFalse(self.loop.remove_signal_handler(signal.SIGINT))

    @test_utils.skipUnless(hasattr(signal, 'SIGALRM'), 'No SIGALRM')
    def test_signal_handling_while_selecting(self):
        # Test with a signal actually arriving during a select() call.
        non_local = {'caught': 0}

        def my_handler():
            non_local['caught'] += 1
            self.loop.stop()

        self.loop.add_signal_handler(signal.SIGALRM, my_handler)

        signal.setitimer(signal.ITIMER_REAL, 0.01, 0)  # Send SIGALRM once.
        self.loop.run_forever()
        self.assertEqual(non_local['caught'], 1)

    @test_utils.skipUnless(hasattr(signal, 'SIGALRM'), 'No SIGALRM')
    def test_signal_handling_args(self):
        some_args = (42,)
        non_local = {'caught': 0}

        def my_handler(*args):
            non_local['caught'] += 1
            self.assertEqual(args, some_args)

        self.loop.add_signal_handler(signal.SIGALRM, my_handler, *some_args)

        signal.setitimer(signal.ITIMER_REAL, 0.1, 0)  # Send SIGALRM once.
        self.loop.call_later(0.5, self.loop.stop)
        self.loop.run_forever()
        self.assertEqual(non_local['caught'], 1)

    def _basetest_create_connection(self, connection_fut, check_sockname=True):
        tr, pr = self.loop.run_until_complete(connection_fut)
        self.assertIsInstance(tr, asyncio.Transport)
        self.assertIsInstance(pr, asyncio.Protocol)
        self.assertIs(pr.transport, tr)
        if check_sockname:
            self.assertIsNotNone(tr.get_extra_info('sockname'))
        self.loop.run_until_complete(pr.done)
        self.assertGreater(pr.nbytes, 0)
        tr.close()

    def test_create_connection(self):
        with test_utils.run_test_server() as httpd:
            conn_fut = self.loop.create_connection(
                lambda: MyProto(loop=self.loop), *httpd.address)
            self._basetest_create_connection(conn_fut)

    @test_utils.skipUnless(hasattr(socket, 'AF_UNIX'), 'No UNIX Sockets')
    def test_create_unix_connection(self):
        # Issue #20682: On Mac OS X Tiger, getsockname() returns a
        # zero-length address for UNIX socket.
        check_sockname = not osx_tiger()

        with test_utils.run_test_unix_server() as httpd:
            conn_fut = self.loop.create_unix_connection(
                lambda: MyProto(loop=self.loop), httpd.address)
            self._basetest_create_connection(conn_fut, check_sockname)

    def test_create_connection_sock(self):
        with test_utils.run_test_server() as httpd:
            sock = None
            infos = self.loop.run_until_complete(
                self.loop.getaddrinfo(
                    *httpd.address, type=socket.SOCK_STREAM))
            for family, type, proto, cname, address in infos:
                try:
                    sock = socket.socket(family=family, type=type, proto=proto)
                    sock.setblocking(False)
                    self.loop.run_until_complete(
                        self.loop.sock_connect(sock, address))
                except:
                    pass
                else:
                    break
            else:
                assert False, 'Can not create socket.'

            f = self.loop.create_connection(
                lambda: MyProto(loop=self.loop), sock=sock)
            tr, pr = self.loop.run_until_complete(f)
            self.assertIsInstance(tr, asyncio.Transport)
            self.assertIsInstance(pr, asyncio.Protocol)
            self.loop.run_until_complete(pr.done)
            self.assertGreater(pr.nbytes, 0)
            tr.close()

    def _basetest_create_ssl_connection(self, connection_fut,
                                        check_sockname=True):
        tr, pr = self.loop.run_until_complete(connection_fut)
        self.assertIsInstance(tr, asyncio.Transport)
        self.assertIsInstance(pr, asyncio.Protocol)
        self.assertTrue('ssl' in tr.__class__.__name__.lower())
        if check_sockname:
            self.assertIsNotNone(tr.get_extra_info('sockname'))
        self.loop.run_until_complete(pr.done)
        self.assertGreater(pr.nbytes, 0)
        tr.close()

    def _test_create_ssl_connection(self, httpd, create_connection,
                                    check_sockname=True):
        conn_fut = create_connection(ssl=test_utils.dummy_ssl_context())
        self._basetest_create_ssl_connection(conn_fut, check_sockname)

        # ssl.Purpose was introduced in Python 3.4
        #if not asyncio.BACKPORT_SSL_CONTEXT:
        if hasattr(ssl, 'Purpose'):
            def _dummy_ssl_create_context(purpose=ssl.Purpose.SERVER_AUTH,
                                          cafile=None, capath=None,
                                          cadata=None):
                """
                A ssl.create_default_context() replacement that doesn't enable
                cert validation.
                """
                self.assertEqual(purpose, ssl.Purpose.SERVER_AUTH)
                return test_utils.dummy_ssl_context()

            # With ssl=True, ssl.create_default_context() should be called
            with mock.patch('ssl.create_default_context',
                            side_effect=_dummy_ssl_create_context) as m:
                conn_fut = create_connection(ssl=True)
                self._basetest_create_ssl_connection(conn_fut, check_sockname)
                self.assertEqual(m.call_count, 1)

        if not asyncio.BACKPORT_SSL_CONTEXT:
            # With the real ssl.create_default_context(), certificate
            # validation will fail
            with self.assertRaises(ssl.SSLError) as cm:
                conn_fut = create_connection(ssl=True)
                # Ignore the "SSL handshake failed" log in debug mode
                with test_utils.disable_logger():
                    self._basetest_create_ssl_connection(conn_fut, check_sockname)

    @test_utils.skipIf(ssl is None, 'No ssl module')
    def test_create_ssl_connection(self):
        with test_utils.run_test_server(use_ssl=True) as httpd:
            create_connection = functools.partial(
                self.loop.create_connection,
                lambda: MyProto(loop=self.loop),
                *httpd.address)
            self._test_create_ssl_connection(httpd, create_connection)

    @test_utils.skipIf(ssl is None, 'No ssl module')
    @test_utils.skipUnless(hasattr(socket, 'AF_UNIX'), 'No UNIX Sockets')
    def test_create_ssl_unix_connection(self):
        # Issue #20682: On Mac OS X Tiger, getsockname() returns a
        # zero-length address for UNIX socket.
        check_sockname = not osx_tiger()

        with test_utils.run_test_unix_server(use_ssl=True) as httpd:
            create_connection = functools.partial(
                self.loop.create_unix_connection,
                lambda: MyProto(loop=self.loop), httpd.address,
                server_hostname='127.0.0.1')

            self._test_create_ssl_connection(httpd, create_connection,
                                             check_sockname)

    def test_create_connection_local_addr(self):
        with test_utils.run_test_server() as httpd:
            port = support.find_unused_port()
            f = self.loop.create_connection(
                lambda: MyProto(loop=self.loop),
                *httpd.address, local_addr=(httpd.address[0], port))
            tr, pr = self.loop.run_until_complete(f)
            expected = pr.transport.get_extra_info('sockname')[1]
            self.assertEqual(port, expected)
            tr.close()

    def test_create_connection_local_addr_in_use(self):
        with test_utils.run_test_server() as httpd:
            f = self.loop.create_connection(
                lambda: MyProto(loop=self.loop),
                *httpd.address, local_addr=httpd.address)
            with self.assertRaises(socket.error) as cm:
                self.loop.run_until_complete(f)
            self.assertEqual(cm.exception.errno, errno.EADDRINUSE)
            # FIXME: address missing from the message?
            #self.assertIn(str(httpd.address), cm.exception.strerror)

    def test_create_server(self):
        proto = MyProto(self.loop)
        f = self.loop.create_server(lambda: proto, '0.0.0.0', 0)
        server = self.loop.run_until_complete(f)
        self.assertEqual(len(server.sockets), 1)
        sock = server.sockets[0]
        host, port = sock.getsockname()
        self.assertEqual(host, '0.0.0.0')
        client = socket.socket()
        client.connect(('127.0.0.1', port))
        client.sendall(b'xxx')

        self.loop.run_until_complete(proto.connected)
        self.assertEqual('CONNECTED', proto.state)

        test_utils.run_until(self.loop, lambda: proto.nbytes > 0)
        self.assertEqual(3, proto.nbytes)

        # extra info is available
        self.assertIsNotNone(proto.transport.get_extra_info('sockname'))
        self.assertEqual('127.0.0.1',
                         proto.transport.get_extra_info('peername')[0])

        # close connection
        proto.transport.close()
        self.loop.run_until_complete(proto.done)

        self.assertEqual('CLOSED', proto.state)

        # the client socket must be closed after to avoid ECONNRESET upon
        # recv()/send() on the serving socket
        client.close()

        # close server
        server.close()

    def _make_unix_server(self, factory, **kwargs):
        path = test_utils.gen_unix_socket_path()
        self.addCleanup(lambda: os.path.exists(path) and os.unlink(path))

        f = self.loop.create_unix_server(factory, path, **kwargs)
        server = self.loop.run_until_complete(f)

        return server, path

    @test_utils.skipUnless(hasattr(socket, 'AF_UNIX'), 'No UNIX Sockets')
    def test_create_unix_server(self):
        proto = MyProto(loop=self.loop)
        server, path = self._make_unix_server(lambda: proto)
        self.assertEqual(len(server.sockets), 1)

        client = socket.socket(socket.AF_UNIX)
        client.connect(path)
        client.sendall(b'xxx')

        self.loop.run_until_complete(proto.connected)
        self.assertEqual('CONNECTED', proto.state)
        test_utils.run_until(self.loop, lambda: proto.nbytes > 0)
        self.assertEqual(3, proto.nbytes)

        # close connection
        proto.transport.close()
        self.loop.run_until_complete(proto.done)

        self.assertEqual('CLOSED', proto.state)

        # the client socket must be closed after to avoid ECONNRESET upon
        # recv()/send() on the serving socket
        client.close()

        # close server
        server.close()

    @test_utils.skipUnless(hasattr(socket, 'AF_UNIX'), 'No UNIX Sockets')
    def test_create_unix_server_path_socket_error(self):
        proto = MyProto(loop=self.loop)
        sock = socket.socket()
        try:
            f = self.loop.create_unix_server(lambda: proto, '/test', sock=sock)
            with self.assertRaisesRegex(ValueError,
                                        'path and sock can not be specified '
                                        'at the same time'):
                self.loop.run_until_complete(f)
        finally:
            sock.close()

    def _create_ssl_context(self, certfile, keyfile=None):
        sslcontext = asyncio.SSLContext(ssl.PROTOCOL_SSLv23)
        if not asyncio.BACKPORT_SSL_CONTEXT:
            sslcontext.options |= ssl.OP_NO_SSLv2
        sslcontext.load_cert_chain(certfile, keyfile)
        return sslcontext

    def _make_ssl_server(self, factory, certfile, keyfile=None):
        sslcontext = self._create_ssl_context(certfile, keyfile)

        f = self.loop.create_server(factory, '127.0.0.1', 0, ssl=sslcontext)
        server = self.loop.run_until_complete(f)

        sock = server.sockets[0]
        host, port = sock.getsockname()
        self.assertEqual(host, '127.0.0.1')
        return server, host, port

    def _make_ssl_unix_server(self, factory, certfile, keyfile=None):
        sslcontext = self._create_ssl_context(certfile, keyfile)
        return self._make_unix_server(factory, ssl=sslcontext)

    @test_utils.skipIf(ssl is None, 'No ssl module')
    def test_create_server_ssl(self):
        proto = MyProto(loop=self.loop)
        server, host, port = self._make_ssl_server(
            lambda: proto, ONLYCERT, ONLYKEY)

        f_c = self.loop.create_connection(MyBaseProto, host, port,
                                          ssl=test_utils.dummy_ssl_context())
        client, pr = self.loop.run_until_complete(f_c)

        client.write(b'xxx')
        self.loop.run_until_complete(proto.connected)
        self.assertEqual('CONNECTED', proto.state)

        test_utils.run_until(self.loop, lambda: proto.nbytes > 0)
        self.assertEqual(3, proto.nbytes)

        # extra info is available
        self.assertIsNotNone(proto.transport.get_extra_info('sockname'))
        self.assertEqual('127.0.0.1',
                         proto.transport.get_extra_info('peername')[0])

        # close connection
        proto.transport.close()
        self.loop.run_until_complete(proto.done)
        self.assertEqual('CLOSED', proto.state)

        # the client socket must be closed after to avoid ECONNRESET upon
        # recv()/send() on the serving socket
        client.close()

        # stop serving
        server.close()

    @test_utils.skipIf(ssl is None, 'No ssl module')
    @test_utils.skipUnless(hasattr(socket, 'AF_UNIX'), 'No UNIX Sockets')
    def test_create_unix_server_ssl(self):
        proto = MyProto(loop=self.loop)
        server, path = self._make_ssl_unix_server(
            lambda: proto, ONLYCERT, ONLYKEY)

        f_c = self.loop.create_unix_connection(
            MyBaseProto, path, ssl=test_utils.dummy_ssl_context(),
            server_hostname='')

        client, pr = self.loop.run_until_complete(f_c)

        client.write(b'xxx')
        self.loop.run_until_complete(proto.connected)
        self.assertEqual('CONNECTED', proto.state)
        test_utils.run_until(self.loop, lambda: proto.nbytes > 0)
        self.assertEqual(3, proto.nbytes)

        # close connection
        proto.transport.close()
        self.loop.run_until_complete(proto.done)
        self.assertEqual('CLOSED', proto.state)

        # the client socket must be closed after to avoid ECONNRESET upon
        # recv()/send() on the serving socket
        client.close()

        # stop serving
        server.close()

<<<<<<< HEAD
    @test_utils.skipIf(ssl is None, 'No ssl module')
    @test_utils.skipUnless(HAS_SNI, 'No SNI support in ssl module')
=======
    @unittest.skipIf(ssl is None, 'No ssl module')
>>>>>>> f412cadb
    def test_create_server_ssl_verify_failed(self):
        proto = MyProto(loop=self.loop)
        server, host, port = self._make_ssl_server(
            lambda: proto, SIGNED_CERTFILE)

        sslcontext_client = asyncio.SSLContext(ssl.PROTOCOL_SSLv23)
        if not asyncio.BACKPORT_SSL_CONTEXT:
            sslcontext_client.options |= ssl.OP_NO_SSLv2
        sslcontext_client.verify_mode = ssl.CERT_REQUIRED
        if hasattr(sslcontext_client, 'check_hostname'):
            sslcontext_client.check_hostname = True

        # no CA loaded
        f_c = self.loop.create_connection(MyProto, host, port,
                                          ssl=sslcontext_client)
        with test_utils.disable_logger():
            with self.assertRaisesRegex(ssl.SSLError,
                                        'certificate verify failed'):
                self.loop.run_until_complete(f_c)

        # close connection
        self.assertIsNone(proto.transport)
        server.close()

<<<<<<< HEAD
    @test_utils.skipIf(ssl is None, 'No ssl module')
    @test_utils.skipUnless(HAS_SNI, 'No SNI support in ssl module')
    @test_utils.skipUnless(hasattr(socket, 'AF_UNIX'), 'No UNIX Sockets')
=======
    @unittest.skipIf(ssl is None, 'No ssl module')
    @unittest.skipUnless(hasattr(socket, 'AF_UNIX'), 'No UNIX Sockets')
>>>>>>> f412cadb
    def test_create_unix_server_ssl_verify_failed(self):
        proto = MyProto(loop=self.loop)
        server, path = self._make_ssl_unix_server(
            lambda: proto, SIGNED_CERTFILE)

        sslcontext_client = asyncio.SSLContext(ssl.PROTOCOL_SSLv23)
        if not asyncio.BACKPORT_SSL_CONTEXT:
            sslcontext_client.options |= ssl.OP_NO_SSLv2
        sslcontext_client.verify_mode = ssl.CERT_REQUIRED
        if hasattr(sslcontext_client, 'check_hostname'):
            sslcontext_client.check_hostname = True

        # no CA loaded
        f_c = self.loop.create_unix_connection(MyProto, path,
                                               ssl=sslcontext_client,
                                               server_hostname='invalid')
        with test_utils.disable_logger():
            with self.assertRaisesRegex(ssl.SSLError,
                                        'certificate verify failed'):
                self.loop.run_until_complete(f_c)

        # close connection
        self.assertIsNone(proto.transport)
        server.close()

<<<<<<< HEAD
    @test_utils.skipIf(ssl is None, 'No ssl module')
    @test_utils.skipUnless(HAS_SNI, 'No SNI support in ssl module')
=======
    @unittest.skipIf(ssl is None, 'No ssl module')
>>>>>>> f412cadb
    def test_create_server_ssl_match_failed(self):
        proto = MyProto(loop=self.loop)
        server, host, port = self._make_ssl_server(
            lambda: proto, SIGNED_CERTFILE)

        sslcontext_client = asyncio.SSLContext(ssl.PROTOCOL_SSLv23)
        if not asyncio.BACKPORT_SSL_CONTEXT:
            sslcontext_client.options |= ssl.OP_NO_SSLv2
        sslcontext_client.verify_mode = ssl.CERT_REQUIRED
        sslcontext_client.load_verify_locations(
            cafile=SIGNING_CA)
        if hasattr(sslcontext_client, 'check_hostname'):
            sslcontext_client.check_hostname = True

        if compat.PY3:
            err_msg = "hostname '127.0.0.1' doesn't match 'localhost'"
        else:
            # http://bugs.python.org/issue22861
            err_msg = "hostname '127.0.0.1' doesn't match u'localhost'"

        # incorrect server_hostname
        f_c = self.loop.create_connection(MyProto, host, port,
                                          ssl=sslcontext_client)
        with test_utils.disable_logger():
            with self.assertRaisesRegex(
                    ssl.CertificateError,
                    err_msg):
                self.loop.run_until_complete(f_c)

        # close connection
        proto.transport.close()
        server.close()

<<<<<<< HEAD
    @test_utils.skipIf(ssl is None, 'No ssl module')
    @test_utils.skipUnless(HAS_SNI, 'No SNI support in ssl module')
    @test_utils.skipUnless(hasattr(socket, 'AF_UNIX'), 'No UNIX Sockets')
=======
    @unittest.skipIf(ssl is None, 'No ssl module')
    @unittest.skipUnless(hasattr(socket, 'AF_UNIX'), 'No UNIX Sockets')
>>>>>>> f412cadb
    def test_create_unix_server_ssl_verified(self):
        proto = MyProto(loop=self.loop)
        server, path = self._make_ssl_unix_server(
            lambda: proto, SIGNED_CERTFILE)

        sslcontext_client = asyncio.SSLContext(ssl.PROTOCOL_SSLv23)
        if not asyncio.BACKPORT_SSL_CONTEXT:
            sslcontext_client.options |= ssl.OP_NO_SSLv2
        sslcontext_client.verify_mode = ssl.CERT_REQUIRED
        sslcontext_client.load_verify_locations(cafile=SIGNING_CA)
        if hasattr(sslcontext_client, 'check_hostname'):
            sslcontext_client.check_hostname = True

        # Connection succeeds with correct CA and server hostname.
        f_c = self.loop.create_unix_connection(MyProto, path,
                                               ssl=sslcontext_client,
                                               server_hostname='localhost')
        client, pr = self.loop.run_until_complete(f_c)

        # close connection
        proto.transport.close()
        client.close()
        server.close()

<<<<<<< HEAD
    @test_utils.skipIf(ssl is None, 'No ssl module')
    @test_utils.skipUnless(HAS_SNI, 'No SNI support in ssl module')
=======
    @unittest.skipIf(ssl is None, 'No ssl module')
>>>>>>> f412cadb
    def test_create_server_ssl_verified(self):
        proto = MyProto(loop=self.loop)
        server, host, port = self._make_ssl_server(
            lambda: proto, SIGNED_CERTFILE)

        sslcontext_client = asyncio.SSLContext(ssl.PROTOCOL_SSLv23)
        if not asyncio.BACKPORT_SSL_CONTEXT:
            sslcontext_client.options |= ssl.OP_NO_SSLv2
        sslcontext_client.verify_mode = ssl.CERT_REQUIRED
        sslcontext_client.load_verify_locations(cafile=SIGNING_CA)
        if hasattr(sslcontext_client, 'check_hostname'):
            sslcontext_client.check_hostname = True

        # Connection succeeds with correct CA and server hostname.
        f_c = self.loop.create_connection(MyProto, host, port,
                                          ssl=sslcontext_client,
                                          server_hostname='localhost')
        client, pr = self.loop.run_until_complete(f_c)

        # close connection
        proto.transport.close()
        client.close()
        server.close()

    def test_create_server_sock(self):
        non_local = {'proto': asyncio.Future(loop=self.loop)}

        class TestMyProto(MyProto):
            def connection_made(self, transport):
                super(TestMyProto, self).connection_made(transport)
                non_local['proto'].set_result(self)

        sock_ob = socket.socket(type=socket.SOCK_STREAM)
        sock_ob.setsockopt(socket.SOL_SOCKET, socket.SO_REUSEADDR, 1)
        sock_ob.bind(('0.0.0.0', 0))

        f = self.loop.create_server(TestMyProto, sock=sock_ob)
        server = self.loop.run_until_complete(f)
        sock = server.sockets[0]
        self.assertIs(sock, sock_ob)

        host, port = sock.getsockname()
        self.assertEqual(host, '0.0.0.0')
        client = socket.socket()
        client.connect(('127.0.0.1', port))
        client.send(b'xxx')
        client.close()
        server.close()

    def test_create_server_addr_in_use(self):
        sock_ob = socket.socket(type=socket.SOCK_STREAM)
        sock_ob.setsockopt(socket.SOL_SOCKET, socket.SO_REUSEADDR, 1)
        sock_ob.bind(('0.0.0.0', 0))

        f = self.loop.create_server(MyProto, sock=sock_ob)
        server = self.loop.run_until_complete(f)
        sock = server.sockets[0]
        host, port = sock.getsockname()

        f = self.loop.create_server(MyProto, host=host, port=port)
        with self.assertRaises(socket.error) as cm:
            self.loop.run_until_complete(f)
        self.assertEqual(cm.exception.errno, errno.EADDRINUSE)

        server.close()

    @test_utils.skipUnless(support.IPV6_ENABLED, 'IPv6 not supported or enabled')
    def test_create_server_dual_stack(self):
        f_proto = asyncio.Future(loop=self.loop)

        class TestMyProto(MyProto):
            def connection_made(self, transport):
                super(TestMyProto, self).connection_made(transport)
                f_proto.set_result(self)

        try_count = 0
        while True:
            try:
                port = support.find_unused_port()
                f = self.loop.create_server(TestMyProto, host=None, port=port)
                server = self.loop.run_until_complete(f)
            except socket.error as ex:
                if ex.errno == errno.EADDRINUSE:
                    try_count += 1
                    self.assertGreaterEqual(5, try_count)
                    continue
                else:
                    raise
            else:
                break
        client = socket.socket()
        client.connect(('127.0.0.1', port))
        client.send(b'xxx')
        proto = self.loop.run_until_complete(f_proto)
        proto.transport.close()
        client.close()

        f_proto = asyncio.Future(loop=self.loop)
        client = socket.socket(socket.AF_INET6)
        client.connect(('::1', port))
        client.send(b'xxx')
        proto = self.loop.run_until_complete(f_proto)
        proto.transport.close()
        client.close()

        server.close()

    def test_server_close(self):
        f = self.loop.create_server(MyProto, '0.0.0.0', 0)
        server = self.loop.run_until_complete(f)
        sock = server.sockets[0]
        host, port = sock.getsockname()

        client = socket.socket()
        client.connect(('127.0.0.1', port))
        client.send(b'xxx')
        client.close()
        server.close()

        client = socket.socket()
        self.assertRaises(
            ConnectionRefusedError, wrap_error, client.connect,
            ('127.0.0.1', port))
        client.close()

    def test_create_datagram_endpoint(self):
        class TestMyDatagramProto(MyDatagramProto):
            def __init__(inner_self):
                super(TestMyDatagramProto, inner_self).__init__(loop=self.loop)

            def datagram_received(self, data, addr):
                super(TestMyDatagramProto, self).datagram_received(data, addr)
                self.transport.sendto(b'resp:'+data, addr)

        coro = self.loop.create_datagram_endpoint(
            TestMyDatagramProto, local_addr=('127.0.0.1', 0))
        s_transport, server = self.loop.run_until_complete(coro)
        host, port = s_transport.get_extra_info('sockname')

        self.assertIsInstance(s_transport, asyncio.Transport)
        self.assertIsInstance(server, TestMyDatagramProto)
        self.assertEqual('INITIALIZED', server.state)
        self.assertIs(server.transport, s_transport)

        coro = self.loop.create_datagram_endpoint(
            lambda: MyDatagramProto(loop=self.loop),
            remote_addr=(host, port))
        transport, client = self.loop.run_until_complete(coro)

        self.assertIsInstance(transport, asyncio.Transport)
        self.assertIsInstance(client, MyDatagramProto)
        self.assertEqual('INITIALIZED', client.state)
        self.assertIs(client.transport, transport)

        transport.sendto(b'xxx')
        test_utils.run_until(self.loop, lambda: server.nbytes)
        self.assertEqual(3, server.nbytes)
        test_utils.run_until(self.loop, lambda: client.nbytes)

        # received
        self.assertEqual(8, client.nbytes)

        # extra info is available
        self.assertIsNotNone(transport.get_extra_info('sockname'))

        # close connection
        transport.close()
        self.loop.run_until_complete(client.done)
        self.assertEqual('CLOSED', client.state)
        server.transport.close()

    def test_internal_fds(self):
        loop = self.create_event_loop()
        if not isinstance(loop, selector_events.BaseSelectorEventLoop):
            loop.close()
            self.skipTest('loop is not a BaseSelectorEventLoop')

        self.assertEqual(1, loop._internal_fds)
        loop.close()
        self.assertEqual(0, loop._internal_fds)
        self.assertIsNone(loop._csock)
        self.assertIsNone(loop._ssock)

    @test_utils.skipUnless(sys.platform != 'win32',
                         "Don't support pipes for Windows")
    def test_read_pipe(self):
        proto = MyReadPipeProto(loop=self.loop)

        rpipe, wpipe = os.pipe()
        pipeobj = io.open(rpipe, 'rb', 1024)

        @asyncio.coroutine
        def connect():
            t, p = yield From(self.loop.connect_read_pipe(
                lambda: proto, pipeobj))
            self.assertIs(p, proto)
            self.assertIs(t, proto.transport)
            self.assertEqual(['INITIAL', 'CONNECTED'], proto.state)
            self.assertEqual(0, proto.nbytes)

        self.loop.run_until_complete(connect())

        os.write(wpipe, b'1')
        test_utils.run_until(self.loop, lambda: proto.nbytes >= 1)
        self.assertEqual(1, proto.nbytes)

        os.write(wpipe, b'2345')
        test_utils.run_until(self.loop, lambda: proto.nbytes >= 5)
        self.assertEqual(['INITIAL', 'CONNECTED'], proto.state)
        self.assertEqual(5, proto.nbytes)

        os.close(wpipe)
        self.loop.run_until_complete(proto.done)
        self.assertEqual(
            ['INITIAL', 'CONNECTED', 'EOF', 'CLOSED'], proto.state)
        # extra info is available
        self.assertIsNotNone(proto.transport.get_extra_info('pipe'))

    @test_utils.skipUnless(sys.platform != 'win32',
                         "Don't support pipes for Windows")
    # select, poll and kqueue don't support character devices (PTY) on Mac OS X
    # older than 10.6 (Snow Leopard)
    @support.requires_mac_ver(10, 6)
    # Issue #20495: The test hangs on FreeBSD 7.2 but pass on FreeBSD 9
    @support.requires_freebsd_version(8)
    def test_read_pty_output(self):
        proto = MyReadPipeProto(loop=self.loop)

        master, slave = os.openpty()
        master_read_obj = io.open(master, 'rb', 0)

        @asyncio.coroutine
        def connect():
            t, p = yield From(self.loop.connect_read_pipe(lambda: proto,
                                                          master_read_obj))
            self.assertIs(p, proto)
            self.assertIs(t, proto.transport)
            self.assertEqual(['INITIAL', 'CONNECTED'], proto.state)
            self.assertEqual(0, proto.nbytes)

        self.loop.run_until_complete(connect())

        os.write(slave, b'1')
        test_utils.run_until(self.loop, lambda: proto.nbytes)
        self.assertEqual(1, proto.nbytes)

        os.write(slave, b'2345')
        test_utils.run_until(self.loop, lambda: proto.nbytes >= 5)
        self.assertEqual(['INITIAL', 'CONNECTED'], proto.state)
        self.assertEqual(5, proto.nbytes)

        os.close(slave)
        self.loop.run_until_complete(proto.done)
        self.assertEqual(
            ['INITIAL', 'CONNECTED', 'EOF', 'CLOSED'], proto.state)
        # extra info is available
        self.assertIsNotNone(proto.transport.get_extra_info('pipe'))

    @test_utils.skipUnless(sys.platform != 'win32',
                           "Don't support pipes for Windows")
    def test_write_pipe(self):
        rpipe, wpipe = os.pipe()
        pipeobj = io.open(wpipe, 'wb', 1024)

        proto = MyWritePipeProto(loop=self.loop)
        connect = self.loop.connect_write_pipe(lambda: proto, pipeobj)
        transport, p = self.loop.run_until_complete(connect)
        self.assertIs(p, proto)
        self.assertIs(transport, proto.transport)
        self.assertEqual('CONNECTED', proto.state)

        transport.write(b'1')

        data = bytearray()
        def reader(data):
            chunk = os.read(rpipe, 1024)
            data += chunk
            return len(data)

        test_utils.run_until(self.loop, lambda: reader(data) >= 1)
        self.assertEqual(b'1', data)

        transport.write(b'2345')
        test_utils.run_until(self.loop, lambda: reader(data) >= 5)
        self.assertEqual(b'12345', data)
        self.assertEqual('CONNECTED', proto.state)

        os.close(rpipe)

        # extra info is available
        self.assertIsNotNone(proto.transport.get_extra_info('pipe'))

        # close connection
        proto.transport.close()
        self.loop.run_until_complete(proto.done)
        self.assertEqual('CLOSED', proto.state)

    @test_utils.skipUnless(sys.platform != 'win32',
                         "Don't support pipes for Windows")
    def test_write_pipe_disconnect_on_close(self):
        rsock, wsock = test_utils.socketpair()
        rsock.setblocking(False)
        if hasattr(wsock, 'detach'):
            wsock_fd = wsock.detach()
        else:
            # Python 2
            wsock_fd = wsock.fileno()
        pipeobj = io.open(wsock_fd, 'wb', 1024)

        proto = MyWritePipeProto(loop=self.loop)
        connect = self.loop.connect_write_pipe(lambda: proto, pipeobj)
        transport, p = self.loop.run_until_complete(connect)
        self.assertIs(p, proto)
        self.assertIs(transport, proto.transport)
        self.assertEqual('CONNECTED', proto.state)

        transport.write(b'1')
        data = self.loop.run_until_complete(self.loop.sock_recv(rsock, 1024))
        self.assertEqual(b'1', data)

        rsock.close()

        self.loop.run_until_complete(proto.done)
        self.assertEqual('CLOSED', proto.state)

    @test_utils.skipUnless(sys.platform != 'win32',
                           "Don't support pipes for Windows")
    # select, poll and kqueue don't support character devices (PTY) on Mac OS X
    # older than 10.6 (Snow Leopard)
    @support.requires_mac_ver(10, 6)
    def test_write_pty(self):
        master, slave = os.openpty()
        slave_write_obj = io.open(slave, 'wb', 0)

        proto = MyWritePipeProto(loop=self.loop)
        connect = self.loop.connect_write_pipe(lambda: proto, slave_write_obj)
        transport, p = self.loop.run_until_complete(connect)
        self.assertIs(p, proto)
        self.assertIs(transport, proto.transport)
        self.assertEqual('CONNECTED', proto.state)

        transport.write(b'1')

        data = bytearray()
        def reader(data):
            chunk = os.read(master, 1024)
            data += chunk
            return len(data)

        test_utils.run_until(self.loop, lambda: reader(data) >= 1,
                             timeout=10)
        self.assertEqual(b'1', data)

        transport.write(b'2345')
        test_utils.run_until(self.loop, lambda: reader(data) >= 5,
                             timeout=10)
        self.assertEqual(b'12345', data)
        self.assertEqual('CONNECTED', proto.state)

        os.close(master)

        # extra info is available
        self.assertIsNotNone(proto.transport.get_extra_info('pipe'))

        # close connection
        proto.transport.close()
        self.loop.run_until_complete(proto.done)
        self.assertEqual('CLOSED', proto.state)

    def test_prompt_cancellation(self):
        r, w = test_utils.socketpair()
        r.setblocking(False)
        f = self.loop.sock_recv(r, 1)
        ov = getattr(f, 'ov', None)
        if ov is not None:
            self.assertTrue(ov.pending)

        @asyncio.coroutine
        def main():
            try:
                self.loop.call_soon(f.cancel)
                yield From(f)
            except asyncio.CancelledError:
                res = 'cancelled'
            else:
                res = None
            finally:
                self.loop.stop()
            raise Return(res)

        start = time_monotonic()
        t = asyncio.Task(main(), loop=self.loop)
        self.loop.run_forever()
        elapsed = time_monotonic() - start

        self.assertLess(elapsed, 0.1)
        self.assertEqual(t.result(), 'cancelled')
        self.assertRaises(asyncio.CancelledError, f.result)
        if ov is not None:
            self.assertFalse(ov.pending)
        self.loop._stop_serving(r)

        r.close()
        w.close()

    def test_timeout_rounding(self):
        def _run_once():
            self.loop._run_once_counter += 1
            orig_run_once()

        orig_run_once = self.loop._run_once
        self.loop._run_once_counter = 0
        self.loop._run_once = _run_once

        @asyncio.coroutine
        def wait():
            loop = self.loop
            yield From(asyncio.sleep(1e-2, loop=loop))
            yield From(asyncio.sleep(1e-4, loop=loop))
            yield From(asyncio.sleep(1e-6, loop=loop))
            yield From(asyncio.sleep(1e-8, loop=loop))
            yield From(asyncio.sleep(1e-10, loop=loop))

        self.loop.run_until_complete(wait())
        # The ideal number of call is 22, but on some platforms, the selector
        # may sleep at little bit less than timeout depending on the resolution
        # of the clock used by the kernel. Tolerate a few useless calls on
        # these platforms.
        self.assertLessEqual(self.loop._run_once_counter, 30,
            {'calls': self.loop._run_once_counter,
             'clock_resolution': self.loop._clock_resolution,
             'selector': self.loop._selector.__class__.__name__})

    def test_sock_connect_address(self):
        addresses = [(socket.AF_INET, ('www.python.org', 80))]
        if support.IPV6_ENABLED:
            addresses.extend((
                (socket.AF_INET6, ('www.python.org', 80)),
                (socket.AF_INET6, ('www.python.org', 80, 0, 0)),
            ))

        for family, address in addresses:
            for sock_type in (socket.SOCK_STREAM, socket.SOCK_DGRAM):
                sock = socket.socket(family, sock_type)
                with contextlib.closing(sock):
                    sock.setblocking(False)
                    connect = self.loop.sock_connect(sock, address)
                    with self.assertRaises(ValueError) as cm:
                        self.loop.run_until_complete(connect)
                    self.assertIn('address must be resolved',
                                  str(cm.exception))

    def test_remove_fds_after_closing(self):
        loop = self.create_event_loop()
        callback = lambda: None
        r, w = test_utils.socketpair()
        self.addCleanup(r.close)
        self.addCleanup(w.close)
        loop.add_reader(r, callback)
        loop.add_writer(w, callback)
        loop.close()
        self.assertFalse(loop.remove_reader(r))
        self.assertFalse(loop.remove_writer(w))

    def test_add_fds_after_closing(self):
        loop = self.create_event_loop()
        callback = lambda: None
        r, w = test_utils.socketpair()
        self.addCleanup(r.close)
        self.addCleanup(w.close)
        loop.close()
        with self.assertRaises(RuntimeError):
            loop.add_reader(r, callback)
        with self.assertRaises(RuntimeError):
            loop.add_writer(w, callback)

    def test_close_running_event_loop(self):
        @asyncio.coroutine
        def close_loop(loop):
            self.loop.close()

        coro = close_loop(self.loop)
        with self.assertRaises(RuntimeError):
            self.loop.run_until_complete(coro)

    def test_close(self):
        self.loop.close()

        @asyncio.coroutine
        def test():
            pass

        func = lambda: False
        coro = test()
        self.addCleanup(coro.close)

        # operation blocked when the loop is closed
        with self.assertRaises(RuntimeError):
            self.loop.run_forever()
        with self.assertRaises(RuntimeError):
            fut = asyncio.Future(loop=self.loop)
            self.loop.run_until_complete(fut)
        with self.assertRaises(RuntimeError):
            self.loop.call_soon(func)
        with self.assertRaises(RuntimeError):
            self.loop.call_soon_threadsafe(func)
        with self.assertRaises(RuntimeError):
            self.loop.call_later(1.0, func)
        with self.assertRaises(RuntimeError):
            self.loop.call_at(self.loop.time() + .0, func)
        with self.assertRaises(RuntimeError):
            self.loop.run_in_executor(None, func)
        with self.assertRaises(RuntimeError):
            self.loop.create_task(coro)
        with self.assertRaises(RuntimeError):
            self.loop.add_signal_handler(signal.SIGTERM, func)


class SubprocessTestsMixin(object):

    def check_terminated(self, returncode):
        if sys.platform == 'win32':
            self.assertIsInstance(returncode, int)
            # expect 1 but sometimes get 0
        else:
            self.assertEqual(-signal.SIGTERM, returncode)

    def check_killed(self, returncode):
        if sys.platform == 'win32':
            self.assertIsInstance(returncode, int)
            # expect 1 but sometimes get 0
        else:
            self.assertEqual(-signal.SIGKILL, returncode)

    def test_subprocess_exec(self):
        prog = os.path.join(os.path.dirname(__file__), 'echo.py')

        connect = self.loop.subprocess_exec(
                        functools.partial(MySubprocessProtocol, self.loop),
                        sys.executable, prog)
        transp, proto = self.loop.run_until_complete(connect)
        self.assertIsInstance(proto, MySubprocessProtocol)
        self.loop.run_until_complete(proto.connected)
        self.assertEqual('CONNECTED', proto.state)

        stdin = transp.get_pipe_transport(0)
        stdin.write(b'Python The Winner')
        self.loop.run_until_complete(proto.got_data[1].wait())
        transp.close()
        self.loop.run_until_complete(proto.completed)
        self.check_terminated(proto.returncode)
        self.assertEqual(b'Python The Winner', proto.data[1])

    def test_subprocess_interactive(self):
        prog = os.path.join(os.path.dirname(__file__), 'echo.py')

        connect = self.loop.subprocess_exec(
                        functools.partial(MySubprocessProtocol, self.loop),
                        sys.executable, prog)
        transp, proto = self.loop.run_until_complete(connect)
        self.assertIsInstance(proto, MySubprocessProtocol)
        self.loop.run_until_complete(proto.connected)
        self.assertEqual('CONNECTED', proto.state)

        try:
            stdin = transp.get_pipe_transport(0)
            stdin.write(b'Python ')
            self.loop.run_until_complete(proto.got_data[1].wait())
            proto.got_data[1].clear()
            self.assertEqual(b'Python ', proto.data[1])

            stdin.write(b'The Winner')
            self.loop.run_until_complete(proto.got_data[1].wait())
            self.assertEqual(b'Python The Winner', proto.data[1])
        finally:
            transp.close()

        self.loop.run_until_complete(proto.completed)
        self.check_terminated(proto.returncode)

    def test_subprocess_shell(self):
        connect = self.loop.subprocess_shell(
                        functools.partial(MySubprocessProtocol, self.loop),
                        'echo Python')
        transp, proto = self.loop.run_until_complete(connect)
        self.assertIsInstance(proto, MySubprocessProtocol)
        self.loop.run_until_complete(proto.connected)

        transp.get_pipe_transport(0).close()
        self.loop.run_until_complete(proto.completed)
        self.assertEqual(0, proto.returncode)
        self.assertTrue(all(f.done() for f in proto.disconnects.values()))
        self.assertEqual(proto.data[1].rstrip(b'\r\n'), b'Python')
        self.assertEqual(proto.data[2], b'')

    def test_subprocess_exitcode(self):
        connect = self.loop.subprocess_shell(
                        functools.partial(MySubprocessProtocol, self.loop),
                        'exit 7', stdin=None, stdout=None, stderr=None)
        transp, proto = self.loop.run_until_complete(connect)
        self.assertIsInstance(proto, MySubprocessProtocol)
        self.loop.run_until_complete(proto.completed)
        self.assertEqual(7, proto.returncode)

    def test_subprocess_close_after_finish(self):
        connect = self.loop.subprocess_shell(
                        functools.partial(MySubprocessProtocol, self.loop),
                        'exit 7', stdin=None, stdout=None, stderr=None)
        transp, proto = self.loop.run_until_complete(connect)
        self.assertIsInstance(proto, MySubprocessProtocol)
        self.assertIsNone(transp.get_pipe_transport(0))
        self.assertIsNone(transp.get_pipe_transport(1))
        self.assertIsNone(transp.get_pipe_transport(2))
        self.loop.run_until_complete(proto.completed)
        self.assertEqual(7, proto.returncode)
        self.assertIsNone(transp.close())

    def test_subprocess_kill(self):
        prog = os.path.join(os.path.dirname(__file__), 'echo.py')

        connect = self.loop.subprocess_exec(
                        functools.partial(MySubprocessProtocol, self.loop),
                        sys.executable, prog)
        transp, proto = self.loop.run_until_complete(connect)
        self.assertIsInstance(proto, MySubprocessProtocol)
        self.loop.run_until_complete(proto.connected)

        transp.kill()
        self.loop.run_until_complete(proto.completed)
        self.check_killed(proto.returncode)

    def test_subprocess_terminate(self):
        prog = os.path.join(os.path.dirname(__file__), 'echo.py')

        connect = self.loop.subprocess_exec(
                        functools.partial(MySubprocessProtocol, self.loop),
                        sys.executable, prog)
        transp, proto = self.loop.run_until_complete(connect)
        self.assertIsInstance(proto, MySubprocessProtocol)
        self.loop.run_until_complete(proto.connected)

        transp.terminate()
        self.loop.run_until_complete(proto.completed)
        self.check_terminated(proto.returncode)

    @test_utils.skipIf(sys.platform == 'win32', "Don't have SIGHUP")
    def test_subprocess_send_signal(self):
        prog = os.path.join(os.path.dirname(__file__), 'echo.py')

        connect = self.loop.subprocess_exec(
                        functools.partial(MySubprocessProtocol, self.loop),
                        sys.executable, prog)
        transp, proto = self.loop.run_until_complete(connect)
        self.assertIsInstance(proto, MySubprocessProtocol)
        self.loop.run_until_complete(proto.connected)

        transp.send_signal(signal.SIGHUP)
        self.loop.run_until_complete(proto.completed)
        self.assertEqual(-signal.SIGHUP, proto.returncode)

    def test_subprocess_stderr(self):
        prog = os.path.join(os.path.dirname(__file__), 'echo2.py')

        connect = self.loop.subprocess_exec(
                        functools.partial(MySubprocessProtocol, self.loop),
                        sys.executable, prog)
        transp, proto = self.loop.run_until_complete(connect)
        self.assertIsInstance(proto, MySubprocessProtocol)
        self.loop.run_until_complete(proto.connected)

        stdin = transp.get_pipe_transport(0)
        stdin.write(b'test')

        self.loop.run_until_complete(proto.completed)

        transp.close()
        self.assertEqual(b'OUT:test', proto.data[1])
        self.assertTrue(proto.data[2].startswith(b'ERR:test'), proto.data[2])
        self.assertEqual(0, proto.returncode)

    def test_subprocess_stderr_redirect_to_stdout(self):
        prog = os.path.join(os.path.dirname(__file__), 'echo2.py')

        connect = self.loop.subprocess_exec(
                        functools.partial(MySubprocessProtocol, self.loop),
                        sys.executable, prog, stderr=subprocess.STDOUT)
        transp, proto = self.loop.run_until_complete(connect)
        self.assertIsInstance(proto, MySubprocessProtocol)
        self.loop.run_until_complete(proto.connected)

        stdin = transp.get_pipe_transport(0)
        self.assertIsNotNone(transp.get_pipe_transport(1))
        self.assertIsNone(transp.get_pipe_transport(2))

        stdin.write(b'test')
        self.loop.run_until_complete(proto.completed)
        self.assertTrue(proto.data[1].startswith(b'OUT:testERR:test'),
                        proto.data[1])
        self.assertEqual(b'', proto.data[2])

        transp.close()
        self.assertEqual(0, proto.returncode)

    def test_subprocess_close_client_stream(self):
        prog = os.path.join(os.path.dirname(__file__), 'echo3.py')

        connect = self.loop.subprocess_exec(
                        functools.partial(MySubprocessProtocol, self.loop),
                        sys.executable, prog)
        transp, proto = self.loop.run_until_complete(connect)
        self.assertIsInstance(proto, MySubprocessProtocol)
        self.loop.run_until_complete(proto.connected)

        stdin = transp.get_pipe_transport(0)
        stdout = transp.get_pipe_transport(1)
        stdin.write(b'test')
        self.loop.run_until_complete(proto.got_data[1].wait())
        self.assertEqual(b'OUT:test', proto.data[1])

        stdout.close()
        self.loop.run_until_complete(proto.disconnects[1])
        stdin.write(b'xxx')
        self.loop.run_until_complete(proto.got_data[2].wait())
        if sys.platform != 'win32':
            self.assertEqual(b'ERR:BrokenPipeError', proto.data[2])
        else:
            # After closing the read-end of a pipe, writing to the
            # write-end using os.write() fails with errno==EINVAL and
            # GetLastError()==ERROR_INVALID_NAME on Windows!?!  (Using
            # WriteFile() we get ERROR_BROKEN_PIPE as expected.)
            self.assertEqual(b'ERR:OSError', proto.data[2])
        transp.close()
        self.loop.run_until_complete(proto.completed)
        self.check_terminated(proto.returncode)

    @test_utils.skipUnless(hasattr(os, 'setsid'), "need os.setsid()")
    def test_subprocess_wait_no_same_group(self):
        # start the new process in a new session
        connect = self.loop.subprocess_shell(
                        functools.partial(MySubprocessProtocol, self.loop),
                        'exit 7', stdin=None, stdout=None, stderr=None,
                        start_new_session=True)
        _, proto = yield self.loop.run_until_complete(connect)
        self.assertIsInstance(proto, MySubprocessProtocol)
        self.loop.run_until_complete(proto.completed)
        self.assertEqual(7, proto.returncode)

    def test_subprocess_exec_invalid_args(self):
        @asyncio.coroutine
        def connect(**kwds):
            yield From(self.loop.subprocess_exec(
                asyncio.SubprocessProtocol,
                'pwd', **kwds))

        with self.assertRaises(ValueError):
            self.loop.run_until_complete(connect(universal_newlines=True))
        with self.assertRaises(ValueError):
            self.loop.run_until_complete(connect(bufsize=4096))
        with self.assertRaises(ValueError):
            self.loop.run_until_complete(connect(shell=True))

    def test_subprocess_shell_invalid_args(self):
        @asyncio.coroutine
        def connect(cmd=None, **kwds):
            if not cmd:
                cmd = 'pwd'
            yield From(self.loop.subprocess_shell(
                asyncio.SubprocessProtocol,
                cmd, **kwds))

        with self.assertRaises(ValueError):
            self.loop.run_until_complete(connect(['ls', '-l']))
        with self.assertRaises(ValueError):
            self.loop.run_until_complete(connect(universal_newlines=True))
        with self.assertRaises(ValueError):
            self.loop.run_until_complete(connect(bufsize=4096))
        with self.assertRaises(ValueError):
            self.loop.run_until_complete(connect(shell=False))


if sys.platform == 'win32':

    class SelectEventLoopTests(EventLoopTestsMixin, test_utils.TestCase):

        def create_event_loop(self):
            return asyncio.SelectorEventLoop()

    class ProactorEventLoopTests(EventLoopTestsMixin,
                                 SubprocessTestsMixin,
                                 test_utils.TestCase):

        def create_event_loop(self):
            return asyncio.ProactorEventLoop()

        def test_create_ssl_connection(self):
            raise unittest.SkipTest("IocpEventLoop incompatible with SSL")

        def test_create_server_ssl(self):
            raise unittest.SkipTest("IocpEventLoop incompatible with SSL")

        def test_create_server_ssl_verify_failed(self):
            raise unittest.SkipTest("IocpEventLoop incompatible with SSL")

        def test_create_server_ssl_match_failed(self):
            raise unittest.SkipTest("IocpEventLoop incompatible with SSL")

        def test_create_server_ssl_verified(self):
            raise unittest.SkipTest("IocpEventLoop incompatible with SSL")

        def test_reader_callback(self):
            raise unittest.SkipTest("IocpEventLoop does not have add_reader()")

        def test_reader_callback_cancel(self):
            raise unittest.SkipTest("IocpEventLoop does not have add_reader()")

        def test_writer_callback(self):
            raise unittest.SkipTest("IocpEventLoop does not have add_writer()")

        def test_writer_callback_cancel(self):
            raise unittest.SkipTest("IocpEventLoop does not have add_writer()")

        def test_create_datagram_endpoint(self):
            raise unittest.SkipTest(
                "IocpEventLoop does not have create_datagram_endpoint()")

        def test_remove_fds_after_closing(self):
            raise unittest.SkipTest("IocpEventLoop does not have add_reader()")
else:
    from trollius import selectors

    class UnixEventLoopTestsMixin(EventLoopTestsMixin):
        def setUp(self):
            super(UnixEventLoopTestsMixin, self).setUp()
            watcher = asyncio.SafeChildWatcher()
            watcher.attach_loop(self.loop)
            asyncio.set_child_watcher(watcher)

        def tearDown(self):
            asyncio.set_child_watcher(None)
            super(UnixEventLoopTestsMixin, self).tearDown()

    if hasattr(selectors, 'KqueueSelector'):
        class KqueueEventLoopTests(UnixEventLoopTestsMixin,
                                   SubprocessTestsMixin,
                                   test_utils.TestCase):

            def create_event_loop(self):
                return asyncio.SelectorEventLoop(
                    selectors.KqueueSelector())

            # kqueue doesn't support character devices (PTY) on Mac OS X older
            # than 10.9 (Maverick)
            @support.requires_mac_ver(10, 9)
            # Issue #20667: KqueueEventLoopTests.test_read_pty_output()
            # hangs on OpenBSD 5.5
            @test_utils.skipIf(sys.platform.startswith('openbsd'),
                              'test hangs on OpenBSD')
            def test_read_pty_output(self):
                super(KqueueEventLoopTests, self).test_read_pty_output()

            # kqueue doesn't support character devices (PTY) on Mac OS X older
            # than 10.9 (Maverick)
            @support.requires_mac_ver(10, 9)
            def test_write_pty(self):
                super(KqueueEventLoopTests, self).test_write_pty()

    if hasattr(selectors, 'EpollSelector'):
        class EPollEventLoopTests(UnixEventLoopTestsMixin,
                                  SubprocessTestsMixin,
                                  test_utils.TestCase):

            def create_event_loop(self):
                return asyncio.SelectorEventLoop(selectors.EpollSelector())

    if hasattr(selectors, 'PollSelector'):
        class PollEventLoopTests(UnixEventLoopTestsMixin,
                                 SubprocessTestsMixin,
                                 test_utils.TestCase):

            def create_event_loop(self):
                return asyncio.SelectorEventLoop(selectors.PollSelector())

    # Should always exist.
    class SelectEventLoopTests(UnixEventLoopTestsMixin,
                               SubprocessTestsMixin,
                               test_utils.TestCase):

        def create_event_loop(self):
            return asyncio.SelectorEventLoop(selectors.SelectSelector())


def noop(*args):
    pass


class HandleTests(test_utils.TestCase):

    def setUp(self):
        self.loop = mock.Mock()
        self.loop.get_debug.return_value = True

    def test_handle(self):
        def callback(*args):
            return args

        args = ()
        h = asyncio.Handle(callback, args, self.loop)
        self.assertIs(h._callback, callback)
        self.assertIs(h._args, args)
        self.assertFalse(h._cancelled)

        h.cancel()
        self.assertTrue(h._cancelled)

    def test_handle_from_handle(self):
        def callback(*args):
            return args
        h1 = asyncio.Handle(callback, (), loop=self.loop)
        self.assertRaises(
            AssertionError, asyncio.Handle, h1, (), self.loop)

    def test_callback_with_exception(self):
        def callback():
            raise ValueError()

        self.loop = mock.Mock()
        self.loop.call_exception_handler = mock.Mock()

        h = asyncio.Handle(callback, (), self.loop)
        h._run()

        self.loop.call_exception_handler.assert_called_with({
            'message': test_utils.MockPattern('Exception in callback.*'),
            'exception': mock.ANY,
            'handle': h,
            'source_traceback': h._source_traceback,
        })

    def test_handle_weakref(self):
        wd = weakref.WeakValueDictionary()
        h = asyncio.Handle(lambda: None, (), self.loop)
        wd['h'] = h  # Would fail without __weakref__ slot.

    def test_handle_repr(self):
        self.loop.get_debug.return_value = False

        # simple function
        h = asyncio.Handle(noop, (1, 2), self.loop)
        filename, lineno = test_utils.get_function_source(noop)
        self.assertEqual(repr(h),
                        '<Handle noop(1, 2) at %s:%s>'
                        % (filename, lineno))

        # cancelled handle
        h.cancel()
        self.assertEqual(repr(h),
                        '<Handle cancelled>')

        # decorated function
        cb = asyncio.coroutine(noop)
        h = asyncio.Handle(cb, (), self.loop)
        self.assertEqual(repr(h),
                        '<Handle noop() at %s:%s>'
                        % (filename, lineno))

        # partial function
        cb = functools.partial(noop, 1, 2)
        h = asyncio.Handle(cb, (3,), self.loop)
        regex = (r'^<Handle noop\(1, 2\)\(3\) at %s:%s>$'
                 % (re.escape(filename), lineno))
        self.assertRegex(repr(h), regex)

        # partial method
        if sys.version_info >= (3, 4):
            method = HandleTests.test_handle_repr
            cb = functools.partialmethod(method)
            filename, lineno = test_utils.get_function_source(method)
            h = asyncio.Handle(cb, (), self.loop)

            cb_regex = r'<function HandleTests.test_handle_repr .*>'
            cb_regex = (r'functools.partialmethod\(%s, , \)\(\)' % cb_regex)
            regex = (r'^<Handle %s at %s:%s>$'
                     % (cb_regex, re.escape(filename), lineno))
            self.assertRegex(repr(h), regex)

    def test_handle_repr_debug(self):
        self.loop.get_debug.return_value = True

        # simple function
        create_filename = sys._getframe().f_code.co_filename
        create_lineno = sys._getframe().f_lineno + 1
        h = asyncio.Handle(noop, (1, 2), self.loop)
        filename, lineno = test_utils.get_function_source(noop)
        self.assertEqual(repr(h),
                        '<Handle noop(1, 2) at %s:%s created at %s:%s>'
                        % (filename, lineno, create_filename, create_lineno))

        # cancelled handle
        h.cancel()
        self.assertEqual(
            repr(h),
            '<Handle cancelled noop(1, 2) at %s:%s created at %s:%s>'
            % (filename, lineno, create_filename, create_lineno))

        # double cancellation won't overwrite _repr
        h.cancel()
        self.assertEqual(
            repr(h),
            '<Handle cancelled noop(1, 2) at %s:%s created at %s:%s>'
            % (filename, lineno, create_filename, create_lineno))

    def test_handle_source_traceback(self):
        loop = asyncio.get_event_loop_policy().new_event_loop()
        loop.set_debug(True)
        self.set_event_loop(loop)

        # call_soon
        h = loop.call_soon(noop)
        self.check_soure_traceback(h._source_traceback, -1)

        # call_soon_threadsafe
        h = loop.call_soon_threadsafe(noop)
        self.check_soure_traceback(h._source_traceback, -1)

        # call_later
        h = loop.call_later(0, noop)
        self.check_soure_traceback(h._source_traceback, -1)

        # call_at
        h = loop.call_later(0, noop)
        self.check_soure_traceback(h._source_traceback, -1)


class TimerTests(test_utils.TestCase):

    def setUp(self):
        self.loop = mock.Mock()

    def test_hash(self):
        when = time_monotonic()
        h = asyncio.TimerHandle(when, lambda: False, (),
                                mock.Mock())
        self.assertEqual(hash(h), hash(when))

    def test_timer(self):
        def callback(*args):
            return args

        args = (1, 2, 3)
        when = time_monotonic()
        h = asyncio.TimerHandle(when, callback, args, mock.Mock())
        self.assertIs(h._callback, callback)
        self.assertIs(h._args, args)
        self.assertFalse(h._cancelled)

        # cancel
        h.cancel()
        self.assertTrue(h._cancelled)
        self.assertIsNone(h._callback)
        self.assertIsNone(h._args)

        # when cannot be None
        self.assertRaises(AssertionError,
                          asyncio.TimerHandle, None, callback, args,
                          self.loop)

    def test_timer_repr(self):
        self.loop.get_debug.return_value = False

        # simple function
        h = asyncio.TimerHandle(123, noop, (), self.loop)
        src = test_utils.get_function_source(noop)
        self.assertEqual(repr(h),
                        '<TimerHandle when=123 noop() at %s:%s>' % src)

        # cancelled handle
        h.cancel()
        self.assertEqual(repr(h),
                        '<TimerHandle cancelled when=123>')

    def test_timer_repr_debug(self):
        self.loop.get_debug.return_value = True

        # simple function
        create_filename = sys._getframe().f_code.co_filename
        create_lineno = sys._getframe().f_lineno + 1
        h = asyncio.TimerHandle(123, noop, (), self.loop)
        filename, lineno = test_utils.get_function_source(noop)
        self.assertEqual(repr(h),
                        '<TimerHandle when=123 noop() '
                        'at %s:%s created at %s:%s>'
                        % (filename, lineno, create_filename, create_lineno))

        # cancelled handle
        h.cancel()
        self.assertEqual(repr(h),
                        '<TimerHandle cancelled when=123 noop() '
                        'at %s:%s created at %s:%s>'
                        % (filename, lineno, create_filename, create_lineno))


    def test_timer_comparison(self):
        def callback(*args):
            return args

        when = time_monotonic()

        h1 = asyncio.TimerHandle(when, callback, (), self.loop)
        h2 = asyncio.TimerHandle(when, callback, (), self.loop)
        # TODO: Use assertLess etc.
        self.assertFalse(h1 < h2)
        self.assertFalse(h2 < h1)
        self.assertTrue(h1 <= h2)
        self.assertTrue(h2 <= h1)
        self.assertFalse(h1 > h2)
        self.assertFalse(h2 > h1)
        self.assertTrue(h1 >= h2)
        self.assertTrue(h2 >= h1)
        self.assertTrue(h1 == h2)
        self.assertFalse(h1 != h2)

        h2.cancel()
        self.assertFalse(h1 == h2)

        h1 = asyncio.TimerHandle(when, callback, (), self.loop)
        h2 = asyncio.TimerHandle(when + 10.0, callback, (), self.loop)
        self.assertTrue(h1 < h2)
        self.assertFalse(h2 < h1)
        self.assertTrue(h1 <= h2)
        self.assertFalse(h2 <= h1)
        self.assertFalse(h1 > h2)
        self.assertTrue(h2 > h1)
        self.assertFalse(h1 >= h2)
        self.assertTrue(h2 >= h1)
        self.assertFalse(h1 == h2)
        self.assertTrue(h1 != h2)

        h3 = asyncio.Handle(callback, (), self.loop)
        self.assertIs(NotImplemented, h1.__eq__(h3))
        self.assertIs(NotImplemented, h1.__ne__(h3))


class AbstractEventLoopTests(test_utils.TestCase):

    def test_not_implemented(self):
        f = mock.Mock()
        loop = asyncio.AbstractEventLoop()
        self.assertRaises(
            NotImplementedError, loop.run_forever)
        self.assertRaises(
            NotImplementedError, loop.run_until_complete, None)
        self.assertRaises(
            NotImplementedError, loop.stop)
        self.assertRaises(
            NotImplementedError, loop.is_running)
        # skip some tests if the AbstractEventLoop class comes from asyncio
        # and the asyncio version (python version in fact) is older than 3.4.2
        if events.asyncio is None or sys.version_info >= (3, 4, 2):
            self.assertRaises(
                NotImplementedError, loop.is_closed)
            self.assertRaises(
                NotImplementedError, loop.create_task, None)
        self.assertRaises(
            NotImplementedError, loop.close)
        self.assertRaises(
            NotImplementedError, loop.call_later, None, None)
        self.assertRaises(
            NotImplementedError, loop.call_at, f, f)
        self.assertRaises(
            NotImplementedError, loop.call_soon, None)
        self.assertRaises(
            NotImplementedError, loop.time)
        self.assertRaises(
            NotImplementedError, loop.call_soon_threadsafe, None)
        self.assertRaises(
            NotImplementedError, loop.run_in_executor, f, f)
        self.assertRaises(
            NotImplementedError, loop.set_default_executor, f)
        self.assertRaises(
            NotImplementedError, loop.getaddrinfo, 'localhost', 8080)
        self.assertRaises(
            NotImplementedError, loop.getnameinfo, ('localhost', 8080))
        self.assertRaises(
            NotImplementedError, loop.create_connection, f)
        self.assertRaises(
            NotImplementedError, loop.create_server, f)
        self.assertRaises(
            NotImplementedError, loop.create_datagram_endpoint, f)
        self.assertRaises(
            NotImplementedError, loop.add_reader, 1, f)
        self.assertRaises(
            NotImplementedError, loop.remove_reader, 1)
        self.assertRaises(
            NotImplementedError, loop.add_writer, 1, f)
        self.assertRaises(
            NotImplementedError, loop.remove_writer, 1)
        self.assertRaises(
            NotImplementedError, loop.sock_recv, f, 10)
        self.assertRaises(
            NotImplementedError, loop.sock_sendall, f, 10)
        self.assertRaises(
            NotImplementedError, loop.sock_connect, f, f)
        self.assertRaises(
            NotImplementedError, loop.sock_accept, f)
        self.assertRaises(
            NotImplementedError, loop.add_signal_handler, 1, f)
        self.assertRaises(
            NotImplementedError, loop.remove_signal_handler, 1)
        self.assertRaises(
            NotImplementedError, loop.remove_signal_handler, 1)
        self.assertRaises(
            NotImplementedError, loop.connect_read_pipe, f,
            mock.sentinel.pipe)
        self.assertRaises(
            NotImplementedError, loop.connect_write_pipe, f,
            mock.sentinel.pipe)
        self.assertRaises(
            NotImplementedError, loop.subprocess_shell, f,
            mock.sentinel)
        self.assertRaises(
            NotImplementedError, loop.subprocess_exec, f)
        self.assertRaises(
            NotImplementedError, loop.set_exception_handler, f)
        self.assertRaises(
            NotImplementedError, loop.default_exception_handler, f)
        self.assertRaises(
            NotImplementedError, loop.call_exception_handler, f)
        self.assertRaises(
            NotImplementedError, loop.get_debug)
        self.assertRaises(
            NotImplementedError, loop.set_debug, f)


class ProtocolsAbsTests(test_utils.TestCase):

    def test_empty(self):
        f = mock.Mock()
        p = asyncio.Protocol()
        self.assertIsNone(p.connection_made(f))
        self.assertIsNone(p.connection_lost(f))
        self.assertIsNone(p.data_received(f))
        self.assertIsNone(p.eof_received())

        dp = asyncio.DatagramProtocol()
        self.assertIsNone(dp.connection_made(f))
        self.assertIsNone(dp.connection_lost(f))
        self.assertIsNone(dp.error_received(f))
        self.assertIsNone(dp.datagram_received(f, f))

        sp = asyncio.SubprocessProtocol()
        self.assertIsNone(sp.connection_made(f))
        self.assertIsNone(sp.connection_lost(f))
        self.assertIsNone(sp.pipe_data_received(1, f))
        self.assertIsNone(sp.pipe_connection_lost(1, f))
        self.assertIsNone(sp.process_exited())


class PolicyTests(test_utils.TestCase):

    def test_event_loop_policy(self):
        policy = asyncio.AbstractEventLoopPolicy()
        self.assertRaises(NotImplementedError, policy.get_event_loop)
        self.assertRaises(NotImplementedError, policy.set_event_loop, object())
        self.assertRaises(NotImplementedError, policy.new_event_loop)
        self.assertRaises(NotImplementedError, policy.get_child_watcher)
        self.assertRaises(NotImplementedError, policy.set_child_watcher,
                          object())

    def test_get_event_loop(self):
        policy = asyncio.DefaultEventLoopPolicy()
        self.assertIsNone(policy._local._loop)

        loop = policy.get_event_loop()
        self.assertIsInstance(loop, asyncio.AbstractEventLoop)

        self.assertIs(policy._local._loop, loop)
        self.assertIs(loop, policy.get_event_loop())
        loop.close()

    def test_get_event_loop_calls_set_event_loop(self):
        policy = asyncio.DefaultEventLoopPolicy()

        with mock.patch.object(
                policy, "set_event_loop",
                wraps=policy.set_event_loop) as m_set_event_loop:

            loop = policy.get_event_loop()

            # policy._local._loop must be set through .set_event_loop()
            # (the unix DefaultEventLoopPolicy needs this call to attach
            # the child watcher correctly)
            m_set_event_loop.assert_called_with(loop)

        loop.close()

    def test_get_event_loop_after_set_none(self):
        policy = asyncio.DefaultEventLoopPolicy()
        policy.set_event_loop(None)
        self.assertRaises(AssertionError, policy.get_event_loop)

    @mock.patch('trollius.events.threading.current_thread')
    def test_get_event_loop_thread(self, m_current_thread):

        def f():
            policy = asyncio.DefaultEventLoopPolicy()
            self.assertRaises(AssertionError, policy.get_event_loop)

        th = threading.Thread(target=f)
        th.start()
        th.join()

    def test_new_event_loop(self):
        policy = asyncio.DefaultEventLoopPolicy()

        loop = policy.new_event_loop()
        self.assertIsInstance(loop, asyncio.AbstractEventLoop)
        loop.close()

    def test_set_event_loop(self):
        policy = asyncio.DefaultEventLoopPolicy()
        old_loop = policy.get_event_loop()

        self.assertRaises(AssertionError, policy.set_event_loop, object())

        loop = policy.new_event_loop()
        policy.set_event_loop(loop)
        self.assertIs(loop, policy.get_event_loop())
        self.assertIsNot(old_loop, policy.get_event_loop())
        loop.close()
        old_loop.close()

    def test_get_event_loop_policy(self):
        policy = asyncio.get_event_loop_policy()
        self.assertIsInstance(policy, asyncio.AbstractEventLoopPolicy)
        self.assertIs(policy, asyncio.get_event_loop_policy())

    def test_set_event_loop_policy(self):
        self.assertRaises(
            AssertionError, asyncio.set_event_loop_policy, object())

        old_policy = asyncio.get_event_loop_policy()

        policy = asyncio.DefaultEventLoopPolicy()
        asyncio.set_event_loop_policy(policy)
        self.assertIs(policy, asyncio.get_event_loop_policy())
        self.assertIsNot(policy, old_policy)


if __name__ == '__main__':
    unittest.main()<|MERGE_RESOLUTION|>--- conflicted
+++ resolved
@@ -9,13 +9,6 @@
 import re
 import signal
 import socket
-<<<<<<< HEAD
-=======
-try:
-    import ssl
-except ImportError:
-    ssl = None
->>>>>>> f412cadb
 import subprocess
 import sys
 import threading
@@ -27,9 +20,6 @@
     import ssl
 except ImportError:
     ssl = None
-    HAS_SNI = False
-else:
-    HAS_SNI = getattr(ssl, 'HAS_SNI', False)
 
 try:
     import concurrent
@@ -883,20 +873,15 @@
         # stop serving
         server.close()
 
-<<<<<<< HEAD
     @test_utils.skipIf(ssl is None, 'No ssl module')
-    @test_utils.skipUnless(HAS_SNI, 'No SNI support in ssl module')
-=======
-    @unittest.skipIf(ssl is None, 'No ssl module')
->>>>>>> f412cadb
+    @test_utils.skipIf(asyncio.BACKPORT_SSL_CONTEXT, 'need ssl.SSLContext')
     def test_create_server_ssl_verify_failed(self):
         proto = MyProto(loop=self.loop)
         server, host, port = self._make_ssl_server(
             lambda: proto, SIGNED_CERTFILE)
 
         sslcontext_client = asyncio.SSLContext(ssl.PROTOCOL_SSLv23)
-        if not asyncio.BACKPORT_SSL_CONTEXT:
-            sslcontext_client.options |= ssl.OP_NO_SSLv2
+        sslcontext_client.options |= ssl.OP_NO_SSLv2
         sslcontext_client.verify_mode = ssl.CERT_REQUIRED
         if hasattr(sslcontext_client, 'check_hostname'):
             sslcontext_client.check_hostname = True
@@ -913,22 +898,16 @@
         self.assertIsNone(proto.transport)
         server.close()
 
-<<<<<<< HEAD
     @test_utils.skipIf(ssl is None, 'No ssl module')
-    @test_utils.skipUnless(HAS_SNI, 'No SNI support in ssl module')
     @test_utils.skipUnless(hasattr(socket, 'AF_UNIX'), 'No UNIX Sockets')
-=======
-    @unittest.skipIf(ssl is None, 'No ssl module')
-    @unittest.skipUnless(hasattr(socket, 'AF_UNIX'), 'No UNIX Sockets')
->>>>>>> f412cadb
+    @test_utils.skipIf(asyncio.BACKPORT_SSL_CONTEXT, 'need ssl.SSLContext')
     def test_create_unix_server_ssl_verify_failed(self):
         proto = MyProto(loop=self.loop)
         server, path = self._make_ssl_unix_server(
             lambda: proto, SIGNED_CERTFILE)
 
         sslcontext_client = asyncio.SSLContext(ssl.PROTOCOL_SSLv23)
-        if not asyncio.BACKPORT_SSL_CONTEXT:
-            sslcontext_client.options |= ssl.OP_NO_SSLv2
+        sslcontext_client.options |= ssl.OP_NO_SSLv2
         sslcontext_client.verify_mode = ssl.CERT_REQUIRED
         if hasattr(sslcontext_client, 'check_hostname'):
             sslcontext_client.check_hostname = True
@@ -946,12 +925,7 @@
         self.assertIsNone(proto.transport)
         server.close()
 
-<<<<<<< HEAD
     @test_utils.skipIf(ssl is None, 'No ssl module')
-    @test_utils.skipUnless(HAS_SNI, 'No SNI support in ssl module')
-=======
-    @unittest.skipIf(ssl is None, 'No ssl module')
->>>>>>> f412cadb
     def test_create_server_ssl_match_failed(self):
         proto = MyProto(loop=self.loop)
         server, host, port = self._make_ssl_server(
@@ -960,9 +934,9 @@
         sslcontext_client = asyncio.SSLContext(ssl.PROTOCOL_SSLv23)
         if not asyncio.BACKPORT_SSL_CONTEXT:
             sslcontext_client.options |= ssl.OP_NO_SSLv2
-        sslcontext_client.verify_mode = ssl.CERT_REQUIRED
-        sslcontext_client.load_verify_locations(
-            cafile=SIGNING_CA)
+            sslcontext_client.verify_mode = ssl.CERT_REQUIRED
+            sslcontext_client.load_verify_locations(
+                cafile=SIGNING_CA)
         if hasattr(sslcontext_client, 'check_hostname'):
             sslcontext_client.check_hostname = True
 
@@ -973,26 +947,22 @@
             err_msg = "hostname '127.0.0.1' doesn't match u'localhost'"
 
         # incorrect server_hostname
-        f_c = self.loop.create_connection(MyProto, host, port,
-                                          ssl=sslcontext_client)
-        with test_utils.disable_logger():
-            with self.assertRaisesRegex(
-                    ssl.CertificateError,
-                    err_msg):
-                self.loop.run_until_complete(f_c)
-
-        # close connection
-        proto.transport.close()
+        if not asyncio.BACKPORT_SSL_CONTEXT:
+            f_c = self.loop.create_connection(MyProto, host, port,
+                                              ssl=sslcontext_client)
+            with test_utils.disable_logger():
+                with self.assertRaisesRegex(
+                        ssl.CertificateError,
+                        err_msg):
+                    self.loop.run_until_complete(f_c)
+
+            # close connection
+            proto.transport.close()
+
         server.close()
 
-<<<<<<< HEAD
     @test_utils.skipIf(ssl is None, 'No ssl module')
-    @test_utils.skipUnless(HAS_SNI, 'No SNI support in ssl module')
     @test_utils.skipUnless(hasattr(socket, 'AF_UNIX'), 'No UNIX Sockets')
-=======
-    @unittest.skipIf(ssl is None, 'No ssl module')
-    @unittest.skipUnless(hasattr(socket, 'AF_UNIX'), 'No UNIX Sockets')
->>>>>>> f412cadb
     def test_create_unix_server_ssl_verified(self):
         proto = MyProto(loop=self.loop)
         server, path = self._make_ssl_unix_server(
@@ -1001,8 +971,8 @@
         sslcontext_client = asyncio.SSLContext(ssl.PROTOCOL_SSLv23)
         if not asyncio.BACKPORT_SSL_CONTEXT:
             sslcontext_client.options |= ssl.OP_NO_SSLv2
-        sslcontext_client.verify_mode = ssl.CERT_REQUIRED
-        sslcontext_client.load_verify_locations(cafile=SIGNING_CA)
+            sslcontext_client.verify_mode = ssl.CERT_REQUIRED
+            sslcontext_client.load_verify_locations(cafile=SIGNING_CA)
         if hasattr(sslcontext_client, 'check_hostname'):
             sslcontext_client.check_hostname = True
 
@@ -1017,12 +987,7 @@
         client.close()
         server.close()
 
-<<<<<<< HEAD
     @test_utils.skipIf(ssl is None, 'No ssl module')
-    @test_utils.skipUnless(HAS_SNI, 'No SNI support in ssl module')
-=======
-    @unittest.skipIf(ssl is None, 'No ssl module')
->>>>>>> f412cadb
     def test_create_server_ssl_verified(self):
         proto = MyProto(loop=self.loop)
         server, host, port = self._make_ssl_server(
@@ -1031,20 +996,22 @@
         sslcontext_client = asyncio.SSLContext(ssl.PROTOCOL_SSLv23)
         if not asyncio.BACKPORT_SSL_CONTEXT:
             sslcontext_client.options |= ssl.OP_NO_SSLv2
-        sslcontext_client.verify_mode = ssl.CERT_REQUIRED
-        sslcontext_client.load_verify_locations(cafile=SIGNING_CA)
+            sslcontext_client.verify_mode = ssl.CERT_REQUIRED
+            sslcontext_client.load_verify_locations(cafile=SIGNING_CA)
         if hasattr(sslcontext_client, 'check_hostname'):
             sslcontext_client.check_hostname = True
 
-        # Connection succeeds with correct CA and server hostname.
-        f_c = self.loop.create_connection(MyProto, host, port,
-                                          ssl=sslcontext_client,
-                                          server_hostname='localhost')
-        client, pr = self.loop.run_until_complete(f_c)
-
-        # close connection
-        proto.transport.close()
-        client.close()
+        if not asyncio.BACKPORT_SSL_CONTEXT:
+            # Connection succeeds with correct CA and server hostname.
+            f_c = self.loop.create_connection(MyProto, host, port,
+                                              ssl=sslcontext_client,
+                                              server_hostname='localhost')
+            client, pr = self.loop.run_until_complete(f_c)
+
+            # close connection
+            proto.transport.close()
+            client.close()
+
         server.close()
 
     def test_create_server_sock(self):
