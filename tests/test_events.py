--- conflicted
+++ resolved
@@ -1174,19 +1174,8 @@
         @asyncio.coroutine
         def wait():
             loop = self.loop
-<<<<<<< HEAD
-            calls.append(loop._run_once_counter)
-            yield asyncio.sleep(loop._granularity * 10, loop=loop)
-            calls.append(loop._run_once_counter)
-            yield asyncio.sleep(loop._granularity / 10, loop=loop)
-            calls.append(loop._run_once_counter)
-
-        self.loop.run_until_complete(wait())
-        calls.append(self.loop._run_once_counter)
-        self.assertEqual(calls, [1, 5, 9, 10])
-=======
-            yield from asyncio.sleep(1e-2, loop=loop)
-            yield from asyncio.sleep(1e-4, loop=loop)
+            yield asyncio.sleep(1e-2, loop=loop)
+            yield asyncio.sleep(1e-4, loop=loop)
 
         self.loop.run_until_complete(wait())
         # The ideal number of call is 6, but on some platforms, the selector
@@ -1194,7 +1183,6 @@
         # of the clock used by the kernel. Tolerate 2 useless calls on these
         # platforms.
         self.assertLessEqual(self.loop._run_once_counter, 8)
->>>>>>> b347e8a8
 
 
 class SubprocessTestsMixin(object):
@@ -1469,6 +1457,7 @@
         self.loop.run_until_complete(non_local['proto'].completed)
         self.check_terminated(non_local['proto'].returncode)
 
+    @test_utils.skipUnless(hasattr(os, 'setsid'), "need os.setsid()")
     def test_subprocess_wait_no_same_group(self):
         non_local = {'proto': None}
 
@@ -1477,14 +1466,11 @@
 
         @asyncio.coroutine
         def connect():
-            if sys.platform != 'win32':
-                kwargs = dict(preexec_fn=start_new_session)
-            else:
-                kwargs = dict()
             # start the new process in a new session
             transp, non_local['proto'] = yield self.loop.subprocess_shell(
                 functools.partial(MySubprocessProtocol, self.loop),
-                'exit 7', stdin=None, stdout=None, stderr=None, **kwargs)
+                'exit 7', stdin=None, stdout=None, stderr=None,
+                preexec_fn=start_new_session)
             self.assertIsInstance(non_local['proto'], MySubprocessProtocol)
 
         self.loop.run_until_complete(connect())
@@ -1494,7 +1480,7 @@
     def test_subprocess_exec_invalid_args(self):
         @asyncio.coroutine
         def connect(**kwds):
-            yield from self.loop.subprocess_exec(
+            yield self.loop.subprocess_exec(
                 asyncio.SubprocessProtocol,
                 'pwd', **kwds)
 
@@ -1510,7 +1496,7 @@
         def connect(cmd=None, **kwds):
             if not cmd:
                 cmd = 'pwd'
-            yield from self.loop.subprocess_shell(
+            yield self.loop.subprocess_shell(
                 asyncio.SubprocessProtocol,
                 cmd, **kwds)
 
@@ -1595,13 +1581,13 @@
             # than 10.9 (Maverick)
             @support.requires_mac_ver(10, 9)
             def test_read_pty_output(self):
-                super().test_read_pty_output()
+                super(KqueueEventLoopTests, self).test_read_pty_output()
 
             # kqueue doesn't support character devices (PTY) on Mac OS X older
             # than 10.9 (Maverick)
             @support.requires_mac_ver(10, 9)
             def test_write_pty(self):
-                super().test_write_pty()
+                super(KqueueEventLoopTests, self).test_write_pty()
 
     if hasattr(selectors, 'EpollSelector'):
         class EPollEventLoopTests(UnixEventLoopTestsMixin,
