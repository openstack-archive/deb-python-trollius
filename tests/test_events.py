"""Tests for events.py."""

import contextlib
import functools
import gc
import io
import os
import platform
import re
import signal
import socket
import subprocess
import sys
import threading
import errno
import unittest
import weakref

try:
    import ssl
except ImportError:
    ssl = None
    HAS_SNI = False
else:
    HAS_SNI = getattr(ssl, 'HAS_SNI', False)

try:
    import concurrent
except ImportError:
    concurrent = None

from trollius import Return, From
from trollius import futures

import trollius as asyncio
from trollius import selector_events
from trollius import test_utils
from trollius.py33_exceptions import (wrap_error,
    BlockingIOError, ConnectionRefusedError,
    FileNotFoundError)
from trollius.test_utils import mock
from trollius.time_monotonic import time_monotonic
from trollius import test_support as support  # find_unused_port, IPV6_ENABLED, TEST_HOME_DIR


def data_file(filename):
    if hasattr(support, 'TEST_HOME_DIR'):
        fullname = os.path.join(support.TEST_HOME_DIR, filename)
        if os.path.isfile(fullname):
            return fullname
    fullname = os.path.join(os.path.dirname(__file__), filename)
    if os.path.isfile(fullname):
        return fullname
    raise FileNotFoundError(filename)


def osx_tiger():
    """Return True if the platform is Mac OS 10.4 or older."""
    if sys.platform != 'darwin':
        return False
    version = platform.mac_ver()[0]
    version = tuple(map(int, version.split('.')))
    return version < (10, 5)


ONLYCERT = data_file('ssl_cert.pem')
ONLYKEY = data_file('ssl_key.pem')
SIGNED_CERTFILE = data_file('keycert3.pem')
SIGNING_CA = data_file('pycacert.pem')


class MyBaseProto(asyncio.Protocol):
    connected = None
    done = None

    def __init__(self, loop=None):
        self.transport = None
        self.state = 'INITIAL'
        self.nbytes = 0
        if loop is not None:
            self.connected = asyncio.Future(loop=loop)
            self.done = asyncio.Future(loop=loop)

    def connection_made(self, transport):
        self.transport = transport
        assert self.state == 'INITIAL', self.state
        self.state = 'CONNECTED'
        if self.connected:
            self.connected.set_result(None)

    def data_received(self, data):
        assert self.state == 'CONNECTED', self.state
        self.nbytes += len(data)

    def eof_received(self):
        assert self.state == 'CONNECTED', self.state
        self.state = 'EOF'

    def connection_lost(self, exc):
        assert self.state in ('CONNECTED', 'EOF'), self.state
        self.state = 'CLOSED'
        if self.done:
            self.done.set_result(None)


class MyProto(MyBaseProto):
    def connection_made(self, transport):
        super(MyProto, self).connection_made(transport)
        transport.write(b'GET / HTTP/1.0\r\nHost: example.com\r\n\r\n')


class MyDatagramProto(asyncio.DatagramProtocol):
    done = None

    def __init__(self, loop=None):
        self.state = 'INITIAL'
        self.nbytes = 0
        if loop is not None:
            self.done = asyncio.Future(loop=loop)

    def connection_made(self, transport):
        self.transport = transport
        assert self.state == 'INITIAL', self.state
        self.state = 'INITIALIZED'

    def datagram_received(self, data, addr):
        assert self.state == 'INITIALIZED', self.state
        self.nbytes += len(data)

    def error_received(self, exc):
        assert self.state == 'INITIALIZED', self.state

    def connection_lost(self, exc):
        assert self.state == 'INITIALIZED', self.state
        self.state = 'CLOSED'
        if self.done:
            self.done.set_result(None)


class MyReadPipeProto(asyncio.Protocol):
    done = None

    def __init__(self, loop=None):
        self.state = ['INITIAL']
        self.nbytes = 0
        self.transport = None
        if loop is not None:
            self.done = asyncio.Future(loop=loop)

    def connection_made(self, transport):
        self.transport = transport
        assert self.state == ['INITIAL'], self.state
        self.state.append('CONNECTED')

    def data_received(self, data):
        assert self.state == ['INITIAL', 'CONNECTED'], self.state
        self.nbytes += len(data)

    def eof_received(self):
        assert self.state == ['INITIAL', 'CONNECTED'], self.state
        self.state.append('EOF')

    def connection_lost(self, exc):
        if 'EOF' not in self.state:
            self.state.append('EOF')  # It is okay if EOF is missed.
        assert self.state == ['INITIAL', 'CONNECTED', 'EOF'], self.state
        self.state.append('CLOSED')
        if self.done:
            self.done.set_result(None)


class MyWritePipeProto(asyncio.BaseProtocol):
    done = None

    def __init__(self, loop=None):
        self.state = 'INITIAL'
        self.transport = None
        if loop is not None:
            self.done = asyncio.Future(loop=loop)

    def connection_made(self, transport):
        self.transport = transport
        assert self.state == 'INITIAL', self.state
        self.state = 'CONNECTED'

    def connection_lost(self, exc):
        assert self.state == 'CONNECTED', self.state
        self.state = 'CLOSED'
        if self.done:
            self.done.set_result(None)


class MySubprocessProtocol(asyncio.SubprocessProtocol):

    def __init__(self, loop):
        self.state = 'INITIAL'
        self.transport = None
        self.connected = asyncio.Future(loop=loop)
        self.completed = asyncio.Future(loop=loop)
        self.disconnects = dict((fd, futures.Future(loop=loop)) for fd in range(3))
        self.data = {1: b'', 2: b''}
        self.returncode = None
        self.got_data = {1: asyncio.Event(loop=loop),
                         2: asyncio.Event(loop=loop)}

    def connection_made(self, transport):
        self.transport = transport
        assert self.state == 'INITIAL', self.state
        self.state = 'CONNECTED'
        self.connected.set_result(None)

    def connection_lost(self, exc):
        assert self.state == 'CONNECTED', self.state
        self.state = 'CLOSED'
        self.completed.set_result(None)

    def pipe_data_received(self, fd, data):
        assert self.state == 'CONNECTED', self.state
        self.data[fd] += data
        self.got_data[fd].set()

    def pipe_connection_lost(self, fd, exc):
        assert self.state == 'CONNECTED', self.state
        if exc:
            self.disconnects[fd].set_exception(exc)
        else:
            self.disconnects[fd].set_result(exc)

    def process_exited(self):
        assert self.state == 'CONNECTED', self.state
        self.returncode = self.transport.get_returncode()


class EventLoopTestsMixin(object):

    def setUp(self):
        super(EventLoopTestsMixin, self).setUp()
        self.loop = self.create_event_loop()
        self.set_event_loop(self.loop)

    def tearDown(self):
        # just in case if we have transport close callbacks
        test_utils.run_briefly(self.loop)

        self.loop.close()
        gc.collect()
        super(EventLoopTestsMixin, self).tearDown()

    def test_run_until_complete_nesting(self):
        @asyncio.coroutine
        def coro1():
            yield From(None)

        @asyncio.coroutine
        def coro2():
            self.assertTrue(self.loop.is_running())
            self.loop.run_until_complete(coro1())

        self.assertRaises(
            RuntimeError, self.loop.run_until_complete, coro2())

    # Note: because of the default Windows timing granularity of
    # 15.6 msec, we use fairly long sleep times here (~100 msec).

    def test_run_until_complete(self):
        t0 = self.loop.time()
        self.loop.run_until_complete(asyncio.sleep(0.1, loop=self.loop))
        t1 = self.loop.time()
        self.assertTrue(0.08 <= t1-t0 <= 0.8, t1-t0)

    def test_run_until_complete_stopped(self):
        @asyncio.coroutine
        def cb():
            self.loop.stop()
            yield From(asyncio.sleep(0.1, loop=self.loop))
        task = cb()
        self.assertRaises(RuntimeError,
                          self.loop.run_until_complete, task)

    def test_call_later(self):
        results = []

        def callback(arg):
            results.append(arg)
            self.loop.stop()

        self.loop.call_later(0.1, callback, 'hello world')
        t0 = time_monotonic()
        self.loop.run_forever()
        t1 = time_monotonic()
        self.assertEqual(results, ['hello world'])
        self.assertTrue(0.08 <= t1-t0 <= 0.8, t1-t0)

    def test_call_soon(self):
        results = []

        def callback(arg1, arg2):
            results.append((arg1, arg2))
            self.loop.stop()

        self.loop.call_soon(callback, 'hello', 'world')
        self.loop.run_forever()
        self.assertEqual(results, [('hello', 'world')])

    def test_call_soon_threadsafe(self):
        results = []
        lock = threading.Lock()

        def callback(arg):
            results.append(arg)
            if len(results) >= 2:
                self.loop.stop()

        def run_in_thread():
            self.loop.call_soon_threadsafe(callback, 'hello')
            lock.release()

        lock.acquire()
        t = threading.Thread(target=run_in_thread)
        t.start()

        with lock:
            self.loop.call_soon(callback, 'world')
            self.loop.run_forever()
        t.join()
        self.assertEqual(results, ['hello', 'world'])

    def test_call_soon_threadsafe_same_thread(self):
        results = []

        def callback(arg):
            results.append(arg)
            if len(results) >= 2:
                self.loop.stop()

        self.loop.call_soon_threadsafe(callback, 'hello')
        self.loop.call_soon(callback, 'world')
        self.loop.run_forever()
        self.assertEqual(results, ['hello', 'world'])

    @test_utils.skipIf(concurrent is None, 'need concurrent.futures')
    def test_run_in_executor(self):
        def run(arg):
            return (arg, threading.current_thread().ident)
        f2 = self.loop.run_in_executor(None, run, 'yo')
        res, thread_id = self.loop.run_until_complete(f2)
        self.assertEqual(res, 'yo')
        self.assertNotEqual(thread_id, threading.current_thread().ident)

    def test_reader_callback(self):
        r, w = test_utils.socketpair()
        r.setblocking(False)
        bytes_read = bytearray()

        def reader():
            try:
                data = r.recv(1024)
            except BlockingIOError:
                # Spurious readiness notifications are possible
                # at least on Linux -- see man select.
                return
            if data:
                bytes_read.extend(data)
            else:
                self.assertTrue(self.loop.remove_reader(r.fileno()))
                r.close()

        self.loop.add_reader(r.fileno(), reader)
        self.loop.call_soon(w.send, b'abc')
        test_utils.run_until(self.loop, lambda: len(bytes_read) >= 3)
        self.loop.call_soon(w.send, b'def')
        test_utils.run_until(self.loop, lambda: len(bytes_read) >= 6)
        self.loop.call_soon(w.close)
        self.loop.call_soon(self.loop.stop)
        self.loop.run_forever()
        self.assertEqual(bytes_read, b'abcdef')

    def test_writer_callback(self):
        r, w = test_utils.socketpair()
        w.setblocking(False)

        def writer(data):
            w.send(data)
            self.loop.stop()

        data = b'x' * 1024
        self.loop.add_writer(w.fileno(), writer, data)
        self.loop.run_forever()

        self.assertTrue(self.loop.remove_writer(w.fileno()))
        self.assertFalse(self.loop.remove_writer(w.fileno()))

        w.close()
        read = r.recv(len(data) * 2)
        r.close()
        self.assertEqual(read, data)

    def _basetest_sock_client_ops(self, httpd, sock):
        sock.setblocking(False)
        self.loop.run_until_complete(
            self.loop.sock_connect(sock, httpd.address))
        self.loop.run_until_complete(
            self.loop.sock_sendall(sock, b'GET / HTTP/1.0\r\n\r\n'))
        data = self.loop.run_until_complete(
            self.loop.sock_recv(sock, 1024))
        # consume data
        self.loop.run_until_complete(
            self.loop.sock_recv(sock, 1024))
        sock.close()
        self.assertTrue(data.startswith(b'HTTP/1.0 200 OK'))

    def test_sock_client_ops(self):
        with test_utils.run_test_server() as httpd:
            sock = socket.socket()
            self._basetest_sock_client_ops(httpd, sock)

    @test_utils.skipUnless(hasattr(socket, 'AF_UNIX'), 'No UNIX Sockets')
    def test_unix_sock_client_ops(self):
        with test_utils.run_test_unix_server() as httpd:
            sock = socket.socket(socket.AF_UNIX)
            self._basetest_sock_client_ops(httpd, sock)

    def test_sock_client_fail(self):
        # Make sure that we will get an unused port
        address = None
        try:
            s = socket.socket()
            s.bind(('127.0.0.1', 0))
            address = s.getsockname()
        finally:
            s.close()

        sock = socket.socket()
        sock.setblocking(False)
        with self.assertRaises(ConnectionRefusedError):
            self.loop.run_until_complete(
                self.loop.sock_connect(sock, address))
        sock.close()

    def test_sock_accept(self):
        listener = socket.socket()
        listener.setblocking(False)
        listener.bind(('127.0.0.1', 0))
        listener.listen(1)
        client = socket.socket()
        client.connect(listener.getsockname())

        f = self.loop.sock_accept(listener)
        conn, addr = self.loop.run_until_complete(f)
        self.assertEqual(conn.gettimeout(), 0)
        self.assertEqual(addr, client.getsockname())
        self.assertEqual(client.getpeername(), listener.getsockname())
        client.close()
        conn.close()
        listener.close()

    @test_utils.skipUnless(hasattr(signal, 'SIGKILL'), 'No SIGKILL')
    def test_add_signal_handler(self):
        non_local = {'caught': 0}

        def my_handler():
            non_local['caught'] += 1

        # Check error behavior first.
        self.assertRaises(
            TypeError, self.loop.add_signal_handler, 'boom', my_handler)
        self.assertRaises(
            TypeError, self.loop.remove_signal_handler, 'boom')
        self.assertRaises(
            ValueError, self.loop.add_signal_handler, signal.NSIG+1,
            my_handler)
        self.assertRaises(
            ValueError, self.loop.remove_signal_handler, signal.NSIG+1)
        self.assertRaises(
            ValueError, self.loop.add_signal_handler, 0, my_handler)
        self.assertRaises(
            ValueError, self.loop.remove_signal_handler, 0)
        self.assertRaises(
            ValueError, self.loop.add_signal_handler, -1, my_handler)
        self.assertRaises(
            ValueError, self.loop.remove_signal_handler, -1)
        self.assertRaises(
            RuntimeError, self.loop.add_signal_handler, signal.SIGKILL,
            my_handler)
        # Removing SIGKILL doesn't raise, since we don't call signal().
        self.assertFalse(self.loop.remove_signal_handler(signal.SIGKILL))
        # Now set a handler and handle it.
        self.loop.add_signal_handler(signal.SIGINT, my_handler)

        os.kill(os.getpid(), signal.SIGINT)
        test_utils.run_until(self.loop, lambda: non_local['caught'])

        # Removing it should restore the default handler.
        self.assertTrue(self.loop.remove_signal_handler(signal.SIGINT))
        self.assertEqual(signal.getsignal(signal.SIGINT),
                         signal.default_int_handler)
        # Removing again returns False.
        self.assertFalse(self.loop.remove_signal_handler(signal.SIGINT))

    @test_utils.skipUnless(hasattr(signal, 'SIGALRM'), 'No SIGALRM')
    def test_signal_handling_while_selecting(self):
        # Test with a signal actually arriving during a select() call.
        non_local = {'caught': 0}

        def my_handler():
            non_local['caught'] += 1
            self.loop.stop()

        self.loop.add_signal_handler(signal.SIGALRM, my_handler)

        signal.setitimer(signal.ITIMER_REAL, 0.01, 0)  # Send SIGALRM once.
        self.loop.run_forever()
        self.assertEqual(non_local['caught'], 1)

    @test_utils.skipUnless(hasattr(signal, 'SIGALRM'), 'No SIGALRM')
    def test_signal_handling_args(self):
        some_args = (42,)
        non_local = {'caught': 0}

        def my_handler(*args):
            non_local['caught'] += 1
            self.assertEqual(args, some_args)

        self.loop.add_signal_handler(signal.SIGALRM, my_handler, *some_args)

        signal.setitimer(signal.ITIMER_REAL, 0.1, 0)  # Send SIGALRM once.
        self.loop.call_later(0.5, self.loop.stop)
        self.loop.run_forever()
        self.assertEqual(non_local['caught'], 1)

    def _basetest_create_connection(self, connection_fut, check_sockname=True):
        tr, pr = self.loop.run_until_complete(connection_fut)
        self.assertIsInstance(tr, asyncio.Transport)
        self.assertIsInstance(pr, asyncio.Protocol)
        if check_sockname:
            self.assertIsNotNone(tr.get_extra_info('sockname'))
        self.loop.run_until_complete(pr.done)
        self.assertGreater(pr.nbytes, 0)
        tr.close()

    def test_create_connection(self):
        with test_utils.run_test_server() as httpd:
            conn_fut = self.loop.create_connection(
                lambda: MyProto(loop=self.loop), *httpd.address)
            self._basetest_create_connection(conn_fut)

    @test_utils.skipUnless(hasattr(socket, 'AF_UNIX'), 'No UNIX Sockets')
    def test_create_unix_connection(self):
        # Issue #20682: On Mac OS X Tiger, getsockname() returns a
        # zero-length address for UNIX socket.
        check_sockname = not osx_tiger()

        with test_utils.run_test_unix_server() as httpd:
            conn_fut = self.loop.create_unix_connection(
                lambda: MyProto(loop=self.loop), httpd.address)
            self._basetest_create_connection(conn_fut, check_sockname)

    def test_create_connection_sock(self):
        with test_utils.run_test_server() as httpd:
            sock = None
            infos = self.loop.run_until_complete(
                self.loop.getaddrinfo(
                    *httpd.address, type=socket.SOCK_STREAM))
            for family, type, proto, cname, address in infos:
                try:
                    sock = socket.socket(family=family, type=type, proto=proto)
                    sock.setblocking(False)
                    self.loop.run_until_complete(
                        self.loop.sock_connect(sock, address))
                except:
                    pass
                else:
                    break
            else:
                assert False, 'Can not create socket.'

            f = self.loop.create_connection(
                lambda: MyProto(loop=self.loop), sock=sock)
            tr, pr = self.loop.run_until_complete(f)
            self.assertIsInstance(tr, asyncio.Transport)
            self.assertIsInstance(pr, asyncio.Protocol)
            self.loop.run_until_complete(pr.done)
            self.assertGreater(pr.nbytes, 0)
            tr.close()

    def _basetest_create_ssl_connection(self, connection_fut,
                                        check_sockname=True):
        tr, pr = self.loop.run_until_complete(connection_fut)
        self.assertIsInstance(tr, asyncio.Transport)
        self.assertIsInstance(pr, asyncio.Protocol)
        self.assertTrue('ssl' in tr.__class__.__name__.lower())
        if check_sockname:
            self.assertIsNotNone(tr.get_extra_info('sockname'))
        self.loop.run_until_complete(pr.done)
        self.assertGreater(pr.nbytes, 0)
        tr.close()

    @test_utils.skipIf(ssl is None, 'No ssl module')
    def test_create_ssl_connection(self):
        with test_utils.run_test_server(use_ssl=True) as httpd:
            conn_fut = self.loop.create_connection(
                lambda: MyProto(loop=self.loop),
                *httpd.address,
                ssl=test_utils.dummy_ssl_context())

            self._basetest_create_ssl_connection(conn_fut)

    @test_utils.skipIf(ssl is None, 'No ssl module')
    @test_utils.skipUnless(hasattr(socket, 'AF_UNIX'), 'No UNIX Sockets')
    def test_create_ssl_unix_connection(self):
        # Issue #20682: On Mac OS X Tiger, getsockname() returns a
        # zero-length address for UNIX socket.
        check_sockname = not osx_tiger()

        with test_utils.run_test_unix_server(use_ssl=True) as httpd:
            conn_fut = self.loop.create_unix_connection(
                lambda: MyProto(loop=self.loop),
                httpd.address,
                ssl=test_utils.dummy_ssl_context(),
                server_hostname='127.0.0.1')

            self._basetest_create_ssl_connection(conn_fut, check_sockname)

    def test_create_connection_local_addr(self):
        with test_utils.run_test_server() as httpd:
            port = support.find_unused_port()
            f = self.loop.create_connection(
                lambda: MyProto(loop=self.loop),
                *httpd.address, local_addr=(httpd.address[0], port))
            tr, pr = self.loop.run_until_complete(f)
            expected = pr.transport.get_extra_info('sockname')[1]
            self.assertEqual(port, expected)
            tr.close()

    def test_create_connection_local_addr_in_use(self):
        with test_utils.run_test_server() as httpd:
            f = self.loop.create_connection(
                lambda: MyProto(loop=self.loop),
                *httpd.address, local_addr=httpd.address)
            with self.assertRaises(socket.error) as cm:
                self.loop.run_until_complete(f)
            self.assertEqual(cm.exception.errno, errno.EADDRINUSE)
            # FIXME: address missing from the message?
            #self.assertIn(str(httpd.address), cm.exception.strerror)

    def test_create_server(self):
        proto = MyProto(self.loop)
        f = self.loop.create_server(lambda: proto, '0.0.0.0', 0)
        server = self.loop.run_until_complete(f)
        self.assertEqual(len(server.sockets), 1)
        sock = server.sockets[0]
        host, port = sock.getsockname()
        self.assertEqual(host, '0.0.0.0')
        client = socket.socket()
        client.connect(('127.0.0.1', port))
        client.sendall(b'xxx')

        self.loop.run_until_complete(proto.connected)
        self.assertEqual('CONNECTED', proto.state)

        test_utils.run_until(self.loop, lambda: proto.nbytes > 0)
        self.assertEqual(3, proto.nbytes)

        # extra info is available
        self.assertIsNotNone(proto.transport.get_extra_info('sockname'))
        self.assertEqual('127.0.0.1',
                         proto.transport.get_extra_info('peername')[0])

        # close connection
        proto.transport.close()
        self.loop.run_until_complete(proto.done)

        self.assertEqual('CLOSED', proto.state)

        # the client socket must be closed after to avoid ECONNRESET upon
        # recv()/send() on the serving socket
        client.close()

        # close server
        server.close()

    def _make_unix_server(self, factory, **kwargs):
        path = test_utils.gen_unix_socket_path()
        self.addCleanup(lambda: os.path.exists(path) and os.unlink(path))

        f = self.loop.create_unix_server(factory, path, **kwargs)
        server = self.loop.run_until_complete(f)

        return server, path

    @test_utils.skipUnless(hasattr(socket, 'AF_UNIX'), 'No UNIX Sockets')
    def test_create_unix_server(self):
        proto = MyProto(loop=self.loop)
        server, path = self._make_unix_server(lambda: proto)
        self.assertEqual(len(server.sockets), 1)

        client = socket.socket(socket.AF_UNIX)
        client.connect(path)
        client.sendall(b'xxx')

        self.loop.run_until_complete(proto.connected)
        self.assertEqual('CONNECTED', proto.state)
        test_utils.run_until(self.loop, lambda: proto.nbytes > 0)
        self.assertEqual(3, proto.nbytes)

        # close connection
        proto.transport.close()
        self.loop.run_until_complete(proto.done)

        self.assertEqual('CLOSED', proto.state)

        # the client socket must be closed after to avoid ECONNRESET upon
        # recv()/send() on the serving socket
        client.close()

        # close server
        server.close()

    @test_utils.skipUnless(hasattr(socket, 'AF_UNIX'), 'No UNIX Sockets')
    def test_create_unix_server_path_socket_error(self):
        proto = MyProto(loop=self.loop)
        sock = socket.socket()
        try:
            f = self.loop.create_unix_server(lambda: proto, '/test', sock=sock)
            with self.assertRaisesRegex(ValueError,
                                        'path and sock can not be specified '
                                        'at the same time'):
                server = self.loop.run_until_complete(f)
        finally:
            sock.close()

    def _create_ssl_context(self, certfile, keyfile=None):
        sslcontext = asyncio.SSLContext(ssl.PROTOCOL_SSLv23)
        if not asyncio.BACKPORT_SSL_CONTEXT:
            sslcontext.options |= ssl.OP_NO_SSLv2
        sslcontext.load_cert_chain(certfile, keyfile)
        return sslcontext

    def _make_ssl_server(self, factory, certfile, keyfile=None):
        sslcontext = self._create_ssl_context(certfile, keyfile)

        f = self.loop.create_server(factory, '127.0.0.1', 0, ssl=sslcontext)
        server = self.loop.run_until_complete(f)

        sock = server.sockets[0]
        host, port = sock.getsockname()
        self.assertEqual(host, '127.0.0.1')
        return server, host, port

    def _make_ssl_unix_server(self, factory, certfile, keyfile=None):
        sslcontext = self._create_ssl_context(certfile, keyfile)
        return self._make_unix_server(factory, ssl=sslcontext)

    @test_utils.skipIf(ssl is None, 'No ssl module')
    def test_create_server_ssl(self):
        proto = MyProto(loop=self.loop)
        server, host, port = self._make_ssl_server(
            lambda: proto, ONLYCERT, ONLYKEY)

        f_c = self.loop.create_connection(MyBaseProto, host, port,
                                          ssl=test_utils.dummy_ssl_context())
        client, pr = self.loop.run_until_complete(f_c)

        client.write(b'xxx')
        self.loop.run_until_complete(proto.connected)
        self.assertEqual('CONNECTED', proto.state)

        test_utils.run_until(self.loop, lambda: proto.nbytes > 0)
        self.assertEqual(3, proto.nbytes)

        # extra info is available
        self.assertIsNotNone(proto.transport.get_extra_info('sockname'))
        self.assertEqual('127.0.0.1',
                         proto.transport.get_extra_info('peername')[0])

        # close connection
        proto.transport.close()
        self.loop.run_until_complete(proto.done)
        self.assertEqual('CLOSED', proto.state)

        # the client socket must be closed after to avoid ECONNRESET upon
        # recv()/send() on the serving socket
        client.close()

        # stop serving
        server.close()

    @test_utils.skipIf(ssl is None, 'No ssl module')
    @test_utils.skipUnless(hasattr(socket, 'AF_UNIX'), 'No UNIX Sockets')
    def test_create_unix_server_ssl(self):
        proto = MyProto(loop=self.loop)
        server, path = self._make_ssl_unix_server(
            lambda: proto, ONLYCERT, ONLYKEY)

        f_c = self.loop.create_unix_connection(
            MyBaseProto, path, ssl=test_utils.dummy_ssl_context(),
            server_hostname='')

        client, pr = self.loop.run_until_complete(f_c)

        client.write(b'xxx')
        self.loop.run_until_complete(proto.connected)
        self.assertEqual('CONNECTED', proto.state)
        test_utils.run_until(self.loop, lambda: proto.nbytes > 0)
        self.assertEqual(3, proto.nbytes)

        # close connection
        proto.transport.close()
        self.loop.run_until_complete(proto.done)
        self.assertEqual('CLOSED', proto.state)

        # the client socket must be closed after to avoid ECONNRESET upon
        # recv()/send() on the serving socket
        client.close()

        # stop serving
        server.close()

    @test_utils.skipIf(ssl is None, 'No ssl module')
    @test_utils.skipUnless(HAS_SNI, 'No SNI support in ssl module')
    def test_create_server_ssl_verify_failed(self):
        proto = MyProto(loop=self.loop)
        server, host, port = self._make_ssl_server(
            lambda: proto, SIGNED_CERTFILE)

        sslcontext_client = asyncio.SSLContext(ssl.PROTOCOL_SSLv23)
        if not asyncio.BACKPORT_SSL_CONTEXT:
            sslcontext_client.options |= ssl.OP_NO_SSLv2
        sslcontext_client.verify_mode = ssl.CERT_REQUIRED
        if hasattr(sslcontext_client, 'check_hostname'):
            sslcontext_client.check_hostname = True

        # no CA loaded
        f_c = self.loop.create_connection(MyProto, host, port,
                                          ssl=sslcontext_client)
        with self.assertRaisesRegex(ssl.SSLError,
                                    'certificate verify failed'):
            self.loop.run_until_complete(f_c)

        # close connection
        self.assertIsNone(proto.transport)
        server.close()

    @test_utils.skipIf(ssl is None, 'No ssl module')
    @test_utils.skipUnless(HAS_SNI, 'No SNI support in ssl module')
    @test_utils.skipUnless(hasattr(socket, 'AF_UNIX'), 'No UNIX Sockets')
    def test_create_unix_server_ssl_verify_failed(self):
        proto = MyProto(loop=self.loop)
        server, path = self._make_ssl_unix_server(
            lambda: proto, SIGNED_CERTFILE)

        sslcontext_client = asyncio.SSLContext(ssl.PROTOCOL_SSLv23)
        if not asyncio.BACKPORT_SSL_CONTEXT:
            sslcontext_client.options |= ssl.OP_NO_SSLv2
        sslcontext_client.verify_mode = ssl.CERT_REQUIRED
        if hasattr(sslcontext_client, 'check_hostname'):
            sslcontext_client.check_hostname = True

        # no CA loaded
        f_c = self.loop.create_unix_connection(MyProto, path,
                                               ssl=sslcontext_client,
                                               server_hostname='invalid')
        with self.assertRaisesRegex(ssl.SSLError,
                                    'certificate verify failed'):
            self.loop.run_until_complete(f_c)

        # close connection
        self.assertIsNone(proto.transport)
        server.close()

    @test_utils.skipIf(ssl is None, 'No ssl module')
    @test_utils.skipUnless(HAS_SNI, 'No SNI support in ssl module')
    def test_create_server_ssl_match_failed(self):
        proto = MyProto(loop=self.loop)
        server, host, port = self._make_ssl_server(
            lambda: proto, SIGNED_CERTFILE)

        sslcontext_client = asyncio.SSLContext(ssl.PROTOCOL_SSLv23)
        if not asyncio.BACKPORT_SSL_CONTEXT:
            sslcontext_client.options |= ssl.OP_NO_SSLv2
        sslcontext_client.verify_mode = ssl.CERT_REQUIRED
        sslcontext_client.load_verify_locations(
            cafile=SIGNING_CA)
        if hasattr(sslcontext_client, 'check_hostname'):
            sslcontext_client.check_hostname = True

        # incorrect server_hostname
        f_c = self.loop.create_connection(MyProto, host, port,
                                          ssl=sslcontext_client)
        with self.assertRaisesRegex(
                ssl.CertificateError,
                "hostname '127.0.0.1' doesn't match 'localhost'"):
            self.loop.run_until_complete(f_c)

        # close connection
        proto.transport.close()
        server.close()

    @test_utils.skipIf(ssl is None, 'No ssl module')
    @test_utils.skipUnless(HAS_SNI, 'No SNI support in ssl module')
    @test_utils.skipUnless(hasattr(socket, 'AF_UNIX'), 'No UNIX Sockets')
    def test_create_unix_server_ssl_verified(self):
        proto = MyProto(loop=self.loop)
        server, path = self._make_ssl_unix_server(
            lambda: proto, SIGNED_CERTFILE)

        sslcontext_client = asyncio.SSLContext(ssl.PROTOCOL_SSLv23)
        if not asyncio.BACKPORT_SSL_CONTEXT:
            sslcontext_client.options |= ssl.OP_NO_SSLv2
        sslcontext_client.verify_mode = ssl.CERT_REQUIRED
        sslcontext_client.load_verify_locations(cafile=SIGNING_CA)
        if hasattr(sslcontext_client, 'check_hostname'):
            sslcontext_client.check_hostname = True

        # Connection succeeds with correct CA and server hostname.
        f_c = self.loop.create_unix_connection(MyProto, path,
                                               ssl=sslcontext_client,
                                               server_hostname='localhost')
        client, pr = self.loop.run_until_complete(f_c)

        # close connection
        proto.transport.close()
        client.close()
        server.close()

    @test_utils.skipIf(ssl is None, 'No ssl module')
    @test_utils.skipUnless(HAS_SNI, 'No SNI support in ssl module')
    def test_create_server_ssl_verified(self):
        proto = MyProto(loop=self.loop)
        server, host, port = self._make_ssl_server(
            lambda: proto, SIGNED_CERTFILE)

        sslcontext_client = asyncio.SSLContext(ssl.PROTOCOL_SSLv23)
        if not asyncio.BACKPORT_SSL_CONTEXT:
            sslcontext_client.options |= ssl.OP_NO_SSLv2
        sslcontext_client.verify_mode = ssl.CERT_REQUIRED
        sslcontext_client.load_verify_locations(cafile=SIGNING_CA)
        if hasattr(sslcontext_client, 'check_hostname'):
            sslcontext_client.check_hostname = True

        # Connection succeeds with correct CA and server hostname.
        f_c = self.loop.create_connection(MyProto, host, port,
                                          ssl=sslcontext_client,
                                          server_hostname='localhost')
        client, pr = self.loop.run_until_complete(f_c)

        # close connection
        proto.transport.close()
        client.close()
        server.close()

    def test_create_server_sock(self):
        non_local = {'proto': asyncio.Future(loop=self.loop)}

        class TestMyProto(MyProto):
            def connection_made(self, transport):
                super(TestMyProto, self).connection_made(transport)
                non_local['proto'].set_result(self)

        sock_ob = socket.socket(type=socket.SOCK_STREAM)
        sock_ob.setsockopt(socket.SOL_SOCKET, socket.SO_REUSEADDR, 1)
        sock_ob.bind(('0.0.0.0', 0))

        f = self.loop.create_server(TestMyProto, sock=sock_ob)
        server = self.loop.run_until_complete(f)
        sock = server.sockets[0]
        self.assertIs(sock, sock_ob)

        host, port = sock.getsockname()
        self.assertEqual(host, '0.0.0.0')
        client = socket.socket()
        client.connect(('127.0.0.1', port))
        client.send(b'xxx')
        client.close()
        server.close()

    def test_create_server_addr_in_use(self):
        sock_ob = socket.socket(type=socket.SOCK_STREAM)
        sock_ob.setsockopt(socket.SOL_SOCKET, socket.SO_REUSEADDR, 1)
        sock_ob.bind(('0.0.0.0', 0))

        f = self.loop.create_server(MyProto, sock=sock_ob)
        server = self.loop.run_until_complete(f)
        sock = server.sockets[0]
        host, port = sock.getsockname()

        f = self.loop.create_server(MyProto, host=host, port=port)
        with self.assertRaises(socket.error) as cm:
            self.loop.run_until_complete(f)
        self.assertEqual(cm.exception.errno, errno.EADDRINUSE)

        server.close()

    @test_utils.skipUnless(support.IPV6_ENABLED, 'IPv6 not supported or enabled')
    def test_create_server_dual_stack(self):
        f_proto = asyncio.Future(loop=self.loop)

        class TestMyProto(MyProto):
            def connection_made(self, transport):
                super(TestMyProto, self).connection_made(transport)
                f_proto.set_result(self)

        try_count = 0
        while True:
            try:
                port = support.find_unused_port()
                f = self.loop.create_server(TestMyProto, host=None, port=port)
                server = self.loop.run_until_complete(f)
            except socket.error as ex:
                if ex.errno == errno.EADDRINUSE:
                    try_count += 1
                    self.assertGreaterEqual(5, try_count)
                    continue
                else:
                    raise
            else:
                break
        client = socket.socket()
        client.connect(('127.0.0.1', port))
        client.send(b'xxx')
        proto = self.loop.run_until_complete(f_proto)
        proto.transport.close()
        client.close()

        f_proto = asyncio.Future(loop=self.loop)
        client = socket.socket(socket.AF_INET6)
        client.connect(('::1', port))
        client.send(b'xxx')
        proto = self.loop.run_until_complete(f_proto)
        proto.transport.close()
        client.close()

        server.close()

    def test_server_close(self):
        f = self.loop.create_server(MyProto, '0.0.0.0', 0)
        server = self.loop.run_until_complete(f)
        sock = server.sockets[0]
        host, port = sock.getsockname()

        client = socket.socket()
        client.connect(('127.0.0.1', port))
        client.send(b'xxx')
        client.close()
        server.close()

        client = socket.socket()
        self.assertRaises(
            ConnectionRefusedError, wrap_error, client.connect,
            ('127.0.0.1', port))
        client.close()

    def test_create_datagram_endpoint(self):
        class TestMyDatagramProto(MyDatagramProto):
            def __init__(inner_self):
                super(TestMyDatagramProto, inner_self).__init__(loop=self.loop)

            def datagram_received(self, data, addr):
                super(TestMyDatagramProto, self).datagram_received(data, addr)
                self.transport.sendto(b'resp:'+data, addr)

        coro = self.loop.create_datagram_endpoint(
            TestMyDatagramProto, local_addr=('127.0.0.1', 0))
        s_transport, server = self.loop.run_until_complete(coro)
        host, port = s_transport.get_extra_info('sockname')

        coro = self.loop.create_datagram_endpoint(
            lambda: MyDatagramProto(loop=self.loop),
            remote_addr=(host, port))
        transport, client = self.loop.run_until_complete(coro)

        self.assertEqual('INITIALIZED', client.state)
        transport.sendto(b'xxx')
        test_utils.run_until(self.loop, lambda: server.nbytes)
        self.assertEqual(3, server.nbytes)
        test_utils.run_until(self.loop, lambda: client.nbytes)

        # received
        self.assertEqual(8, client.nbytes)

        # extra info is available
        self.assertIsNotNone(transport.get_extra_info('sockname'))

        # close connection
        transport.close()
        self.loop.run_until_complete(client.done)
        self.assertEqual('CLOSED', client.state)
        server.transport.close()

    def test_internal_fds(self):
        loop = self.create_event_loop()
        if not isinstance(loop, selector_events.BaseSelectorEventLoop):
            loop.close()
            self.skipTest('loop is not a BaseSelectorEventLoop')

        self.assertEqual(1, loop._internal_fds)
        loop.close()
        self.assertEqual(0, loop._internal_fds)
        self.assertIsNone(loop._csock)
        self.assertIsNone(loop._ssock)

    @test_utils.skipUnless(sys.platform != 'win32',
                         "Don't support pipes for Windows")
    def test_read_pipe(self):
        proto = MyReadPipeProto(loop=self.loop)

        rpipe, wpipe = os.pipe()
        pipeobj = io.open(rpipe, 'rb', 1024)

        @asyncio.coroutine
        def connect():
            t, p = yield From(self.loop.connect_read_pipe(
                lambda: proto, pipeobj))
            self.assertIs(p, proto)
            self.assertIs(t, proto.transport)
            self.assertEqual(['INITIAL', 'CONNECTED'], proto.state)
            self.assertEqual(0, proto.nbytes)

        self.loop.run_until_complete(connect())

        os.write(wpipe, b'1')
        test_utils.run_until(self.loop, lambda: proto.nbytes >= 1)
        self.assertEqual(1, proto.nbytes)

        os.write(wpipe, b'2345')
        test_utils.run_until(self.loop, lambda: proto.nbytes >= 5)
        self.assertEqual(['INITIAL', 'CONNECTED'], proto.state)
        self.assertEqual(5, proto.nbytes)

        os.close(wpipe)
        self.loop.run_until_complete(proto.done)
        self.assertEqual(
            ['INITIAL', 'CONNECTED', 'EOF', 'CLOSED'], proto.state)
        # extra info is available
        self.assertIsNotNone(proto.transport.get_extra_info('pipe'))

    @test_utils.skipUnless(sys.platform != 'win32',
                         "Don't support pipes for Windows")
    # select, poll and kqueue don't support character devices (PTY) on Mac OS X
    # older than 10.6 (Snow Leopard)
    @support.requires_mac_ver(10, 6)
    # Issue #20495: The test hangs on FreeBSD 7.2 but pass on FreeBSD 9
    @support.requires_freebsd_version(8)
    def test_read_pty_output(self):
        proto = MyReadPipeProto(loop=self.loop)

        master, slave = os.openpty()
        master_read_obj = io.open(master, 'rb', 0)

        @asyncio.coroutine
        def connect():
            t, p = yield From(self.loop.connect_read_pipe(lambda: proto,
                                                          master_read_obj))
            self.assertIs(p, proto)
            self.assertIs(t, proto.transport)
            self.assertEqual(['INITIAL', 'CONNECTED'], proto.state)
            self.assertEqual(0, proto.nbytes)

        self.loop.run_until_complete(connect())

        os.write(slave, b'1')
        test_utils.run_until(self.loop, lambda: proto.nbytes)
        self.assertEqual(1, proto.nbytes)

        os.write(slave, b'2345')
        test_utils.run_until(self.loop, lambda: proto.nbytes >= 5)
        self.assertEqual(['INITIAL', 'CONNECTED'], proto.state)
        self.assertEqual(5, proto.nbytes)

        os.close(slave)
        self.loop.run_until_complete(proto.done)
        self.assertEqual(
            ['INITIAL', 'CONNECTED', 'EOF', 'CLOSED'], proto.state)
        # extra info is available
        self.assertIsNotNone(proto.transport.get_extra_info('pipe'))

    @test_utils.skipUnless(sys.platform != 'win32',
                           "Don't support pipes for Windows")
    def test_write_pipe(self):
        rpipe, wpipe = os.pipe()
        pipeobj = io.open(wpipe, 'wb', 1024)

        proto = MyWritePipeProto(loop=self.loop)
        connect = self.loop.connect_write_pipe(lambda: proto, pipeobj)
        transport, p = self.loop.run_until_complete(connect)
        self.assertIs(p, proto)
        self.assertIs(transport, proto.transport)
        self.assertEqual('CONNECTED', proto.state)

        transport.write(b'1')

        data = bytearray()
        def reader(data):
            chunk = os.read(rpipe, 1024)
            data += chunk
            return len(data)

        test_utils.run_until(self.loop, lambda: reader(data) >= 1)
        self.assertEqual(b'1', data)

        transport.write(b'2345')
        test_utils.run_until(self.loop, lambda: reader(data) >= 5)
        self.assertEqual(b'12345', data)
        self.assertEqual('CONNECTED', proto.state)

        os.close(rpipe)

        # extra info is available
        self.assertIsNotNone(proto.transport.get_extra_info('pipe'))

        # close connection
        proto.transport.close()
        self.loop.run_until_complete(proto.done)
        self.assertEqual('CLOSED', proto.state)

    @test_utils.skipUnless(sys.platform != 'win32',
                         "Don't support pipes for Windows")
    def test_write_pipe_disconnect_on_close(self):
        rsock, wsock = test_utils.socketpair()
        if hasattr(wsock, 'detach'):
            wsock_fd = wsock.detach()
        else:
            # Python 2
            wsock_fd = wsock.fileno()
        pipeobj = io.open(wsock_fd, 'wb', 1024)

        proto = MyWritePipeProto(loop=self.loop)
        connect = self.loop.connect_write_pipe(lambda: proto, pipeobj)
        transport, p = self.loop.run_until_complete(connect)
        self.assertIs(p, proto)
        self.assertIs(transport, proto.transport)
        self.assertEqual('CONNECTED', proto.state)

        transport.write(b'1')
        data = self.loop.run_until_complete(self.loop.sock_recv(rsock, 1024))
        self.assertEqual(b'1', data)

        rsock.close()

        self.loop.run_until_complete(proto.done)
        self.assertEqual('CLOSED', proto.state)

    @test_utils.skipUnless(sys.platform != 'win32',
                           "Don't support pipes for Windows")
    # select, poll and kqueue don't support character devices (PTY) on Mac OS X
    # older than 10.6 (Snow Leopard)
    @support.requires_mac_ver(10, 6)
    def test_write_pty(self):
        master, slave = os.openpty()
        slave_write_obj = io.open(slave, 'wb', 0)

        proto = MyWritePipeProto(loop=self.loop)
        connect = self.loop.connect_write_pipe(lambda: proto, slave_write_obj)
        transport, p = self.loop.run_until_complete(connect)
        self.assertIs(p, proto)
        self.assertIs(transport, proto.transport)
        self.assertEqual('CONNECTED', proto.state)

        transport.write(b'1')

        data = bytearray()
        def reader(data):
            chunk = os.read(master, 1024)
            data += chunk
            return len(data)

        test_utils.run_until(self.loop, lambda: reader(data) >= 1,
                             timeout=10)
        self.assertEqual(b'1', data)

        transport.write(b'2345')
        test_utils.run_until(self.loop, lambda: reader(data) >= 5,
                             timeout=10)
        self.assertEqual(b'12345', data)
        self.assertEqual('CONNECTED', proto.state)

        os.close(master)

        # extra info is available
        self.assertIsNotNone(proto.transport.get_extra_info('pipe'))

        # close connection
        proto.transport.close()
        self.loop.run_until_complete(proto.done)
        self.assertEqual('CLOSED', proto.state)

    def test_prompt_cancellation(self):
        r, w = test_utils.socketpair()
        r.setblocking(False)
        f = self.loop.sock_recv(r, 1)
        ov = getattr(f, 'ov', None)
        if ov is not None:
            self.assertTrue(ov.pending)

        @asyncio.coroutine
        def main():
            try:
                self.loop.call_soon(f.cancel)
                yield From(f)
            except asyncio.CancelledError:
                res = 'cancelled'
            else:
                res = None
            finally:
                self.loop.stop()
            raise Return(res)

        start = time_monotonic()
        t = asyncio.Task(main(), loop=self.loop)
        self.loop.run_forever()
        elapsed = time_monotonic() - start

        self.assertLess(elapsed, 0.1)
        self.assertEqual(t.result(), 'cancelled')
        self.assertRaises(asyncio.CancelledError, f.result)
        if ov is not None:
            self.assertFalse(ov.pending)
        self.loop._stop_serving(r)

        r.close()
        w.close()

    def test_timeout_rounding(self):
        def _run_once():
            self.loop._run_once_counter += 1
            orig_run_once()

        orig_run_once = self.loop._run_once
        self.loop._run_once_counter = 0
        self.loop._run_once = _run_once

        @asyncio.coroutine
        def wait():
            loop = self.loop
            yield From(asyncio.sleep(1e-2, loop=loop))
            yield From(asyncio.sleep(1e-4, loop=loop))
            yield From(asyncio.sleep(1e-6, loop=loop))
            yield From(asyncio.sleep(1e-8, loop=loop))
            yield From(asyncio.sleep(1e-10, loop=loop))

        self.loop.run_until_complete(wait())
        # The ideal number of call is 22, but on some platforms, the selector
        # may sleep at little bit less than timeout depending on the resolution
        # of the clock used by the kernel. Tolerate a few useless calls on
        # these platforms.
        self.assertLessEqual(self.loop._run_once_counter, 30,
            {'calls': self.loop._run_once_counter,
             'clock_resolution': self.loop._clock_resolution,
             'selector': self.loop._selector.__class__.__name__})

    def test_sock_connect_address(self):
        addresses = [(socket.AF_INET, ('www.python.org', 80))]
        if support.IPV6_ENABLED:
            addresses.extend((
                (socket.AF_INET6, ('www.python.org', 80)),
                (socket.AF_INET6, ('www.python.org', 80, 0, 0)),
            ))

        for family, address in addresses:
            for sock_type in (socket.SOCK_STREAM, socket.SOCK_DGRAM):
                sock = socket.socket(family, sock_type)
                with contextlib.closing(sock):
                    connect = self.loop.sock_connect(sock, address)
                    with self.assertRaises(ValueError) as cm:
                        self.loop.run_until_complete(connect)
                    self.assertIn('address must be resolved',
                                  str(cm.exception))

    def test_remove_fds_after_closing(self):
        loop = self.create_event_loop()
        callback = lambda: None
        r, w = test_utils.socketpair()
        self.addCleanup(r.close)
        self.addCleanup(w.close)
        loop.add_reader(r, callback)
        loop.add_writer(w, callback)
        loop.close()
        self.assertFalse(loop.remove_reader(r))
        self.assertFalse(loop.remove_writer(w))

    def test_add_fds_after_closing(self):
        loop = self.create_event_loop()
        callback = lambda: None
        r, w = test_utils.socketpair()
        self.addCleanup(r.close)
        self.addCleanup(w.close)
        loop.close()
        with self.assertRaises(RuntimeError):
            loop.add_reader(r, callback)
        with self.assertRaises(RuntimeError):
            loop.add_writer(w, callback)

    def test_close_running_event_loop(self):
        @asyncio.coroutine
        def close_loop(loop):
            self.loop.close()

        coro = close_loop(self.loop)
        with self.assertRaises(RuntimeError):
            self.loop.run_until_complete(coro)


class SubprocessTestsMixin(object):

    def check_terminated(self, returncode):
        if sys.platform == 'win32':
            self.assertIsInstance(returncode, int)
            # expect 1 but sometimes get 0
        else:
            self.assertEqual(-signal.SIGTERM, returncode)

    def check_killed(self, returncode):
        if sys.platform == 'win32':
            self.assertIsInstance(returncode, int)
            # expect 1 but sometimes get 0
        else:
            self.assertEqual(-signal.SIGKILL, returncode)

    def test_subprocess_exec(self):
        non_local = {'proto': None, 'transp': None}

        prog = os.path.join(os.path.dirname(__file__), 'echo.py')

        connect = self.loop.subprocess_exec(
                        functools.partial(MySubprocessProtocol, self.loop),
                        sys.executable, prog)
        transp, proto = self.loop.run_until_complete(connect)
        self.assertIsInstance(proto, MySubprocessProtocol)
        self.loop.run_until_complete(proto.connected)
        self.assertEqual('CONNECTED', proto.state)

        stdin = transp.get_pipe_transport(0)
        stdin.write(b'Python The Winner')
        self.loop.run_until_complete(proto.got_data[1].wait())
        transp.close()
        self.loop.run_until_complete(proto.completed)
        self.check_terminated(proto.returncode)
        self.assertEqual(b'Python The Winner', proto.data[1])

    def test_subprocess_interactive(self):
        prog = os.path.join(os.path.dirname(__file__), 'echo.py')

        connect = self.loop.subprocess_exec(
                        functools.partial(MySubprocessProtocol, self.loop),
                        sys.executable, prog)
        transp, proto = self.loop.run_until_complete(connect)
        self.assertIsInstance(proto, MySubprocessProtocol)
        self.loop.run_until_complete(proto.connected)
        self.assertEqual('CONNECTED', proto.state)

        try:
            stdin = transp.get_pipe_transport(0)
            stdin.write(b'Python ')
            self.loop.run_until_complete(proto.got_data[1].wait())
            proto.got_data[1].clear()
            self.assertEqual(b'Python ', proto.data[1])

            stdin.write(b'The Winner')
            self.loop.run_until_complete(proto.got_data[1].wait())
            self.assertEqual(b'Python The Winner', proto.data[1])
        finally:
            transp.close()

        self.loop.run_until_complete(proto.completed)
        self.check_terminated(proto.returncode)

    def test_subprocess_shell(self):
        connect = self.loop.subprocess_shell(
                        functools.partial(MySubprocessProtocol, self.loop),
                        'echo Python')
        transp, proto = self.loop.run_until_complete(connect)
        self.assertIsInstance(proto, MySubprocessProtocol)
        self.loop.run_until_complete(proto.connected)

        transp.get_pipe_transport(0).close()
        self.loop.run_until_complete(proto.completed)
        self.assertEqual(0, proto.returncode)
        self.assertTrue(all(f.done() for f in proto.disconnects.values()))
        self.assertEqual(proto.data[1].rstrip(b'\r\n'), b'Python')
        self.assertEqual(proto.data[2], b'')

    def test_subprocess_exitcode(self):
        connect = self.loop.subprocess_shell(
                        functools.partial(MySubprocessProtocol, self.loop),
                        'exit 7', stdin=None, stdout=None, stderr=None)
        transp, proto = self.loop.run_until_complete(connect)
        self.assertIsInstance(proto, MySubprocessProtocol)
        self.loop.run_until_complete(proto.completed)
        self.assertEqual(7, proto.returncode)

    def test_subprocess_close_after_finish(self):
        connect = self.loop.subprocess_shell(
                        functools.partial(MySubprocessProtocol, self.loop),
                        'exit 7', stdin=None, stdout=None, stderr=None)
        transp, proto = self.loop.run_until_complete(connect)
        self.assertIsInstance(proto, MySubprocessProtocol)
        self.assertIsNone(transp.get_pipe_transport(0))
        self.assertIsNone(transp.get_pipe_transport(1))
        self.assertIsNone(transp.get_pipe_transport(2))
        self.loop.run_until_complete(proto.completed)
        self.assertEqual(7, proto.returncode)
        self.assertIsNone(transp.close())

    def test_subprocess_kill(self):
        prog = os.path.join(os.path.dirname(__file__), 'echo.py')

        connect = self.loop.subprocess_exec(
                        functools.partial(MySubprocessProtocol, self.loop),
                        sys.executable, prog)
        transp, proto = self.loop.run_until_complete(connect)
        self.assertIsInstance(proto, MySubprocessProtocol)
        self.loop.run_until_complete(proto.connected)

        transp.kill()
        self.loop.run_until_complete(proto.completed)
        self.check_killed(proto.returncode)

    def test_subprocess_terminate(self):
        prog = os.path.join(os.path.dirname(__file__), 'echo.py')

        connect = self.loop.subprocess_exec(
                        functools.partial(MySubprocessProtocol, self.loop),
                        sys.executable, prog)
        transp, proto = self.loop.run_until_complete(connect)
        self.assertIsInstance(proto, MySubprocessProtocol)
        self.loop.run_until_complete(proto.connected)

        transp.terminate()
        self.loop.run_until_complete(proto.completed)
        self.check_terminated(proto.returncode)

    @test_utils.skipIf(sys.platform == 'win32', "Don't have SIGHUP")
    def test_subprocess_send_signal(self):
        prog = os.path.join(os.path.dirname(__file__), 'echo.py')

        connect = self.loop.subprocess_exec(
                        functools.partial(MySubprocessProtocol, self.loop),
                        sys.executable, prog)
        transp, proto = self.loop.run_until_complete(connect)
        self.assertIsInstance(proto, MySubprocessProtocol)
        self.loop.run_until_complete(proto.connected)

        transp.send_signal(signal.SIGHUP)
        self.loop.run_until_complete(proto.completed)
        self.assertEqual(-signal.SIGHUP, proto.returncode)

    def test_subprocess_stderr(self):
        prog = os.path.join(os.path.dirname(__file__), 'echo2.py')

        connect = self.loop.subprocess_exec(
                        functools.partial(MySubprocessProtocol, self.loop),
                        sys.executable, prog)
        transp, proto = self.loop.run_until_complete(connect)
        self.assertIsInstance(proto, MySubprocessProtocol)
        self.loop.run_until_complete(proto.connected)

        stdin = transp.get_pipe_transport(0)
        stdin.write(b'test')

        self.loop.run_until_complete(proto.completed)

        transp.close()
        self.assertEqual(b'OUT:test', proto.data[1])
        self.assertTrue(proto.data[2].startswith(b'ERR:test'), proto.data[2])
        self.assertEqual(0, proto.returncode)

    def test_subprocess_stderr_redirect_to_stdout(self):
        prog = os.path.join(os.path.dirname(__file__), 'echo2.py')

        connect = self.loop.subprocess_exec(
                        functools.partial(MySubprocessProtocol, self.loop),
                        sys.executable, prog, stderr=subprocess.STDOUT)
        transp, proto = self.loop.run_until_complete(connect)
        self.assertIsInstance(proto, MySubprocessProtocol)
        self.loop.run_until_complete(proto.connected)

        stdin = transp.get_pipe_transport(0)
        self.assertIsNotNone(transp.get_pipe_transport(1))
        self.assertIsNone(transp.get_pipe_transport(2))

        stdin.write(b'test')
        self.loop.run_until_complete(proto.completed)
        self.assertTrue(proto.data[1].startswith(b'OUT:testERR:test'),
                        proto.data[1])
        self.assertEqual(b'', proto.data[2])

        transp.close()
        self.assertEqual(0, proto.returncode)

    def test_subprocess_close_client_stream(self):
        prog = os.path.join(os.path.dirname(__file__), 'echo3.py')

        connect = self.loop.subprocess_exec(
                        functools.partial(MySubprocessProtocol, self.loop),
                        sys.executable, prog)
        transp, proto = self.loop.run_until_complete(connect)
        self.assertIsInstance(proto, MySubprocessProtocol)
        self.loop.run_until_complete(proto.connected)

        stdin = transp.get_pipe_transport(0)
        stdout = transp.get_pipe_transport(1)
        stdin.write(b'test')
        self.loop.run_until_complete(proto.got_data[1].wait())
        self.assertEqual(b'OUT:test', proto.data[1])

        stdout.close()
        self.loop.run_until_complete(proto.disconnects[1])
        stdin.write(b'xxx')
        self.loop.run_until_complete(proto.got_data[2].wait())
        if sys.platform != 'win32':
            self.assertEqual(b'ERR:BrokenPipeError', proto.data[2])
        else:
            # After closing the read-end of a pipe, writing to the
            # write-end using os.write() fails with errno==EINVAL and
            # GetLastError()==ERROR_INVALID_NAME on Windows!?!  (Using
            # WriteFile() we get ERROR_BROKEN_PIPE as expected.)
            self.assertEqual(b'ERR:OSError', proto.data[2])
        transp.close()
        self.loop.run_until_complete(proto.completed)
        self.check_terminated(proto.returncode)

    @test_utils.skipUnless(hasattr(os, 'setsid'), "need os.setsid()")
    def test_subprocess_wait_no_same_group(self):
        # start the new process in a new session
        connect = self.loop.subprocess_shell(
                        functools.partial(MySubprocessProtocol, self.loop),
                        'exit 7', stdin=None, stdout=None, stderr=None,
                        start_new_session=True)
        _, proto = yield self.loop.run_until_complete(connect)
        self.assertIsInstance(proto, MySubprocessProtocol)
        self.loop.run_until_complete(proto.completed)
        self.assertEqual(7, proto.returncode)

    def test_subprocess_exec_invalid_args(self):
        @asyncio.coroutine
        def connect(**kwds):
            yield From(self.loop.subprocess_exec(
                asyncio.SubprocessProtocol,
                'pwd', **kwds))

        with self.assertRaises(ValueError):
            self.loop.run_until_complete(connect(universal_newlines=True))
        with self.assertRaises(ValueError):
            self.loop.run_until_complete(connect(bufsize=4096))
        with self.assertRaises(ValueError):
            self.loop.run_until_complete(connect(shell=True))

    def test_subprocess_shell_invalid_args(self):
        @asyncio.coroutine
        def connect(cmd=None, **kwds):
            if not cmd:
                cmd = 'pwd'
            yield From(self.loop.subprocess_shell(
                asyncio.SubprocessProtocol,
                cmd, **kwds))

        with self.assertRaises(ValueError):
            self.loop.run_until_complete(connect(['ls', '-l']))
        with self.assertRaises(ValueError):
            self.loop.run_until_complete(connect(universal_newlines=True))
        with self.assertRaises(ValueError):
            self.loop.run_until_complete(connect(bufsize=4096))
        with self.assertRaises(ValueError):
            self.loop.run_until_complete(connect(shell=False))


if sys.platform == 'win32':

    class SelectEventLoopTests(EventLoopTestsMixin, test_utils.TestCase):

        def create_event_loop(self):
            return asyncio.SelectorEventLoop()

    class ProactorEventLoopTests(EventLoopTestsMixin,
                                 SubprocessTestsMixin,
                                 test_utils.TestCase):

        def create_event_loop(self):
            return asyncio.ProactorEventLoop()

        def test_create_ssl_connection(self):
            raise unittest.SkipTest("IocpEventLoop incompatible with SSL")

        def test_create_server_ssl(self):
            raise unittest.SkipTest("IocpEventLoop incompatible with SSL")

        def test_create_server_ssl_verify_failed(self):
            raise unittest.SkipTest("IocpEventLoop incompatible with SSL")

        def test_create_server_ssl_match_failed(self):
            raise unittest.SkipTest("IocpEventLoop incompatible with SSL")

        def test_create_server_ssl_verified(self):
            raise unittest.SkipTest("IocpEventLoop incompatible with SSL")

        def test_reader_callback(self):
            raise unittest.SkipTest("IocpEventLoop does not have add_reader()")

        def test_reader_callback_cancel(self):
            raise unittest.SkipTest("IocpEventLoop does not have add_reader()")

        def test_writer_callback(self):
            raise unittest.SkipTest("IocpEventLoop does not have add_writer()")

        def test_writer_callback_cancel(self):
            raise unittest.SkipTest("IocpEventLoop does not have add_writer()")

        def test_create_datagram_endpoint(self):
            raise unittest.SkipTest(
                "IocpEventLoop does not have create_datagram_endpoint()")

        def test_remove_fds_after_closing(self):
            raise unittest.SkipTest("IocpEventLoop does not have add_reader()")
else:
    from trollius import selectors

    class UnixEventLoopTestsMixin(EventLoopTestsMixin):
        def setUp(self):
            super(UnixEventLoopTestsMixin, self).setUp()
            watcher = asyncio.SafeChildWatcher()
            watcher.attach_loop(self.loop)
            asyncio.set_child_watcher(watcher)

        def tearDown(self):
            asyncio.set_child_watcher(None)
            super(UnixEventLoopTestsMixin, self).tearDown()

    if hasattr(selectors, 'KqueueSelector'):
        class KqueueEventLoopTests(UnixEventLoopTestsMixin,
                                   SubprocessTestsMixin,
                                   test_utils.TestCase):

            def create_event_loop(self):
                return asyncio.SelectorEventLoop(
                    selectors.KqueueSelector())

            # kqueue doesn't support character devices (PTY) on Mac OS X older
            # than 10.9 (Maverick)
            @support.requires_mac_ver(10, 9)
            # Issue #20667: KqueueEventLoopTests.test_read_pty_output()
            # hangs on OpenBSD 5.5
            @test_utils.skipIf(sys.platform.startswith('openbsd'),
                              'test hangs on OpenBSD')
            def test_read_pty_output(self):
                super(KqueueEventLoopTests, self).test_read_pty_output()

            # kqueue doesn't support character devices (PTY) on Mac OS X older
            # than 10.9 (Maverick)
            @support.requires_mac_ver(10, 9)
            def test_write_pty(self):
                super(KqueueEventLoopTests, self).test_write_pty()

    if hasattr(selectors, 'EpollSelector'):
        class EPollEventLoopTests(UnixEventLoopTestsMixin,
                                  SubprocessTestsMixin,
                                  test_utils.TestCase):

            def create_event_loop(self):
                return asyncio.SelectorEventLoop(selectors.EpollSelector())

    if hasattr(selectors, 'PollSelector'):
        class PollEventLoopTests(UnixEventLoopTestsMixin,
                                 SubprocessTestsMixin,
                                 test_utils.TestCase):

            def create_event_loop(self):
                return asyncio.SelectorEventLoop(selectors.PollSelector())

    # Should always exist.
    class SelectEventLoopTests(UnixEventLoopTestsMixin,
                               SubprocessTestsMixin,
                               test_utils.TestCase):

        def create_event_loop(self):
            return asyncio.SelectorEventLoop(selectors.SelectSelector())


def noop(*args):
    pass


class HandleTests(test_utils.TestCase):

    def setUp(self):
        self.loop = None

    def test_handle(self):
        def callback(*args):
            return args

        args = ()
        h = asyncio.Handle(callback, args, self.loop)
        self.assertIs(h._callback, callback)
        self.assertIs(h._args, args)
        self.assertFalse(h._cancelled)

        h.cancel()
        self.assertTrue(h._cancelled)

    def test_handle_from_handle(self):
        def callback(*args):
            return args
        h1 = asyncio.Handle(callback, (), loop=self.loop)
        self.assertRaises(
            AssertionError, asyncio.Handle, h1, (), self.loop)

    def test_callback_with_exception(self):
        def callback():
            raise ValueError()

        self.loop = mock.Mock()
        self.loop.call_exception_handler = mock.Mock()

        h = asyncio.Handle(callback, (), self.loop)
        h._run()

        self.loop.call_exception_handler.assert_called_with({
            'message': test_utils.MockPattern('Exception in callback.*'),
            'exception': mock.ANY,
            'handle': h
        })

    def test_handle_weakref(self):
        wd = weakref.WeakValueDictionary()
        h = asyncio.Handle(lambda: None, (), self.loop)
        wd['h'] = h  # Would fail without __weakref__ slot.

    def test_handle_repr(self):
        # simple function
        h = asyncio.Handle(noop, (), self.loop)
        src = test_utils.get_function_source(noop)
        self.assertEqual(repr(h),
                        '<Handle noop() at %s:%s>' % src)

        # cancelled handle
        h.cancel()
        self.assertEqual(repr(h),
                        '<Handle cancelled noop() at %s:%s>' % src)

        # decorated function
        cb = asyncio.coroutine(noop)
        h = asyncio.Handle(cb, (), self.loop)
        self.assertEqual(repr(h),
                        '<Handle noop() at %s:%s>' % src)

        # partial function
        cb = functools.partial(noop, 1, 2)
        h = asyncio.Handle(cb, (3,), self.loop)
        filename, lineno = src
<<<<<<< HEAD
        if sys.version_info >= (3,):
            partial_regex = r'functools.partial\(<function noop .*>\)'
        else:
            partial_regex = r'<_?functools.partial object at 0x[a-fA-F0-9]+>'
        regex = (r'^Handle\(%s at %s:%s, '
                 r'\(\)\)$' % (partial_regex, re.escape(filename), lineno))
=======
        regex = (r'^<Handle noop\(1, 2\)\(3\) at %s:%s>$'
                 % (re.escape(filename), lineno))
>>>>>>> 9bed6d45
        self.assertRegex(repr(h), regex)

        # partial method
        if sys.version_info >= (3, 4):
            method = HandleTests.test_handle_repr
            cb = functools.partialmethod(method)
            src = test_utils.get_function_source(method)
            h = asyncio.Handle(cb, (), self.loop)

            filename, lineno = src
            cb_regex = r'<function HandleTests.test_handle_repr .*>'
            cb_regex = (r'functools.partialmethod\(%s, , \)\(\)' % cb_regex)
            regex = (r'^<Handle %s at %s:%s>$'
                     % (cb_regex, re.escape(filename), lineno))
            self.assertRegex(repr(h), regex)


<<<<<<< HEAD

class TimerTests(test_utils.TestCase):
=======
class TimerTests(unittest.TestCase):
>>>>>>> 9bed6d45

    def setUp(self):
        self.loop = mock.Mock()

    def test_hash(self):
        when = time_monotonic()
        h = asyncio.TimerHandle(when, lambda: False, (),
                                mock.Mock())
        self.assertEqual(hash(h), hash(when))

    def test_timer(self):
        def callback(*args):
            return args

        args = ()
        when = time_monotonic()
        h = asyncio.TimerHandle(when, callback, args, mock.Mock())
        self.assertIs(h._callback, callback)
        self.assertIs(h._args, args)
        self.assertFalse(h._cancelled)

        # cancel
        h.cancel()
        self.assertTrue(h._cancelled)


        # when cannot be None
        self.assertRaises(AssertionError,
                          asyncio.TimerHandle, None, callback, args,
                          self.loop)

    def test_timer_repr(self):
        # simple function
        h = asyncio.TimerHandle(123, noop, (), self.loop)
        src = test_utils.get_function_source(noop)
        self.assertEqual(repr(h),
                        '<TimerHandle when=123 noop() at %s:%s>' % src)

        # cancelled handle
        h.cancel()
        self.assertEqual(repr(h),
                        '<TimerHandle cancelled when=123 noop() at %s:%s>'
                        % src)

    def test_timer_comparison(self):
        def callback(*args):
            return args

        when = time_monotonic()

        h1 = asyncio.TimerHandle(when, callback, (), self.loop)
        h2 = asyncio.TimerHandle(when, callback, (), self.loop)
        # TODO: Use assertLess etc.
        self.assertFalse(h1 < h2)
        self.assertFalse(h2 < h1)
        self.assertTrue(h1 <= h2)
        self.assertTrue(h2 <= h1)
        self.assertFalse(h1 > h2)
        self.assertFalse(h2 > h1)
        self.assertTrue(h1 >= h2)
        self.assertTrue(h2 >= h1)
        self.assertTrue(h1 == h2)
        self.assertFalse(h1 != h2)

        h2.cancel()
        self.assertFalse(h1 == h2)

        h1 = asyncio.TimerHandle(when, callback, (), self.loop)
        h2 = asyncio.TimerHandle(when + 10.0, callback, (), self.loop)
        self.assertTrue(h1 < h2)
        self.assertFalse(h2 < h1)
        self.assertTrue(h1 <= h2)
        self.assertFalse(h2 <= h1)
        self.assertFalse(h1 > h2)
        self.assertTrue(h2 > h1)
        self.assertFalse(h1 >= h2)
        self.assertTrue(h2 >= h1)
        self.assertFalse(h1 == h2)
        self.assertTrue(h1 != h2)

        h3 = asyncio.Handle(callback, (), self.loop)
        self.assertIs(NotImplemented, h1.__eq__(h3))
        self.assertIs(NotImplemented, h1.__ne__(h3))


class AbstractEventLoopTests(test_utils.TestCase):

    def test_not_implemented(self):
        f = mock.Mock()
        loop = asyncio.AbstractEventLoop()
        self.assertRaises(
            NotImplementedError, loop.run_forever)
        self.assertRaises(
            NotImplementedError, loop.run_until_complete, None)
        self.assertRaises(
            NotImplementedError, loop.stop)
        self.assertRaises(
            NotImplementedError, loop.is_running)
        self.assertRaises(
            NotImplementedError, loop.close)
        self.assertRaises(
            NotImplementedError, loop.call_later, None, None)
        self.assertRaises(
            NotImplementedError, loop.call_at, f, f)
        self.assertRaises(
            NotImplementedError, loop.call_soon, None)
        self.assertRaises(
            NotImplementedError, loop.time)
        self.assertRaises(
            NotImplementedError, loop.call_soon_threadsafe, None)
        self.assertRaises(
            NotImplementedError, loop.run_in_executor, f, f)
        self.assertRaises(
            NotImplementedError, loop.set_default_executor, f)
        self.assertRaises(
            NotImplementedError, loop.getaddrinfo, 'localhost', 8080)
        self.assertRaises(
            NotImplementedError, loop.getnameinfo, ('localhost', 8080))
        self.assertRaises(
            NotImplementedError, loop.create_connection, f)
        self.assertRaises(
            NotImplementedError, loop.create_server, f)
        self.assertRaises(
            NotImplementedError, loop.create_datagram_endpoint, f)
        self.assertRaises(
            NotImplementedError, loop.add_reader, 1, f)
        self.assertRaises(
            NotImplementedError, loop.remove_reader, 1)
        self.assertRaises(
            NotImplementedError, loop.add_writer, 1, f)
        self.assertRaises(
            NotImplementedError, loop.remove_writer, 1)
        self.assertRaises(
            NotImplementedError, loop.sock_recv, f, 10)
        self.assertRaises(
            NotImplementedError, loop.sock_sendall, f, 10)
        self.assertRaises(
            NotImplementedError, loop.sock_connect, f, f)
        self.assertRaises(
            NotImplementedError, loop.sock_accept, f)
        self.assertRaises(
            NotImplementedError, loop.add_signal_handler, 1, f)
        self.assertRaises(
            NotImplementedError, loop.remove_signal_handler, 1)
        self.assertRaises(
            NotImplementedError, loop.remove_signal_handler, 1)
        self.assertRaises(
            NotImplementedError, loop.connect_read_pipe, f,
            mock.sentinel.pipe)
        self.assertRaises(
            NotImplementedError, loop.connect_write_pipe, f,
            mock.sentinel.pipe)
        self.assertRaises(
            NotImplementedError, loop.subprocess_shell, f,
            mock.sentinel)
        self.assertRaises(
            NotImplementedError, loop.subprocess_exec, f)


class ProtocolsAbsTests(test_utils.TestCase):

    def test_empty(self):
        f = mock.Mock()
        p = asyncio.Protocol()
        self.assertIsNone(p.connection_made(f))
        self.assertIsNone(p.connection_lost(f))
        self.assertIsNone(p.data_received(f))
        self.assertIsNone(p.eof_received())

        dp = asyncio.DatagramProtocol()
        self.assertIsNone(dp.connection_made(f))
        self.assertIsNone(dp.connection_lost(f))
        self.assertIsNone(dp.error_received(f))
        self.assertIsNone(dp.datagram_received(f, f))

        sp = asyncio.SubprocessProtocol()
        self.assertIsNone(sp.connection_made(f))
        self.assertIsNone(sp.connection_lost(f))
        self.assertIsNone(sp.pipe_data_received(1, f))
        self.assertIsNone(sp.pipe_connection_lost(1, f))
        self.assertIsNone(sp.process_exited())


class PolicyTests(test_utils.TestCase):

    def test_event_loop_policy(self):
        policy = asyncio.AbstractEventLoopPolicy()
        self.assertRaises(NotImplementedError, policy.get_event_loop)
        self.assertRaises(NotImplementedError, policy.set_event_loop, object())
        self.assertRaises(NotImplementedError, policy.new_event_loop)
        self.assertRaises(NotImplementedError, policy.get_child_watcher)
        self.assertRaises(NotImplementedError, policy.set_child_watcher,
                          object())

    def test_get_event_loop(self):
        policy = asyncio.DefaultEventLoopPolicy()
        self.assertIsNone(policy._local._loop)

        loop = policy.get_event_loop()
        self.assertIsInstance(loop, asyncio.AbstractEventLoop)

        self.assertIs(policy._local._loop, loop)
        self.assertIs(loop, policy.get_event_loop())
        loop.close()

    def test_get_event_loop_calls_set_event_loop(self):
        policy = asyncio.DefaultEventLoopPolicy()

        with mock.patch.object(
                policy, "set_event_loop",
                wraps=policy.set_event_loop) as m_set_event_loop:

            loop = policy.get_event_loop()

            # policy._local._loop must be set through .set_event_loop()
            # (the unix DefaultEventLoopPolicy needs this call to attach
            # the child watcher correctly)
            m_set_event_loop.assert_called_with(loop)

        loop.close()

    def test_get_event_loop_after_set_none(self):
        policy = asyncio.DefaultEventLoopPolicy()
        policy.set_event_loop(None)
        self.assertRaises(AssertionError, policy.get_event_loop)

    @mock.patch('trollius.events.threading.current_thread')
    def test_get_event_loop_thread(self, m_current_thread):

        def f():
            policy = asyncio.DefaultEventLoopPolicy()
            self.assertRaises(AssertionError, policy.get_event_loop)

        th = threading.Thread(target=f)
        th.start()
        th.join()

    def test_new_event_loop(self):
        policy = asyncio.DefaultEventLoopPolicy()

        loop = policy.new_event_loop()
        self.assertIsInstance(loop, asyncio.AbstractEventLoop)
        loop.close()

    def test_set_event_loop(self):
        policy = asyncio.DefaultEventLoopPolicy()
        old_loop = policy.get_event_loop()

        self.assertRaises(AssertionError, policy.set_event_loop, object())

        loop = policy.new_event_loop()
        policy.set_event_loop(loop)
        self.assertIs(loop, policy.get_event_loop())
        self.assertIsNot(old_loop, policy.get_event_loop())
        loop.close()
        old_loop.close()

    def test_get_event_loop_policy(self):
        policy = asyncio.get_event_loop_policy()
        self.assertIsInstance(policy, asyncio.AbstractEventLoopPolicy)
        self.assertIs(policy, asyncio.get_event_loop_policy())

    def test_set_event_loop_policy(self):
        self.assertRaises(
            AssertionError, asyncio.set_event_loop_policy, object())

        old_policy = asyncio.get_event_loop_policy()

        policy = asyncio.DefaultEventLoopPolicy()
        asyncio.set_event_loop_policy(policy)
        self.assertIs(policy, asyncio.get_event_loop_policy())
        self.assertIsNot(policy, old_policy)


if __name__ == '__main__':
    unittest.main()<|MERGE_RESOLUTION|>--- conflicted
+++ resolved
@@ -1847,17 +1847,8 @@
         cb = functools.partial(noop, 1, 2)
         h = asyncio.Handle(cb, (3,), self.loop)
         filename, lineno = src
-<<<<<<< HEAD
-        if sys.version_info >= (3,):
-            partial_regex = r'functools.partial\(<function noop .*>\)'
-        else:
-            partial_regex = r'<_?functools.partial object at 0x[a-fA-F0-9]+>'
-        regex = (r'^Handle\(%s at %s:%s, '
-                 r'\(\)\)$' % (partial_regex, re.escape(filename), lineno))
-=======
         regex = (r'^<Handle noop\(1, 2\)\(3\) at %s:%s>$'
                  % (re.escape(filename), lineno))
->>>>>>> 9bed6d45
         self.assertRegex(repr(h), regex)
 
         # partial method
@@ -1875,12 +1866,7 @@
             self.assertRegex(repr(h), regex)
 
 
-<<<<<<< HEAD
-
 class TimerTests(test_utils.TestCase):
-=======
-class TimerTests(unittest.TestCase):
->>>>>>> 9bed6d45
 
     def setUp(self):
         self.loop = mock.Mock()
