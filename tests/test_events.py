"""Tests for events.py."""

import contextlib
import functools
import gc
import io
import os
import platform
import signal
import socket
try:
    import ssl
except ImportError:
    ssl = None
    HAS_SNI = False
else:
    HAS_SNI = getattr(ssl, 'HAS_SNI', False)
import subprocess
import sys
import threading
import time
import errno
import unittest
try:
    import concurrent
except ImportError:
    concurrent = None

from asyncio import Return
from asyncio import futures

import asyncio
from asyncio import events
from asyncio import selector_events
from asyncio import test_utils
from asyncio.py33_exceptions import (wrap_error,
    BlockingIOError, ConnectionRefusedError, ConnectionRefusedError,
    FileNotFoundError)
from asyncio.test_utils import mock
from asyncio.time_monotonic import time_monotonic
from asyncio import test_support as support  # find_unused_port, IPV6_ENABLED, TEST_HOME_DIR


def data_file(filename):
    if hasattr(support, 'TEST_HOME_DIR'):
        fullname = os.path.join(support.TEST_HOME_DIR, filename)
        if os.path.isfile(fullname):
            return fullname
    fullname = os.path.join(os.path.dirname(__file__), filename)
    if os.path.isfile(fullname):
        return fullname
    raise FileNotFoundError(filename)


def osx_tiger():
    """Return True if the platform is Mac OS 10.4 or older."""
    if sys.platform != 'darwin':
        return False
    version = platform.mac_ver()[0]
    version = tuple(map(int, version.split('.')))
    return version < (10, 5)


ONLYCERT = data_file('ssl_cert.pem')
ONLYKEY = data_file('ssl_key.pem')
SIGNED_CERTFILE = data_file('keycert3.pem')
SIGNING_CA = data_file('pycacert.pem')


class MyBaseProto(asyncio.Protocol):
    done = None

    def __init__(self, loop=None):
        self.transport = None
        self.state = 'INITIAL'
        self.nbytes = 0
        if loop is not None:
            self.done = asyncio.Future(loop=loop)

    def connection_made(self, transport):
        self.transport = transport
        assert self.state == 'INITIAL', self.state
        self.state = 'CONNECTED'

    def data_received(self, data):
        assert self.state == 'CONNECTED', self.state
        self.nbytes += len(data)

    def eof_received(self):
        assert self.state == 'CONNECTED', self.state
        self.state = 'EOF'

    def connection_lost(self, exc):
        assert self.state in ('CONNECTED', 'EOF'), self.state
        self.state = 'CLOSED'
        if self.done:
            self.done.set_result(None)


class MyProto(MyBaseProto):
    def connection_made(self, transport):
        super().connection_made(transport)
        transport.write(b'GET / HTTP/1.0\r\nHost: example.com\r\n\r\n')


class MyDatagramProto(asyncio.DatagramProtocol):
    done = None

    def __init__(self, loop=None):
        self.state = 'INITIAL'
        self.nbytes = 0
        if loop is not None:
            self.done = asyncio.Future(loop=loop)

    def connection_made(self, transport):
        self.transport = transport
        assert self.state == 'INITIAL', self.state
        self.state = 'INITIALIZED'

    def datagram_received(self, data, addr):
        assert self.state == 'INITIALIZED', self.state
        self.nbytes += len(data)

    def error_received(self, exc):
        assert self.state == 'INITIALIZED', self.state

    def connection_lost(self, exc):
        assert self.state == 'INITIALIZED', self.state
        self.state = 'CLOSED'
        if self.done:
            self.done.set_result(None)


class MyReadPipeProto(asyncio.Protocol):
    done = None

    def __init__(self, loop=None):
        self.state = ['INITIAL']
        self.nbytes = 0
        self.transport = None
        if loop is not None:
            self.done = asyncio.Future(loop=loop)

    def connection_made(self, transport):
        self.transport = transport
        assert self.state == ['INITIAL'], self.state
        self.state.append('CONNECTED')

    def data_received(self, data):
        assert self.state == ['INITIAL', 'CONNECTED'], self.state
        self.nbytes += len(data)

    def eof_received(self):
        assert self.state == ['INITIAL', 'CONNECTED'], self.state
        self.state.append('EOF')

    def connection_lost(self, exc):
        if 'EOF' not in self.state:
            self.state.append('EOF')  # It is okay if EOF is missed.
        assert self.state == ['INITIAL', 'CONNECTED', 'EOF'], self.state
        self.state.append('CLOSED')
        if self.done:
            self.done.set_result(None)


class MyWritePipeProto(asyncio.BaseProtocol):
    done = None

    def __init__(self, loop=None):
        self.state = 'INITIAL'
        self.transport = None
        if loop is not None:
            self.done = asyncio.Future(loop=loop)

    def connection_made(self, transport):
        self.transport = transport
        assert self.state == 'INITIAL', self.state
        self.state = 'CONNECTED'

    def connection_lost(self, exc):
        assert self.state == 'CONNECTED', self.state
        self.state = 'CLOSED'
        if self.done:
            self.done.set_result(None)


class MySubprocessProtocol(asyncio.SubprocessProtocol):

    def __init__(self, loop):
        self.state = 'INITIAL'
        self.transport = None
        self.connected = asyncio.Future(loop=loop)
        self.completed = asyncio.Future(loop=loop)
        self.disconnects = dict((fd, futures.Future(loop=loop)) for fd in range(3))
        self.data = {1: b'', 2: b''}
        self.returncode = None
        self.got_data = {1: asyncio.Event(loop=loop),
                         2: asyncio.Event(loop=loop)}

    def connection_made(self, transport):
        self.transport = transport
        assert self.state == 'INITIAL', self.state
        self.state = 'CONNECTED'
        self.connected.set_result(None)

    def connection_lost(self, exc):
        assert self.state == 'CONNECTED', self.state
        self.state = 'CLOSED'
        self.completed.set_result(None)

    def pipe_data_received(self, fd, data):
        assert self.state == 'CONNECTED', self.state
        self.data[fd] += data
        self.got_data[fd].set()

    def pipe_connection_lost(self, fd, exc):
        assert self.state == 'CONNECTED', self.state
        if exc:
            self.disconnects[fd].set_exception(exc)
        else:
            self.disconnects[fd].set_result(exc)

    def process_exited(self):
        assert self.state == 'CONNECTED', self.state
        self.returncode = self.transport.get_returncode()


class EventLoopTestsMixin(object):

    def setUp(self):
        super(EventLoopTestsMixin, self).setUp()
        self.loop = self.create_event_loop()
        asyncio.set_event_loop(None)

    def tearDown(self):
        # just in case if we have transport close callbacks
        test_utils.run_briefly(self.loop)

        self.loop.close()
        gc.collect()
        super(EventLoopTestsMixin, self).tearDown()

    def test_run_until_complete_nesting(self):
        @asyncio.coroutine
        def coro1():
            yield

        @asyncio.coroutine
        def coro2():
            self.assertTrue(self.loop.is_running())
            self.loop.run_until_complete(coro1())

        self.assertRaises(
            RuntimeError, self.loop.run_until_complete, coro2())

    # Note: because of the default Windows timing granularity of
    # 15.6 msec, we use fairly long sleep times here (~100 msec).

    def test_run_until_complete(self):
        t0 = self.loop.time()
        self.loop.run_until_complete(asyncio.sleep(0.1, loop=self.loop))
        t1 = self.loop.time()
        self.assertTrue(0.08 <= t1-t0 <= 0.8, t1-t0)

    def test_run_until_complete_stopped(self):
        @asyncio.coroutine
        def cb():
            self.loop.stop()
            yield asyncio.sleep(0.1, loop=self.loop)
        task = cb()
        self.assertRaises(RuntimeError,
                          self.loop.run_until_complete, task)

    def test_call_later(self):
        results = []

        def callback(arg):
            results.append(arg)
            self.loop.stop()

        self.loop.call_later(0.1, callback, 'hello world')
        t0 = time_monotonic()
        self.loop.run_forever()
        t1 = time_monotonic()
        self.assertEqual(results, ['hello world'])
        self.assertTrue(0.08 <= t1-t0 <= 0.8, t1-t0)

    def test_call_soon(self):
        results = []

        def callback(arg1, arg2):
            results.append((arg1, arg2))
            self.loop.stop()

        self.loop.call_soon(callback, 'hello', 'world')
        self.loop.run_forever()
        self.assertEqual(results, [('hello', 'world')])

    def test_call_soon_threadsafe(self):
        results = []
        lock = threading.Lock()

        def callback(arg):
            results.append(arg)
            if len(results) >= 2:
                self.loop.stop()

        def run_in_thread():
            self.loop.call_soon_threadsafe(callback, 'hello')
            lock.release()

        lock.acquire()
        t = threading.Thread(target=run_in_thread)
        t.start()

        with lock:
            self.loop.call_soon(callback, 'world')
            self.loop.run_forever()
        t.join()
        self.assertEqual(results, ['hello', 'world'])

    def test_call_soon_threadsafe_same_thread(self):
        results = []

        def callback(arg):
            results.append(arg)
            if len(results) >= 2:
                self.loop.stop()

        self.loop.call_soon_threadsafe(callback, 'hello')
        self.loop.call_soon(callback, 'world')
        self.loop.run_forever()
        self.assertEqual(results, ['hello', 'world'])

    @test_utils.skipIf(concurrent is None, 'need concurrent.futures')
    def test_run_in_executor(self):
        def run(arg):
            return (arg, threading.current_thread().ident)
        f2 = self.loop.run_in_executor(None, run, 'yo')
        res, thread_id = self.loop.run_until_complete(f2)
        self.assertEqual(res, 'yo')
        self.assertNotEqual(thread_id, threading.current_thread().ident)

    def test_reader_callback(self):
        r, w = test_utils.socketpair()
        bytes_read = []

        def reader():
            try:
                data = r.recv(1024)
            except BlockingIOError:
                # Spurious readiness notifications are possible
                # at least on Linux -- see man select.
                return
            if data:
                bytes_read.append(data)
            else:
                self.assertTrue(self.loop.remove_reader(r.fileno()))
                r.close()

        self.loop.add_reader(r.fileno(), reader)
        self.loop.call_soon(w.send, b'abc')
        test_utils.run_briefly(self.loop)
        self.loop.call_soon(w.send, b'def')
        test_utils.run_briefly(self.loop)
        self.loop.call_soon(w.close)
        self.loop.call_soon(self.loop.stop)
        self.loop.run_forever()
        self.assertEqual(b''.join(bytes_read), b'abcdef')

    def test_writer_callback(self):
        r, w = test_utils.socketpair()
        w.setblocking(False)
        self.loop.add_writer(w.fileno(), w.send, b'x'*(256*1024))
        test_utils.run_briefly(self.loop)

        def remove_writer():
            self.assertTrue(self.loop.remove_writer(w.fileno()))

        self.loop.call_soon(remove_writer)
        self.loop.call_soon(self.loop.stop)
        self.loop.run_forever()
        w.close()
        data = r.recv(256*1024)
        r.close()
        self.assertGreaterEqual(len(data), 200)

    def _basetest_sock_client_ops(self, httpd, sock):
        sock.setblocking(False)
        self.loop.run_until_complete(
            self.loop.sock_connect(sock, httpd.address))
        self.loop.run_until_complete(
            self.loop.sock_sendall(sock, b'GET / HTTP/1.0\r\n\r\n'))
        data = self.loop.run_until_complete(
            self.loop.sock_recv(sock, 1024))
        # consume data
        self.loop.run_until_complete(
            self.loop.sock_recv(sock, 1024))
        sock.close()
        self.assertTrue(data.startswith(b'HTTP/1.0 200 OK'))

    def test_sock_client_ops(self):
        with test_utils.run_test_server() as httpd:
            sock = socket.socket()
            self._basetest_sock_client_ops(httpd, sock)

    @unittest.skipUnless(hasattr(socket, 'AF_UNIX'), 'No UNIX Sockets')
    def test_unix_sock_client_ops(self):
        with test_utils.run_test_unix_server() as httpd:
            sock = socket.socket(socket.AF_UNIX)
            self._basetest_sock_client_ops(httpd, sock)

    def test_sock_client_fail(self):
        # Make sure that we will get an unused port
        address = None
        try:
            s = socket.socket()
            s.bind(('127.0.0.1', 0))
            address = s.getsockname()
        finally:
            s.close()

        sock = socket.socket()
        sock.setblocking(False)
        with self.assertRaises(ConnectionRefusedError):
            self.loop.run_until_complete(
                self.loop.sock_connect(sock, address))
        sock.close()

    def test_sock_accept(self):
        listener = socket.socket()
        listener.setblocking(False)
        listener.bind(('127.0.0.1', 0))
        listener.listen(1)
        client = socket.socket()
        client.connect(listener.getsockname())

        f = self.loop.sock_accept(listener)
        conn, addr = self.loop.run_until_complete(f)
        self.assertEqual(conn.gettimeout(), 0)
        self.assertEqual(addr, client.getsockname())
        self.assertEqual(client.getpeername(), listener.getsockname())
        client.close()
        conn.close()
        listener.close()

    @test_utils.skipUnless(hasattr(signal, 'SIGKILL'), 'No SIGKILL')
    def test_add_signal_handler(self):
        non_local = {'caught': 0}

        def my_handler():
            non_local['caught'] += 1

        # Check error behavior first.
        self.assertRaises(
            TypeError, self.loop.add_signal_handler, 'boom', my_handler)
        self.assertRaises(
            TypeError, self.loop.remove_signal_handler, 'boom')
        self.assertRaises(
            ValueError, self.loop.add_signal_handler, signal.NSIG+1,
            my_handler)
        self.assertRaises(
            ValueError, self.loop.remove_signal_handler, signal.NSIG+1)
        self.assertRaises(
            ValueError, self.loop.add_signal_handler, 0, my_handler)
        self.assertRaises(
            ValueError, self.loop.remove_signal_handler, 0)
        self.assertRaises(
            ValueError, self.loop.add_signal_handler, -1, my_handler)
        self.assertRaises(
            ValueError, self.loop.remove_signal_handler, -1)
        self.assertRaises(
            RuntimeError, self.loop.add_signal_handler, signal.SIGKILL,
            my_handler)
        # Removing SIGKILL doesn't raise, since we don't call signal().
        self.assertFalse(self.loop.remove_signal_handler(signal.SIGKILL))
        # Now set a handler and handle it.
        self.loop.add_signal_handler(signal.SIGINT, my_handler)
        test_utils.run_briefly(self.loop)
        os.kill(os.getpid(), signal.SIGINT)
        test_utils.run_briefly(self.loop)
        self.assertEqual(non_local['caught'], 1)
        # Removing it should restore the default handler.
        self.assertTrue(self.loop.remove_signal_handler(signal.SIGINT))
        self.assertEqual(signal.getsignal(signal.SIGINT),
                         signal.default_int_handler)
        # Removing again returns False.
        self.assertFalse(self.loop.remove_signal_handler(signal.SIGINT))

    @test_utils.skipUnless(hasattr(signal, 'SIGALRM'), 'No SIGALRM')
    def test_signal_handling_while_selecting(self):
        # Test with a signal actually arriving during a select() call.
        non_local = {'caught': 0}

        def my_handler():
            non_local['caught'] += 1
            self.loop.stop()

        self.loop.add_signal_handler(signal.SIGALRM, my_handler)

        signal.setitimer(signal.ITIMER_REAL, 0.01, 0)  # Send SIGALRM once.
        self.loop.run_forever()
        self.assertEqual(non_local['caught'], 1)

    @test_utils.skipUnless(hasattr(signal, 'SIGALRM'), 'No SIGALRM')
    def test_signal_handling_args(self):
        some_args = (42,)
        non_local = {'caught': 0}

        def my_handler(*args):
            non_local['caught'] += 1
            self.assertEqual(args, some_args)

        self.loop.add_signal_handler(signal.SIGALRM, my_handler, *some_args)

        signal.setitimer(signal.ITIMER_REAL, 0.1, 0)  # Send SIGALRM once.
        self.loop.call_later(0.5, self.loop.stop)
        self.loop.run_forever()
        self.assertEqual(non_local['caught'], 1)

    def _basetest_create_connection(self, connection_fut, check_sockname=True):
        tr, pr = self.loop.run_until_complete(connection_fut)
        self.assertIsInstance(tr, asyncio.Transport)
        self.assertIsInstance(pr, asyncio.Protocol)
        if check_sockname:
            self.assertIsNotNone(tr.get_extra_info('sockname'))
        self.loop.run_until_complete(pr.done)
        self.assertGreater(pr.nbytes, 0)
        tr.close()

    def test_create_connection(self):
        with test_utils.run_test_server() as httpd:
            conn_fut = self.loop.create_connection(
                lambda: MyProto(loop=self.loop), *httpd.address)
            self._basetest_create_connection(conn_fut)

    @unittest.skipUnless(hasattr(socket, 'AF_UNIX'), 'No UNIX Sockets')
    def test_create_unix_connection(self):
        # Issue #20682: On Mac OS X Tiger, getsockname() returns a
        # zero-length address for UNIX socket.
        check_sockname = not osx_tiger()

        with test_utils.run_test_unix_server() as httpd:
            conn_fut = self.loop.create_unix_connection(
                lambda: MyProto(loop=self.loop), httpd.address)
            self._basetest_create_connection(conn_fut, check_sockname)

    def test_create_connection_sock(self):
        with test_utils.run_test_server() as httpd:
            sock = None
            infos = self.loop.run_until_complete(
                self.loop.getaddrinfo(
                    *httpd.address, type=socket.SOCK_STREAM))
            for family, type, proto, cname, address in infos:
                try:
                    sock = socket.socket(family=family, type=type, proto=proto)
                    sock.setblocking(False)
                    self.loop.run_until_complete(
                        self.loop.sock_connect(sock, address))
                except:
                    pass
                else:
                    break
            else:
                assert False, 'Can not create socket.'

            f = self.loop.create_connection(
                lambda: MyProto(loop=self.loop), sock=sock)
            tr, pr = self.loop.run_until_complete(f)
            self.assertIsInstance(tr, asyncio.Transport)
            self.assertIsInstance(pr, asyncio.Protocol)
            self.loop.run_until_complete(pr.done)
            self.assertGreater(pr.nbytes, 0)
            tr.close()

<<<<<<< HEAD
    @test_utils.skipIf(ssl is None, 'No ssl module')
=======
    def _basetest_create_ssl_connection(self, connection_fut,
                                        check_sockname=True):
        tr, pr = self.loop.run_until_complete(connection_fut)
        self.assertIsInstance(tr, asyncio.Transport)
        self.assertIsInstance(pr, asyncio.Protocol)
        self.assertTrue('ssl' in tr.__class__.__name__.lower())
        if check_sockname:
            self.assertIsNotNone(tr.get_extra_info('sockname'))
        self.loop.run_until_complete(pr.done)
        self.assertGreater(pr.nbytes, 0)
        tr.close()

    @unittest.skipIf(ssl is None, 'No ssl module')
>>>>>>> 420d15b7
    def test_create_ssl_connection(self):
        with test_utils.run_test_server(use_ssl=True) as httpd:
            conn_fut = self.loop.create_connection(
                lambda: MyProto(loop=self.loop),
                *httpd.address,
                ssl=test_utils.dummy_ssl_context())

            self._basetest_create_ssl_connection(conn_fut)

    @unittest.skipIf(ssl is None, 'No ssl module')
    @unittest.skipUnless(hasattr(socket, 'AF_UNIX'), 'No UNIX Sockets')
    def test_create_ssl_unix_connection(self):
        # Issue #20682: On Mac OS X Tiger, getsockname() returns a
        # zero-length address for UNIX socket.
        check_sockname = not osx_tiger()

        with test_utils.run_test_unix_server(use_ssl=True) as httpd:
            conn_fut = self.loop.create_unix_connection(
                lambda: MyProto(loop=self.loop),
                httpd.address,
                ssl=test_utils.dummy_ssl_context(),
                server_hostname='127.0.0.1')

            self._basetest_create_ssl_connection(conn_fut, check_sockname)

    def test_create_connection_local_addr(self):
        with test_utils.run_test_server() as httpd:
            port = support.find_unused_port()
            f = self.loop.create_connection(
                lambda: MyProto(loop=self.loop),
                *httpd.address, local_addr=(httpd.address[0], port))
            tr, pr = self.loop.run_until_complete(f)
            expected = pr.transport.get_extra_info('sockname')[1]
            self.assertEqual(port, expected)
            tr.close()

    def test_create_connection_local_addr_in_use(self):
        with test_utils.run_test_server() as httpd:
            f = self.loop.create_connection(
                lambda: MyProto(loop=self.loop),
                *httpd.address, local_addr=httpd.address)
            with self.assertRaises(socket.error) as cm:
                self.loop.run_until_complete(f)
            self.assertEqual(cm.exception.errno, errno.EADDRINUSE)
            # FIXME: address missing from the message?
            #self.assertIn(str(httpd.address), cm.exception.strerror)

    def test_create_server(self):
<<<<<<< HEAD
        non_local = {'proto': None}

        def factory():
            non_local['proto'] = MyProto()
            return non_local['proto']

        f = self.loop.create_server(factory, '0.0.0.0', 0)
=======
        proto = MyProto()
        f = self.loop.create_server(lambda: proto, '0.0.0.0', 0)
>>>>>>> 420d15b7
        server = self.loop.run_until_complete(f)
        self.assertEqual(len(server.sockets), 1)
        sock = server.sockets[0]
        host, port = sock.getsockname()
        self.assertEqual(host, '0.0.0.0')
        client = socket.socket()
        client.connect(('127.0.0.1', port))
        client.sendall(b'xxx')
        test_utils.run_briefly(self.loop)
        test_utils.run_until(self.loop, lambda: non_local['proto'] is not None, 10)
        self.assertIsInstance(non_local['proto'], MyProto)
        self.assertEqual('INITIAL', non_local['proto'].state)
        test_utils.run_briefly(self.loop)
        self.assertEqual('CONNECTED', non_local['proto'].state)
        test_utils.run_until(self.loop, lambda: non_local['proto'].nbytes > 0,
                             timeout=10)
        self.assertEqual(3, non_local['proto'].nbytes)

        # extra info is available
        self.assertIsNotNone(non_local['proto'].transport.get_extra_info('sockname'))
        self.assertEqual('127.0.0.1',
                         non_local['proto'].transport.get_extra_info('peername')[0])

        # close connection
        non_local['proto'].transport.close()
        test_utils.run_briefly(self.loop)  # windows iocp

        self.assertEqual('CLOSED', non_local['proto'].state)

        # the client socket must be closed after to avoid ECONNRESET upon
        # recv()/send() on the serving socket
        client.close()

        # close server
        server.close()

<<<<<<< HEAD
    def _make_ssl_server(self, factory, certfile, keyfile=None):
        sslcontext = asyncio.SSLContext(ssl.PROTOCOL_SSLv23)
        if not asyncio.BACKPORT_SSL_CONTEXT:
            sslcontext.options |= ssl.OP_NO_SSLv2
=======
    def _make_unix_server(self, factory, **kwargs):
        path = test_utils.gen_unix_socket_path()
        self.addCleanup(lambda: os.path.exists(path) and os.unlink(path))

        f = self.loop.create_unix_server(factory, path, **kwargs)
        server = self.loop.run_until_complete(f)

        return server, path

    @unittest.skipUnless(hasattr(socket, 'AF_UNIX'), 'No UNIX Sockets')
    def test_create_unix_server(self):
        proto = MyProto()
        server, path = self._make_unix_server(lambda: proto)
        self.assertEqual(len(server.sockets), 1)

        client = socket.socket(socket.AF_UNIX)
        client.connect(path)
        client.sendall(b'xxx')
        test_utils.run_briefly(self.loop)
        test_utils.run_until(self.loop, lambda: proto is not None, 10)

        self.assertIsInstance(proto, MyProto)
        self.assertEqual('INITIAL', proto.state)
        test_utils.run_briefly(self.loop)
        self.assertEqual('CONNECTED', proto.state)
        test_utils.run_until(self.loop, lambda: proto.nbytes > 0,
                             timeout=10)
        self.assertEqual(3, proto.nbytes)

        # close connection
        proto.transport.close()
        test_utils.run_briefly(self.loop)  # windows iocp

        self.assertEqual('CLOSED', proto.state)

        # the client socket must be closed after to avoid ECONNRESET upon
        # recv()/send() on the serving socket
        client.close()

        # close server
        server.close()

    def _create_ssl_context(self, certfile, keyfile=None):
        sslcontext = ssl.SSLContext(ssl.PROTOCOL_SSLv23)
        sslcontext.options |= ssl.OP_NO_SSLv2
>>>>>>> 420d15b7
        sslcontext.load_cert_chain(certfile, keyfile)
        return sslcontext

    def _make_ssl_server(self, factory, certfile, keyfile=None):
        sslcontext = self._create_ssl_context(certfile, keyfile)

        f = self.loop.create_server(factory, '127.0.0.1', 0, ssl=sslcontext)
        server = self.loop.run_until_complete(f)

        sock = server.sockets[0]
        host, port = sock.getsockname()
        self.assertEqual(host, '127.0.0.1')
        return server, host, port

<<<<<<< HEAD
    @test_utils.skipIf(ssl is None, 'No ssl module')
    def test_create_server_ssl(self):
        non_local = {'proto': None}

        class ClientMyProto(MyProto):
            def connection_made(self, transport):
                self.transport = transport
                assert self.state == 'INITIAL', self.state
                self.state = 'CONNECTED'

        def factory():
            non_local['proto'] = MyProto(loop=self.loop)
            return non_local['proto']

        server, host, port = self._make_ssl_server(factory, ONLYCERT, ONLYKEY)

        f_c = self.loop.create_connection(ClientMyProto, host, port,
=======
    def _make_ssl_unix_server(self, factory, certfile, keyfile=None):
        sslcontext = self._create_ssl_context(certfile, keyfile)
        return self._make_unix_server(factory, ssl=sslcontext)

    @unittest.skipIf(ssl is None, 'No ssl module')
    def test_create_server_ssl(self):
        proto = MyProto(loop=self.loop)
        server, host, port = self._make_ssl_server(
            lambda: proto, ONLYCERT, ONLYKEY)

        f_c = self.loop.create_connection(MyBaseProto, host, port,
>>>>>>> 420d15b7
                                          ssl=test_utils.dummy_ssl_context())
        client, pr = self.loop.run_until_complete(f_c)

        client.write(b'xxx')
        test_utils.run_briefly(self.loop)
        self.assertIsInstance(non_local['proto'], MyProto)
        test_utils.run_briefly(self.loop)
        self.assertEqual('CONNECTED', non_local['proto'].state)
        test_utils.run_until(self.loop, lambda: non_local['proto'].nbytes > 0,
                             timeout=10)
        self.assertEqual(3, non_local['proto'].nbytes)

        # extra info is available
        self.assertIsNotNone(non_local['proto'].transport.get_extra_info('sockname'))
        self.assertEqual('127.0.0.1',
                         non_local['proto'].transport.get_extra_info('peername')[0])

        # close connection
        non_local['proto'].transport.close()
        self.loop.run_until_complete(non_local['proto'].done)
        self.assertEqual('CLOSED', non_local['proto'].state)

        # the client socket must be closed after to avoid ECONNRESET upon
        # recv()/send() on the serving socket
        client.close()

        # stop serving
        server.close()

<<<<<<< HEAD
    @test_utils.skipIf(ssl is None, 'No ssl module')
    @test_utils.skipUnless(HAS_SNI, 'No SNI support in ssl module')
    def test_create_server_ssl_verify_failed(self):
        non_local = {'proto': None}

        def factory():
            non_local['proto'] = MyProto(loop=self.loop)
            return non_local['proto']
=======
    @unittest.skipIf(ssl is None, 'No ssl module')
    @unittest.skipUnless(hasattr(socket, 'AF_UNIX'), 'No UNIX Sockets')
    def test_create_unix_server_ssl(self):
        proto = MyProto(loop=self.loop)
        server, path = self._make_ssl_unix_server(
            lambda: proto, ONLYCERT, ONLYKEY)

        f_c = self.loop.create_unix_connection(
            MyBaseProto, path, ssl=test_utils.dummy_ssl_context(),
            server_hostname='')

        client, pr = self.loop.run_until_complete(f_c)

        client.write(b'xxx')
        test_utils.run_briefly(self.loop)
        self.assertIsInstance(proto, MyProto)
        test_utils.run_briefly(self.loop)
        self.assertEqual('CONNECTED', proto.state)
        test_utils.run_until(self.loop, lambda: proto.nbytes > 0,
                             timeout=10)
        self.assertEqual(3, proto.nbytes)

        # close connection
        proto.transport.close()
        self.loop.run_until_complete(proto.done)
        self.assertEqual('CLOSED', proto.state)

        # the client socket must be closed after to avoid ECONNRESET upon
        # recv()/send() on the serving socket
        client.close()
>>>>>>> 420d15b7

        # stop serving
        server.close()

    @unittest.skipIf(ssl is None, 'No ssl module')
    @unittest.skipUnless(HAS_SNI, 'No SNI support in ssl module')
    def test_create_server_ssl_verify_failed(self):
        proto = MyProto(loop=self.loop)
        server, host, port = self._make_ssl_server(
            lambda: proto, SIGNED_CERTFILE)

        sslcontext_client = asyncio.SSLContext(ssl.PROTOCOL_SSLv23)
        if not asyncio.BACKPORT_SSL_CONTEXT:
            sslcontext_client.options |= ssl.OP_NO_SSLv2
        sslcontext_client.verify_mode = ssl.CERT_REQUIRED
        if hasattr(sslcontext_client, 'check_hostname'):
            sslcontext_client.check_hostname = True

        # no CA loaded
        f_c = self.loop.create_connection(MyProto, host, port,
                                          ssl=sslcontext_client)
        with self.assertRaisesRegex(ssl.SSLError,
                                    'certificate verify failed'):
            self.loop.run_until_complete(f_c)

        # close connection
        self.assertIsNone(non_local['proto'].transport)
        server.close()

<<<<<<< HEAD
    @test_utils.skipIf(ssl is None, 'No ssl module')
    @test_utils.skipUnless(HAS_SNI, 'No SNI support in ssl module')
    def test_create_server_ssl_match_failed(self):
        non_local = {'proto': None}

        def factory():
            non_local['proto'] = MyProto(loop=self.loop)
            return non_local['proto']
=======
    @unittest.skipIf(ssl is None, 'No ssl module')
    @unittest.skipUnless(HAS_SNI, 'No SNI support in ssl module')
    @unittest.skipUnless(hasattr(socket, 'AF_UNIX'), 'No UNIX Sockets')
    def test_create_unix_server_ssl_verify_failed(self):
        proto = MyProto(loop=self.loop)
        server, path = self._make_ssl_unix_server(
            lambda: proto, SIGNED_CERTFILE)

        sslcontext_client = ssl.SSLContext(ssl.PROTOCOL_SSLv23)
        sslcontext_client.options |= ssl.OP_NO_SSLv2
        sslcontext_client.verify_mode = ssl.CERT_REQUIRED
        if hasattr(sslcontext_client, 'check_hostname'):
            sslcontext_client.check_hostname = True

        # no CA loaded
        f_c = self.loop.create_unix_connection(MyProto, path,
                                               ssl=sslcontext_client,
                                               server_hostname='invalid')
        with self.assertRaisesRegex(ssl.SSLError,
                                    'certificate verify failed '):
            self.loop.run_until_complete(f_c)

        # close connection
        self.assertIsNone(proto.transport)
        server.close()
>>>>>>> 420d15b7

    @unittest.skipIf(ssl is None, 'No ssl module')
    @unittest.skipUnless(HAS_SNI, 'No SNI support in ssl module')
    def test_create_server_ssl_match_failed(self):
        proto = MyProto(loop=self.loop)
        server, host, port = self._make_ssl_server(
            lambda: proto, SIGNED_CERTFILE)

        sslcontext_client = asyncio.SSLContext(ssl.PROTOCOL_SSLv23)
        if not asyncio.BACKPORT_SSL_CONTEXT:
            sslcontext_client.options |= ssl.OP_NO_SSLv2
        sslcontext_client.verify_mode = ssl.CERT_REQUIRED
        sslcontext_client.load_verify_locations(
            cafile=SIGNING_CA)
        if hasattr(sslcontext_client, 'check_hostname'):
            sslcontext_client.check_hostname = True

        # incorrect server_hostname
        f_c = self.loop.create_connection(MyProto, host, port,
                                          ssl=sslcontext_client)
        with self.assertRaisesRegex(
                ssl.CertificateError,
                "hostname '127.0.0.1' doesn't match 'localhost'"):
            self.loop.run_until_complete(f_c)

        # close connection
        non_local['proto'].transport.close()
        server.close()

<<<<<<< HEAD
    @test_utils.skipIf(ssl is None, 'No ssl module')
    @test_utils.skipUnless(HAS_SNI, 'No SNI support in ssl module')
    def test_create_server_ssl_verified(self):
        non_local = {'proto': None}

        def factory():
            non_local['proto'] = MyProto(loop=self.loop)
            return non_local['proto']
=======
    @unittest.skipIf(ssl is None, 'No ssl module')
    @unittest.skipUnless(HAS_SNI, 'No SNI support in ssl module')
    @unittest.skipUnless(hasattr(socket, 'AF_UNIX'), 'No UNIX Sockets')
    def test_create_unix_server_ssl_verified(self):
        proto = MyProto(loop=self.loop)
        server, path = self._make_ssl_unix_server(
            lambda: proto, SIGNED_CERTFILE)

        sslcontext_client = ssl.SSLContext(ssl.PROTOCOL_SSLv23)
        sslcontext_client.options |= ssl.OP_NO_SSLv2
        sslcontext_client.verify_mode = ssl.CERT_REQUIRED
        sslcontext_client.load_verify_locations(cafile=SIGNING_CA)
        if hasattr(sslcontext_client, 'check_hostname'):
            sslcontext_client.check_hostname = True

        # Connection succeeds with correct CA and server hostname.
        f_c = self.loop.create_unix_connection(MyProto, path,
                                               ssl=sslcontext_client,
                                               server_hostname='localhost')
        client, pr = self.loop.run_until_complete(f_c)

        # close connection
        proto.transport.close()
        client.close()
        server.close()
>>>>>>> 420d15b7

    @unittest.skipIf(ssl is None, 'No ssl module')
    @unittest.skipUnless(HAS_SNI, 'No SNI support in ssl module')
    def test_create_server_ssl_verified(self):
        proto = MyProto(loop=self.loop)
        server, host, port = self._make_ssl_server(
            lambda: proto, SIGNED_CERTFILE)

        sslcontext_client = asyncio.SSLContext(ssl.PROTOCOL_SSLv23)
        if not asyncio.BACKPORT_SSL_CONTEXT:
            sslcontext_client.options |= ssl.OP_NO_SSLv2
        sslcontext_client.verify_mode = ssl.CERT_REQUIRED
        sslcontext_client.load_verify_locations(cafile=SIGNING_CA)
        if hasattr(sslcontext_client, 'check_hostname'):
            sslcontext_client.check_hostname = True

        # Connection succeeds with correct CA and server hostname.
        f_c = self.loop.create_connection(MyProto, host, port,
                                          ssl=sslcontext_client,
                                          server_hostname='localhost')
        client, pr = self.loop.run_until_complete(f_c)

        # close connection
        non_local['proto'].transport.close()
        client.close()
        server.close()

    def test_create_server_sock(self):
        non_local = {'proto': asyncio.Future(loop=self.loop)}

        class TestMyProto(MyProto):
            def connection_made(self, transport):
                super(TestMyProto, self).connection_made(transport)
                non_local['proto'].set_result(self)

        sock_ob = socket.socket(type=socket.SOCK_STREAM)
        sock_ob.setsockopt(socket.SOL_SOCKET, socket.SO_REUSEADDR, 1)
        sock_ob.bind(('0.0.0.0', 0))

        f = self.loop.create_server(TestMyProto, sock=sock_ob)
        server = self.loop.run_until_complete(f)
        sock = server.sockets[0]
        self.assertIs(sock, sock_ob)

        host, port = sock.getsockname()
        self.assertEqual(host, '0.0.0.0')
        client = socket.socket()
        client.connect(('127.0.0.1', port))
        client.send(b'xxx')
        client.close()
        server.close()

    def test_create_server_addr_in_use(self):
        sock_ob = socket.socket(type=socket.SOCK_STREAM)
        sock_ob.setsockopt(socket.SOL_SOCKET, socket.SO_REUSEADDR, 1)
        sock_ob.bind(('0.0.0.0', 0))

        f = self.loop.create_server(MyProto, sock=sock_ob)
        server = self.loop.run_until_complete(f)
        sock = server.sockets[0]
        host, port = sock.getsockname()

        f = self.loop.create_server(MyProto, host=host, port=port)
        with self.assertRaises(socket.error) as cm:
            self.loop.run_until_complete(f)
        self.assertEqual(cm.exception.errno, errno.EADDRINUSE)

        server.close()

    @test_utils.skipUnless(support.IPV6_ENABLED, 'IPv6 not supported or enabled')
    def test_create_server_dual_stack(self):
        f_proto = asyncio.Future(loop=self.loop)

        class TestMyProto(MyProto):
            def connection_made(self, transport):
                super(TestMyProto, self).connection_made(transport)
                f_proto.set_result(self)

        try_count = 0
        while True:
            try:
                port = support.find_unused_port()
                f = self.loop.create_server(TestMyProto, host=None, port=port)
                server = self.loop.run_until_complete(f)
            except socket.error as ex:
                if ex.errno == errno.EADDRINUSE:
                    try_count += 1
                    self.assertGreaterEqual(5, try_count)
                    continue
                else:
                    raise
            else:
                break
        client = socket.socket()
        client.connect(('127.0.0.1', port))
        client.send(b'xxx')
        proto = self.loop.run_until_complete(f_proto)
        proto.transport.close()
        client.close()

        f_proto = asyncio.Future(loop=self.loop)
        client = socket.socket(socket.AF_INET6)
        client.connect(('::1', port))
        client.send(b'xxx')
        proto = self.loop.run_until_complete(f_proto)
        proto.transport.close()
        client.close()

        server.close()

    def test_server_close(self):
        f = self.loop.create_server(MyProto, '0.0.0.0', 0)
        server = self.loop.run_until_complete(f)
        sock = server.sockets[0]
        host, port = sock.getsockname()

        client = socket.socket()
        client.connect(('127.0.0.1', port))
        client.send(b'xxx')
        client.close()
        server.close()

        client = socket.socket()
        self.assertRaises(
            ConnectionRefusedError, wrap_error, client.connect,
            ('127.0.0.1', port))
        client.close()

    def test_create_datagram_endpoint(self):
        class TestMyDatagramProto(MyDatagramProto):
            def __init__(inner_self):
                super(TestMyDatagramProto, inner_self).__init__(loop=self.loop)

            def datagram_received(self, data, addr):
                super(TestMyDatagramProto, self).datagram_received(data, addr)
                self.transport.sendto(b'resp:'+data, addr)

        coro = self.loop.create_datagram_endpoint(
            TestMyDatagramProto, local_addr=('127.0.0.1', 0))
        s_transport, server = self.loop.run_until_complete(coro)
        host, port = s_transport.get_extra_info('sockname')

        coro = self.loop.create_datagram_endpoint(
            lambda: MyDatagramProto(loop=self.loop),
            remote_addr=(host, port))
        transport, client = self.loop.run_until_complete(coro)

        self.assertEqual('INITIALIZED', client.state)
        transport.sendto(b'xxx')
        for _ in range(1000):
            if server.nbytes:
                break
            test_utils.run_briefly(self.loop)
        self.assertEqual(3, server.nbytes)
        for _ in range(1000):
            if client.nbytes:
                break
            test_utils.run_briefly(self.loop)

        # received
        self.assertEqual(8, client.nbytes)

        # extra info is available
        self.assertIsNotNone(transport.get_extra_info('sockname'))

        # close connection
        transport.close()
        self.loop.run_until_complete(client.done)
        self.assertEqual('CLOSED', client.state)
        server.transport.close()

    def test_internal_fds(self):
        loop = self.create_event_loop()
        if not isinstance(loop, selector_events.BaseSelectorEventLoop):
            self.skipTest('loop is not a BaseSelectorEventLoop')

        self.assertEqual(1, loop._internal_fds)
        loop.close()
        self.assertEqual(0, loop._internal_fds)
        self.assertIsNone(loop._csock)
        self.assertIsNone(loop._ssock)

    @test_utils.skipUnless(sys.platform != 'win32',
                         "Don't support pipes for Windows")
    def test_read_pipe(self):
<<<<<<< HEAD
        non_local = {'proto': None}

        def factory():
            non_local['proto'] = MyReadPipeProto(loop=self.loop)
            return non_local['proto']
=======
        proto = MyReadPipeProto(loop=self.loop)
>>>>>>> 420d15b7

        rpipe, wpipe = os.pipe()
        pipeobj = io.open(rpipe, 'rb', 1024)

        @asyncio.coroutine
        def connect():
<<<<<<< HEAD
            t, p = yield self.loop.connect_read_pipe(factory, pipeobj)
            self.assertIs(p, non_local['proto'])
            self.assertIs(t, non_local['proto'].transport)
            self.assertEqual(['INITIAL', 'CONNECTED'], non_local['proto'].state)
            self.assertEqual(0, non_local['proto'].nbytes)
=======
            t, p = yield from self.loop.connect_read_pipe(
                lambda: proto, pipeobj)
            self.assertIs(p, proto)
            self.assertIs(t, proto.transport)
            self.assertEqual(['INITIAL', 'CONNECTED'], proto.state)
            self.assertEqual(0, proto.nbytes)
>>>>>>> 420d15b7

        self.loop.run_until_complete(connect())

        os.write(wpipe, b'1')
        test_utils.run_briefly(self.loop)
        self.assertEqual(1, non_local['proto'].nbytes)

        os.write(wpipe, b'2345')
        test_utils.run_briefly(self.loop)
        self.assertEqual(['INITIAL', 'CONNECTED'], non_local['proto'].state)
        self.assertEqual(5, non_local['proto'].nbytes)

        os.close(wpipe)
        self.loop.run_until_complete(non_local['proto'].done)
        self.assertEqual(
            ['INITIAL', 'CONNECTED', 'EOF', 'CLOSED'], non_local['proto'].state)
        # extra info is available
        self.assertIsNotNone(non_local['proto'].transport.get_extra_info('pipe'))

    @test_utils.skipUnless(sys.platform != 'win32',
                         "Don't support pipes for Windows")
    # select, poll and kqueue don't support character devices (PTY) on Mac OS X
    # older than 10.6 (Snow Leopard)
    @support.requires_mac_ver(10, 6)
    # Issue #20495: The test hangs on FreeBSD 7.2 but pass on FreeBSD 9
    @support.requires_freebsd_version(8)
    def test_read_pty_output(self):
<<<<<<< HEAD
        non_local = {'proto': None}

        def factory():
            non_local['proto'] = MyReadPipeProto(loop=self.loop)
            return non_local['proto']
=======
        proto = MyReadPipeProto(loop=self.loop)
>>>>>>> 420d15b7

        master, slave = os.openpty()
        master_read_obj = io.open(master, 'rb', 0)

        @asyncio.coroutine
        def connect():
<<<<<<< HEAD
            t, p = yield self.loop.connect_read_pipe(factory, master_read_obj)
            self.assertIs(p, non_local['proto'])
            self.assertIs(t, non_local['proto'].transport)
            self.assertEqual(['INITIAL', 'CONNECTED'], non_local['proto'].state)
            self.assertEqual(0, non_local['proto'].nbytes)
=======
            t, p = yield from self.loop.connect_read_pipe(lambda: proto,
                                                          master_read_obj)
            self.assertIs(p, proto)
            self.assertIs(t, proto.transport)
            self.assertEqual(['INITIAL', 'CONNECTED'], proto.state)
            self.assertEqual(0, proto.nbytes)
>>>>>>> 420d15b7

        self.loop.run_until_complete(connect())

        os.write(slave, b'1')
        test_utils.run_until(self.loop, lambda: non_local['proto'].nbytes)
        self.assertEqual(1, non_local['proto'].nbytes)

        os.write(slave, b'2345')
        test_utils.run_until(self.loop, lambda: non_local['proto'].nbytes >= 5)
        self.assertEqual(['INITIAL', 'CONNECTED'], non_local['proto'].state)
        self.assertEqual(5, non_local['proto'].nbytes)

        os.close(slave)
        self.loop.run_until_complete(non_local['proto'].done)
        self.assertEqual(
            ['INITIAL', 'CONNECTED', 'EOF', 'CLOSED'], non_local['proto'].state)
        # extra info is available
        self.assertIsNotNone(non_local['proto'].transport.get_extra_info('pipe'))

    @test_utils.skipUnless(sys.platform != 'win32',
                           "Don't support pipes for Windows")
    def test_write_pipe(self):
<<<<<<< HEAD
        non_local = {'proto': None, 'transport': None}

        def factory():
            non_local['proto'] = MyWritePipeProto(loop=self.loop)
            return non_local['proto']

=======
        proto = MyWritePipeProto(loop=self.loop)
        transport = None

>>>>>>> 420d15b7
        rpipe, wpipe = os.pipe()
        pipeobj = io.open(wpipe, 'wb', 1024)

        @asyncio.coroutine
        def connect():
<<<<<<< HEAD
            t, p = yield self.loop.connect_write_pipe(factory, pipeobj)
            self.assertIs(p, non_local['proto'])
            self.assertIs(t, non_local['proto'].transport)
            self.assertEqual('CONNECTED', non_local['proto'].state)
            non_local['transport'] = t
=======
            nonlocal transport
            t, p = yield from self.loop.connect_write_pipe(
                        lambda: proto, pipeobj)
            self.assertIs(p, proto)
            self.assertIs(t, proto.transport)
            self.assertEqual('CONNECTED', proto.state)
            transport = t
>>>>>>> 420d15b7

        self.loop.run_until_complete(connect())

        non_local['transport'].write(b'1')
        test_utils.run_briefly(self.loop)
        data = os.read(rpipe, 1024)
        self.assertEqual(b'1', data)

        non_local['transport'].write(b'2345')
        test_utils.run_briefly(self.loop)
        data = os.read(rpipe, 1024)
        self.assertEqual(b'2345', data)
        self.assertEqual('CONNECTED', non_local['proto'].state)

        os.close(rpipe)

        # extra info is available
        self.assertIsNotNone(non_local['proto'].transport.get_extra_info('pipe'))

        # close connection
        non_local['proto'].transport.close()
        self.loop.run_until_complete(non_local['proto'].done)
        self.assertEqual('CLOSED', non_local['proto'].state)

    @test_utils.skipUnless(sys.platform != 'win32',
                         "Don't support pipes for Windows")
    def test_write_pipe_disconnect_on_close(self):
<<<<<<< HEAD
        non_local = {'proto': None, 'transport': None}

        def factory():
            non_local['proto'] = MyWritePipeProto(loop=self.loop)
            return non_local['proto']

=======
        proto = MyWritePipeProto(loop=self.loop)
        transport = None

>>>>>>> 420d15b7
        rsock, wsock = test_utils.socketpair()
        if hasattr(wsock, 'detach'):
            wsock_fd = wsock.detach()
        else:
            # Python 2
            wsock_fd = wsock.fileno()
        pipeobj = io.open(wsock_fd, 'wb', 1024)

        @asyncio.coroutine
        def connect():
<<<<<<< HEAD
            t, p = yield self.loop.connect_write_pipe(factory, pipeobj)
            self.assertIs(p, non_local['proto'])
            self.assertIs(t, non_local['proto'].transport)
            self.assertEqual('CONNECTED', non_local['proto'].state)
            non_local['transport'] = t
=======
            nonlocal transport
            t, p = yield from self.loop.connect_write_pipe(lambda: proto,
                                                           pipeobj)
            self.assertIs(p, proto)
            self.assertIs(t, proto.transport)
            self.assertEqual('CONNECTED', proto.state)
            transport = t
>>>>>>> 420d15b7

        self.loop.run_until_complete(connect())
        self.assertEqual('CONNECTED', non_local['proto'].state)

        non_local['transport'].write(b'1')
        data = self.loop.run_until_complete(self.loop.sock_recv(rsock, 1024))
        self.assertEqual(b'1', data)

        rsock.close()

        self.loop.run_until_complete(non_local['proto'].done)
        self.assertEqual('CLOSED', non_local['proto'].state)

    @test_utils.skipUnless(sys.platform != 'win32',
                           "Don't support pipes for Windows")
    # select, poll and kqueue don't support character devices (PTY) on Mac OS X
    # older than 10.6 (Snow Leopard)
    @support.requires_mac_ver(10, 6)
    def test_write_pty(self):
<<<<<<< HEAD
        non_local = {'proto': None, 'transport': None}

        def factory():
            non_local['proto'] = MyWritePipeProto(loop=self.loop)
            return non_local['proto']

=======
        proto = MyWritePipeProto(loop=self.loop)
        transport = None

>>>>>>> 420d15b7
        master, slave = os.openpty()
        slave_write_obj = io.open(slave, 'wb', 0)

        @asyncio.coroutine
        def connect():
<<<<<<< HEAD
            t, p = yield self.loop.connect_write_pipe(factory,
                                                      slave_write_obj)
            self.assertIs(p, non_local['proto'])
            self.assertIs(t, non_local['proto'].transport)
            self.assertEqual('CONNECTED', non_local['proto'].state)
            non_local['transport'] = t
=======
            nonlocal transport
            t, p = yield from self.loop.connect_write_pipe(lambda: proto,
                                                           slave_write_obj)
            self.assertIs(p, proto)
            self.assertIs(t, proto.transport)
            self.assertEqual('CONNECTED', proto.state)
            transport = t
>>>>>>> 420d15b7

        self.loop.run_until_complete(connect())

        non_local['transport'].write(b'1')
        test_utils.run_briefly(self.loop)
        data = os.read(master, 1024)
        self.assertEqual(b'1', data)

        non_local['transport'].write(b'2345')
        test_utils.run_briefly(self.loop)
        data = os.read(master, 1024)
        self.assertEqual(b'2345', data)
        self.assertEqual('CONNECTED', non_local['proto'].state)

        os.close(master)

        # extra info is available
        self.assertIsNotNone(non_local['proto'].transport.get_extra_info('pipe'))

        # close connection
        non_local['proto'].transport.close()
        self.loop.run_until_complete(non_local['proto'].done)
        self.assertEqual('CLOSED', non_local['proto'].state)

    def test_prompt_cancellation(self):
        r, w = test_utils.socketpair()
        r.setblocking(False)
        f = self.loop.sock_recv(r, 1)
        ov = getattr(f, 'ov', None)
        if ov is not None:
            self.assertTrue(ov.pending)

        @asyncio.coroutine
        def main():
            try:
                self.loop.call_soon(f.cancel)
                yield f
            except asyncio.CancelledError:
                res = 'cancelled'
            else:
                res = None
            finally:
                self.loop.stop()
            raise Return(res)

        start = time_monotonic()
        t = asyncio.Task(main(), loop=self.loop)
        self.loop.run_forever()
        elapsed = time_monotonic() - start

        self.assertLess(elapsed, 0.1)
        self.assertEqual(t.result(), 'cancelled')
        self.assertRaises(asyncio.CancelledError, f.result)
        if ov is not None:
            self.assertFalse(ov.pending)
        self.loop._stop_serving(r)

        r.close()
        w.close()

    def test_timeout_rounding(self):
        def _run_once():
            self.loop._run_once_counter += 1
            orig_run_once()

        orig_run_once = self.loop._run_once
        self.loop._run_once_counter = 0
        self.loop._run_once = _run_once

        @asyncio.coroutine
        def wait():
            loop = self.loop
            yield asyncio.sleep(1e-2, loop=loop)
            yield asyncio.sleep(1e-4, loop=loop)
            yield asyncio.sleep(1e-6, loop=loop)
            yield asyncio.sleep(1e-8, loop=loop)
            yield asyncio.sleep(1e-10, loop=loop)

        self.loop.run_until_complete(wait())
        # The ideal number of call is 22, but on some platforms, the selector
        # may sleep at little bit less than timeout depending on the resolution
        # of the clock used by the kernel. Tolerate a few useless calls on
        # these platforms.
        self.assertLessEqual(self.loop._run_once_counter, 30,
            {'calls': self.loop._run_once_counter,
             'clock_resolution': self.loop._clock_resolution,
             'selector': self.loop._selector.__class__.__name__})

    def test_sock_connect_address(self):
        families = [socket.AF_INET]
        if support.IPV6_ENABLED:
            families.append(socket.AF_INET6)

        address = ('www.python.org', 80)
        for family in families:
            for sock_type in (socket.SOCK_STREAM, socket.SOCK_DGRAM):
                sock = socket.socket(family, sock_type)
                with contextlib.closing(sock):
                    connect = self.loop.sock_connect(sock, address)
                    with self.assertRaises(ValueError) as cm:
                        self.loop.run_until_complete(connect)
                    self.assertIn('address must be resolved',
                                  str(cm.exception))


class SubprocessTestsMixin(object):

    def check_terminated(self, returncode):
        if sys.platform == 'win32':
            self.assertIsInstance(returncode, int)
            # expect 1 but sometimes get 0
        else:
            self.assertEqual(-signal.SIGTERM, returncode)

    def check_killed(self, returncode):
        if sys.platform == 'win32':
            self.assertIsInstance(returncode, int)
            # expect 1 but sometimes get 0
        else:
            self.assertEqual(-signal.SIGKILL, returncode)

    def test_subprocess_exec(self):
        non_local = {'proto': None, 'transp': None}

        prog = os.path.join(os.path.dirname(__file__), 'echo.py')

        @asyncio.coroutine
        def connect():
            non_local['transp'], non_local['proto'] = yield self.loop.subprocess_exec(
                functools.partial(MySubprocessProtocol, self.loop),
                sys.executable, prog)
            self.assertIsInstance(non_local['proto'], MySubprocessProtocol)

        self.loop.run_until_complete(connect())
        self.loop.run_until_complete(non_local['proto'].connected)
        self.assertEqual('CONNECTED', non_local['proto'].state)

        stdin = non_local['transp'].get_pipe_transport(0)
        stdin.write(b'Python The Winner')
        self.loop.run_until_complete(non_local['proto'].got_data[1].wait())
        non_local['transp'].close()
        self.loop.run_until_complete(non_local['proto'].completed)
        self.check_terminated(non_local['proto'].returncode)
        self.assertEqual(b'Python The Winner', non_local['proto'].data[1])

    def test_subprocess_interactive(self):
        non_local = {'proto': None, 'transp': None}

        prog = os.path.join(os.path.dirname(__file__), 'echo.py')

        @asyncio.coroutine
        def connect():
            non_local['transp'], non_local['proto'] = yield self.loop.subprocess_exec(
                functools.partial(MySubprocessProtocol, self.loop),
                sys.executable, prog)
            self.assertIsInstance(non_local['proto'], MySubprocessProtocol)

        self.loop.run_until_complete(connect())
        self.loop.run_until_complete(non_local['proto'].connected)
        self.assertEqual('CONNECTED', non_local['proto'].state)

        try:
            stdin = non_local['transp'].get_pipe_transport(0)
            stdin.write(b'Python ')
            self.loop.run_until_complete(non_local['proto'].got_data[1].wait())
            non_local['proto'].got_data[1].clear()
            self.assertEqual(b'Python ', non_local['proto'].data[1])

            stdin.write(b'The Winner')
            self.loop.run_until_complete(non_local['proto'].got_data[1].wait())
            self.assertEqual(b'Python The Winner', non_local['proto'].data[1])
        finally:
            non_local['transp'].close()

        self.loop.run_until_complete(non_local['proto'].completed)
        self.check_terminated(non_local['proto'].returncode)

    def test_subprocess_shell(self):
        non_local = {'proto': None, 'transp': None}

        @asyncio.coroutine
        def connect():
            non_local['transp'], non_local['proto'] = yield self.loop.subprocess_shell(
                functools.partial(MySubprocessProtocol, self.loop),
                'echo Python')
            self.assertIsInstance(non_local['proto'], MySubprocessProtocol)

        self.loop.run_until_complete(connect())
        self.loop.run_until_complete(non_local['proto'].connected)

        non_local['transp'].get_pipe_transport(0).close()
        self.loop.run_until_complete(non_local['proto'].completed)
        self.assertEqual(0, non_local['proto'].returncode)
        self.assertTrue(all(f.done() for f in non_local['proto'].disconnects.values()))
        self.assertEqual(non_local['proto'].data[1].rstrip(b'\r\n'), b'Python')
        self.assertEqual(non_local['proto'].data[2], b'')

    def test_subprocess_exitcode(self):
        non_local = {'proto': None}

        @asyncio.coroutine
        def connect():
            transp, non_local['proto'] = yield self.loop.subprocess_shell(
                functools.partial(MySubprocessProtocol, self.loop),
                'exit 7', stdin=None, stdout=None, stderr=None)
            self.assertIsInstance(non_local['proto'], MySubprocessProtocol)

        self.loop.run_until_complete(connect())
        self.loop.run_until_complete(non_local['proto'].completed)
        self.assertEqual(7, non_local['proto'].returncode)

    def test_subprocess_close_after_finish(self):
        non_local = {'proto': None, 'transp': None}

        @asyncio.coroutine
        def connect():
            non_local['transp'], non_local['proto'] = yield self.loop.subprocess_shell(
                functools.partial(MySubprocessProtocol, self.loop),
                'exit 7', stdin=None, stdout=None, stderr=None)
            self.assertIsInstance(non_local['proto'], MySubprocessProtocol)

        self.loop.run_until_complete(connect())
        self.assertIsNone(non_local['transp'].get_pipe_transport(0))
        self.assertIsNone(non_local['transp'].get_pipe_transport(1))
        self.assertIsNone(non_local['transp'].get_pipe_transport(2))
        self.loop.run_until_complete(non_local['proto'].completed)
        self.assertEqual(7, non_local['proto'].returncode)
        self.assertIsNone(non_local['transp'].close())

    def test_subprocess_kill(self):
        non_local = {'proto': None, 'transp': None}

        prog = os.path.join(os.path.dirname(__file__), 'echo.py')

        @asyncio.coroutine
        def connect():
            non_local['transp'], non_local['proto'] = yield self.loop.subprocess_exec(
                functools.partial(MySubprocessProtocol, self.loop),
                sys.executable, prog)
            self.assertIsInstance(non_local['proto'], MySubprocessProtocol)

        self.loop.run_until_complete(connect())
        self.loop.run_until_complete(non_local['proto'].connected)

        non_local['transp'].kill()
        self.loop.run_until_complete(non_local['proto'].completed)
        self.check_killed(non_local['proto'].returncode)

    def test_subprocess_terminate(self):
        non_local = {'proto': None, 'transp': None}

        prog = os.path.join(os.path.dirname(__file__), 'echo.py')

        @asyncio.coroutine
        def connect():
            non_local['transp'], non_local['proto'] = yield self.loop.subprocess_exec(
                functools.partial(MySubprocessProtocol, self.loop),
                sys.executable, prog)
            self.assertIsInstance(non_local['proto'], MySubprocessProtocol)

        self.loop.run_until_complete(connect())
        self.loop.run_until_complete(non_local['proto'].connected)

        non_local['transp'].terminate()
        self.loop.run_until_complete(non_local['proto'].completed)
        self.check_terminated(non_local['proto'].returncode)

    @test_utils.skipIf(sys.platform == 'win32', "Don't have SIGHUP")
    def test_subprocess_send_signal(self):
        non_local = {'proto': None, 'transp': None}

        prog = os.path.join(os.path.dirname(__file__), 'echo.py')

        @asyncio.coroutine
        def connect():
            non_local['transp'], non_local['proto'] = yield self.loop.subprocess_exec(
                functools.partial(MySubprocessProtocol, self.loop),
                sys.executable, prog)
            self.assertIsInstance(non_local['proto'], MySubprocessProtocol)

        self.loop.run_until_complete(connect())
        self.loop.run_until_complete(non_local['proto'].connected)

        non_local['transp'].send_signal(signal.SIGHUP)
        self.loop.run_until_complete(non_local['proto'].completed)
        self.assertEqual(-signal.SIGHUP, non_local['proto'].returncode)

    def test_subprocess_stderr(self):
        non_local = {'proto': None, 'transp': None}

        prog = os.path.join(os.path.dirname(__file__), 'echo2.py')

        @asyncio.coroutine
        def connect():
            non_local['transp'], non_local['proto'] = yield self.loop.subprocess_exec(
                functools.partial(MySubprocessProtocol, self.loop),
                sys.executable, prog)
            self.assertIsInstance(non_local['proto'], MySubprocessProtocol)

        self.loop.run_until_complete(connect())
        self.loop.run_until_complete(non_local['proto'].connected)

        stdin = non_local['transp'].get_pipe_transport(0)
        stdin.write(b'test')

        self.loop.run_until_complete(non_local['proto'].completed)

        non_local['transp'].close()
        self.assertEqual(b'OUT:test', non_local['proto'].data[1])
        self.assertTrue(non_local['proto'].data[2].startswith(b'ERR:test'), non_local['proto'].data[2])
        self.assertEqual(0, non_local['proto'].returncode)

    def test_subprocess_stderr_redirect_to_stdout(self):
        non_local = {'proto': None, 'transp': None}

        prog = os.path.join(os.path.dirname(__file__), 'echo2.py')

        @asyncio.coroutine
        def connect():
            non_local['transp'], non_local['proto'] = yield self.loop.subprocess_exec(
                functools.partial(MySubprocessProtocol, self.loop),
                sys.executable, prog, stderr=subprocess.STDOUT)
            self.assertIsInstance(non_local['proto'], MySubprocessProtocol)

        self.loop.run_until_complete(connect())
        self.loop.run_until_complete(non_local['proto'].connected)

        stdin = non_local['transp'].get_pipe_transport(0)
        self.assertIsNotNone(non_local['transp'].get_pipe_transport(1))
        self.assertIsNone(non_local['transp'].get_pipe_transport(2))

        stdin.write(b'test')
        self.loop.run_until_complete(non_local['proto'].completed)
        self.assertTrue(non_local['proto'].data[1].startswith(b'OUT:testERR:test'),
                        non_local['proto'].data[1])
        self.assertEqual(b'', non_local['proto'].data[2])

        non_local['transp'].close()
        self.assertEqual(0, non_local['proto'].returncode)

    def test_subprocess_close_client_stream(self):
        non_local = {'proto': None, 'transp': None}

        prog = os.path.join(os.path.dirname(__file__), 'echo3.py')

        @asyncio.coroutine
        def connect():
            non_local['transp'], non_local['proto'] = yield self.loop.subprocess_exec(
                functools.partial(MySubprocessProtocol, self.loop),
                sys.executable, prog)
            self.assertIsInstance(non_local['proto'], MySubprocessProtocol)

        self.loop.run_until_complete(connect())
        self.loop.run_until_complete(non_local['proto'].connected)

        stdin = non_local['transp'].get_pipe_transport(0)
        stdout = non_local['transp'].get_pipe_transport(1)
        stdin.write(b'test')
        self.loop.run_until_complete(non_local['proto'].got_data[1].wait())
        self.assertEqual(b'OUT:test', non_local['proto'].data[1])

        stdout.close()
        self.loop.run_until_complete(non_local['proto'].disconnects[1])
        stdin.write(b'xxx')
        self.loop.run_until_complete(non_local['proto'].got_data[2].wait())
        if sys.platform != 'win32':
            self.assertEqual(b'ERR:BrokenPipeError', non_local['proto'].data[2])
        else:
            # After closing the read-end of a pipe, writing to the
            # write-end using os.write() fails with errno==EINVAL and
            # GetLastError()==ERROR_INVALID_NAME on Windows!?!  (Using
            # WriteFile() we get ERROR_BROKEN_PIPE as expected.)
            self.assertEqual(b'ERR:OSError', non_local['proto'].data[2])
        non_local['transp'].close()
        self.loop.run_until_complete(non_local['proto'].completed)
        self.check_terminated(non_local['proto'].returncode)

    @test_utils.skipUnless(hasattr(os, 'setsid'), "need os.setsid()")
    def test_subprocess_wait_no_same_group(self):
        non_local = {'proto': None}

        def start_new_session():
            os.setsid()

        @asyncio.coroutine
        def connect():
            # start the new process in a new session
            transp, non_local['proto'] = yield self.loop.subprocess_shell(
                functools.partial(MySubprocessProtocol, self.loop),
                'exit 7', stdin=None, stdout=None, stderr=None,
                preexec_fn=start_new_session)
            self.assertIsInstance(non_local['proto'], MySubprocessProtocol)

        self.loop.run_until_complete(connect())
        self.loop.run_until_complete(non_local['proto'].completed)
        self.assertEqual(7, non_local['proto'].returncode)

    def test_subprocess_exec_invalid_args(self):
        @asyncio.coroutine
        def connect(**kwds):
            yield self.loop.subprocess_exec(
                asyncio.SubprocessProtocol,
                'pwd', **kwds)

        with self.assertRaises(ValueError):
            self.loop.run_until_complete(connect(universal_newlines=True))
        with self.assertRaises(ValueError):
            self.loop.run_until_complete(connect(bufsize=4096))
        with self.assertRaises(ValueError):
            self.loop.run_until_complete(connect(shell=True))

    def test_subprocess_shell_invalid_args(self):
        @asyncio.coroutine
        def connect(cmd=None, **kwds):
            if not cmd:
                cmd = 'pwd'
            yield self.loop.subprocess_shell(
                asyncio.SubprocessProtocol,
                cmd, **kwds)

        with self.assertRaises(ValueError):
            self.loop.run_until_complete(connect(['ls', '-l']))
        with self.assertRaises(ValueError):
            self.loop.run_until_complete(connect(universal_newlines=True))
        with self.assertRaises(ValueError):
            self.loop.run_until_complete(connect(bufsize=4096))
        with self.assertRaises(ValueError):
            self.loop.run_until_complete(connect(shell=False))


if sys.platform == 'win32':

    class SelectEventLoopTests(EventLoopTestsMixin, test_utils.TestCase):

        def create_event_loop(self):
            return asyncio.SelectorEventLoop()

    class ProactorEventLoopTests(EventLoopTestsMixin,
                                 SubprocessTestsMixin,
                                 test_utils.TestCase):

        def create_event_loop(self):
            return asyncio.ProactorEventLoop()

        def test_create_ssl_connection(self):
            raise unittest.SkipTest("IocpEventLoop incompatible with SSL")

        def test_create_server_ssl(self):
            raise unittest.SkipTest("IocpEventLoop incompatible with SSL")

        def test_create_server_ssl_verify_failed(self):
            raise unittest.SkipTest("IocpEventLoop incompatible with SSL")

        def test_create_server_ssl_match_failed(self):
            raise unittest.SkipTest("IocpEventLoop incompatible with SSL")

        def test_create_server_ssl_verified(self):
            raise unittest.SkipTest("IocpEventLoop incompatible with SSL")

        def test_reader_callback(self):
            raise unittest.SkipTest("IocpEventLoop does not have add_reader()")

        def test_reader_callback_cancel(self):
            raise unittest.SkipTest("IocpEventLoop does not have add_reader()")

        def test_writer_callback(self):
            raise unittest.SkipTest("IocpEventLoop does not have add_writer()")

        def test_writer_callback_cancel(self):
            raise unittest.SkipTest("IocpEventLoop does not have add_writer()")

        def test_create_datagram_endpoint(self):
            raise unittest.SkipTest(
                "IocpEventLoop does not have create_datagram_endpoint()")
else:
    from asyncio import selectors

    class UnixEventLoopTestsMixin(EventLoopTestsMixin):
        def setUp(self):
            super(UnixEventLoopTestsMixin, self).setUp()
            watcher = asyncio.SafeChildWatcher()
            watcher.attach_loop(self.loop)
            asyncio.set_child_watcher(watcher)

        def tearDown(self):
            asyncio.set_child_watcher(None)
            super(UnixEventLoopTestsMixin, self).tearDown()

    if hasattr(selectors, 'KqueueSelector'):
        class KqueueEventLoopTests(UnixEventLoopTestsMixin,
                                   SubprocessTestsMixin,
                                   test_utils.TestCase):

            def create_event_loop(self):
                return asyncio.SelectorEventLoop(
                    selectors.KqueueSelector())

            # kqueue doesn't support character devices (PTY) on Mac OS X older
            # than 10.9 (Maverick)
            @support.requires_mac_ver(10, 9)
            # Issue #20667: KqueueEventLoopTests.test_read_pty_output()
            # hangs on OpenBSD 5.5
            @unittest.skipIf(sys.platform.startswith('openbsd'),
                             'test hangs on OpenBSD')
            def test_read_pty_output(self):
                super(KqueueEventLoopTests, self).test_read_pty_output()

            # kqueue doesn't support character devices (PTY) on Mac OS X older
            # than 10.9 (Maverick)
            @support.requires_mac_ver(10, 9)
            def test_write_pty(self):
                super(KqueueEventLoopTests, self).test_write_pty()

    if hasattr(selectors, 'EpollSelector'):
        class EPollEventLoopTests(UnixEventLoopTestsMixin,
                                  SubprocessTestsMixin,
                                  test_utils.TestCase):

            def create_event_loop(self):
                return asyncio.SelectorEventLoop(selectors.EpollSelector())

    if hasattr(selectors, 'PollSelector'):
        class PollEventLoopTests(UnixEventLoopTestsMixin,
                                 SubprocessTestsMixin,
                                 test_utils.TestCase):

            def create_event_loop(self):
                return asyncio.SelectorEventLoop(selectors.PollSelector())

    # Should always exist.
    class SelectEventLoopTests(UnixEventLoopTestsMixin,
                               SubprocessTestsMixin,
                               test_utils.TestCase):

        def create_event_loop(self):
            return asyncio.SelectorEventLoop(selectors.SelectSelector())


class HandleTests(test_utils.TestCase):

    def test_handle(self):
        def callback(*args):
            return args

        args = ()
        h = asyncio.Handle(callback, args, unittest.mock.Mock())
        self.assertIs(h._callback, callback)
        self.assertIs(h._args, args)
        self.assertFalse(h._cancelled)

        r = repr(h)
        self.assertTrue(r.startswith('Handle(<function '))
        self.assertTrue(r.endswith('>, ())'))

        h.cancel()
        self.assertTrue(h._cancelled)

        r = repr(h)
        self.assertTrue(r.startswith('Handle(<function '))
        self.assertTrue(r.endswith('())<cancelled>'), r)

    def test_handle_from_handle(self):
        def callback(*args):
            return args
        m_loop = object()
        h1 = asyncio.Handle(callback, (), loop=m_loop)
        self.assertRaises(
            AssertionError, asyncio.Handle, h1, (), m_loop)

<<<<<<< HEAD
    @mock.patch('asyncio.events.logger')
    def test_callback_with_exception(self, log):
=======
    def test_callback_with_exception(self):
>>>>>>> 420d15b7
        def callback():
            raise ValueError()

        m_loop = unittest.mock.Mock()
        m_loop.call_exception_handler = unittest.mock.Mock()

        h = asyncio.Handle(callback, (), m_loop)
        h._run()

        m_loop.call_exception_handler.assert_called_with({
            'message': test_utils.MockPattern('Exception in callback.*'),
            'exception': unittest.mock.ANY,
            'handle': h
        })


class TimerTests(test_utils.TestCase):

    def test_hash(self):
<<<<<<< HEAD
        when = time_monotonic()
        h = asyncio.TimerHandle(when, lambda: False, ())
=======
        when = time.monotonic()
        h = asyncio.TimerHandle(when, lambda: False, (),
                                unittest.mock.Mock())
>>>>>>> 420d15b7
        self.assertEqual(hash(h), hash(when))

    def test_timer(self):
        def callback(*args):
            return args

        args = ()
<<<<<<< HEAD
        when = time_monotonic()
        h = asyncio.TimerHandle(when, callback, args)
=======
        when = time.monotonic()
        h = asyncio.TimerHandle(when, callback, args, unittest.mock.Mock())
>>>>>>> 420d15b7
        self.assertIs(h._callback, callback)
        self.assertIs(h._args, args)
        self.assertFalse(h._cancelled)

        r = repr(h)
        self.assertTrue(r.endswith('())'))

        h.cancel()
        self.assertTrue(h._cancelled)

        r = repr(h)
        self.assertTrue(r.endswith('())<cancelled>'), r)

        self.assertRaises(AssertionError,
                          asyncio.TimerHandle, None, callback, args,
                          unittest.mock.Mock())

    def test_timer_comparison(self):
        loop = unittest.mock.Mock()

        def callback(*args):
            return args

        when = time_monotonic()

        h1 = asyncio.TimerHandle(when, callback, (), loop)
        h2 = asyncio.TimerHandle(when, callback, (), loop)
        # TODO: Use assertLess etc.
        self.assertFalse(h1 < h2)
        self.assertFalse(h2 < h1)
        self.assertTrue(h1 <= h2)
        self.assertTrue(h2 <= h1)
        self.assertFalse(h1 > h2)
        self.assertFalse(h2 > h1)
        self.assertTrue(h1 >= h2)
        self.assertTrue(h2 >= h1)
        self.assertTrue(h1 == h2)
        self.assertFalse(h1 != h2)

        h2.cancel()
        self.assertFalse(h1 == h2)

        h1 = asyncio.TimerHandle(when, callback, (), loop)
        h2 = asyncio.TimerHandle(when + 10.0, callback, (), loop)
        self.assertTrue(h1 < h2)
        self.assertFalse(h2 < h1)
        self.assertTrue(h1 <= h2)
        self.assertFalse(h2 <= h1)
        self.assertFalse(h1 > h2)
        self.assertTrue(h2 > h1)
        self.assertFalse(h1 >= h2)
        self.assertTrue(h2 >= h1)
        self.assertFalse(h1 == h2)
        self.assertTrue(h1 != h2)

        h3 = asyncio.Handle(callback, (), loop)
        self.assertIs(NotImplemented, h1.__eq__(h3))
        self.assertIs(NotImplemented, h1.__ne__(h3))


class AbstractEventLoopTests(test_utils.TestCase):

    def test_not_implemented(self):
        f = mock.Mock()
        loop = asyncio.AbstractEventLoop()
        self.assertRaises(
            NotImplementedError, loop.run_forever)
        self.assertRaises(
            NotImplementedError, loop.run_until_complete, None)
        self.assertRaises(
            NotImplementedError, loop.stop)
        self.assertRaises(
            NotImplementedError, loop.is_running)
        self.assertRaises(
            NotImplementedError, loop.close)
        self.assertRaises(
            NotImplementedError, loop.call_later, None, None)
        self.assertRaises(
            NotImplementedError, loop.call_at, f, f)
        self.assertRaises(
            NotImplementedError, loop.call_soon, None)
        self.assertRaises(
            NotImplementedError, loop.time)
        self.assertRaises(
            NotImplementedError, loop.call_soon_threadsafe, None)
        self.assertRaises(
            NotImplementedError, loop.run_in_executor, f, f)
        self.assertRaises(
            NotImplementedError, loop.set_default_executor, f)
        self.assertRaises(
            NotImplementedError, loop.getaddrinfo, 'localhost', 8080)
        self.assertRaises(
            NotImplementedError, loop.getnameinfo, ('localhost', 8080))
        self.assertRaises(
            NotImplementedError, loop.create_connection, f)
        self.assertRaises(
            NotImplementedError, loop.create_server, f)
        self.assertRaises(
            NotImplementedError, loop.create_datagram_endpoint, f)
        self.assertRaises(
            NotImplementedError, loop.add_reader, 1, f)
        self.assertRaises(
            NotImplementedError, loop.remove_reader, 1)
        self.assertRaises(
            NotImplementedError, loop.add_writer, 1, f)
        self.assertRaises(
            NotImplementedError, loop.remove_writer, 1)
        self.assertRaises(
            NotImplementedError, loop.sock_recv, f, 10)
        self.assertRaises(
            NotImplementedError, loop.sock_sendall, f, 10)
        self.assertRaises(
            NotImplementedError, loop.sock_connect, f, f)
        self.assertRaises(
            NotImplementedError, loop.sock_accept, f)
        self.assertRaises(
            NotImplementedError, loop.add_signal_handler, 1, f)
        self.assertRaises(
            NotImplementedError, loop.remove_signal_handler, 1)
        self.assertRaises(
            NotImplementedError, loop.remove_signal_handler, 1)
        self.assertRaises(
            NotImplementedError, loop.connect_read_pipe, f,
            mock.sentinel.pipe)
        self.assertRaises(
            NotImplementedError, loop.connect_write_pipe, f,
            mock.sentinel.pipe)
        self.assertRaises(
            NotImplementedError, loop.subprocess_shell, f,
            mock.sentinel)
        self.assertRaises(
            NotImplementedError, loop.subprocess_exec, f)


class ProtocolsAbsTests(test_utils.TestCase):

    def test_empty(self):
        f = mock.Mock()
        p = asyncio.Protocol()
        self.assertIsNone(p.connection_made(f))
        self.assertIsNone(p.connection_lost(f))
        self.assertIsNone(p.data_received(f))
        self.assertIsNone(p.eof_received())

        dp = asyncio.DatagramProtocol()
        self.assertIsNone(dp.connection_made(f))
        self.assertIsNone(dp.connection_lost(f))
        self.assertIsNone(dp.error_received(f))
        self.assertIsNone(dp.datagram_received(f, f))

        sp = asyncio.SubprocessProtocol()
        self.assertIsNone(sp.connection_made(f))
        self.assertIsNone(sp.connection_lost(f))
        self.assertIsNone(sp.pipe_data_received(1, f))
        self.assertIsNone(sp.pipe_connection_lost(1, f))
        self.assertIsNone(sp.process_exited())


class PolicyTests(test_utils.TestCase):

    def test_event_loop_policy(self):
        policy = asyncio.AbstractEventLoopPolicy()
        self.assertRaises(NotImplementedError, policy.get_event_loop)
        self.assertRaises(NotImplementedError, policy.set_event_loop, object())
        self.assertRaises(NotImplementedError, policy.new_event_loop)
        self.assertRaises(NotImplementedError, policy.get_child_watcher)
        self.assertRaises(NotImplementedError, policy.set_child_watcher,
                          object())

    def test_get_event_loop(self):
        policy = asyncio.DefaultEventLoopPolicy()
        self.assertIsNone(policy._local._loop)

        loop = policy.get_event_loop()
        self.assertIsInstance(loop, asyncio.AbstractEventLoop)

        self.assertIs(policy._local._loop, loop)
        self.assertIs(loop, policy.get_event_loop())
        loop.close()

    def test_get_event_loop_calls_set_event_loop(self):
        policy = asyncio.DefaultEventLoopPolicy()

        with mock.patch.object(
                policy, "set_event_loop",
                wraps=policy.set_event_loop) as m_set_event_loop:

            loop = policy.get_event_loop()

            # policy._local._loop must be set through .set_event_loop()
            # (the unix DefaultEventLoopPolicy needs this call to attach
            # the child watcher correctly)
            m_set_event_loop.assert_called_with(loop)

        loop.close()

    def test_get_event_loop_after_set_none(self):
        policy = asyncio.DefaultEventLoopPolicy()
        policy.set_event_loop(None)
        self.assertRaises(AssertionError, policy.get_event_loop)

    @mock.patch('asyncio.events.threading.current_thread')
    def test_get_event_loop_thread(self, m_current_thread):

        def f():
            policy = asyncio.DefaultEventLoopPolicy()
            self.assertRaises(AssertionError, policy.get_event_loop)

        th = threading.Thread(target=f)
        th.start()
        th.join()

    def test_new_event_loop(self):
        policy = asyncio.DefaultEventLoopPolicy()

        loop = policy.new_event_loop()
        self.assertIsInstance(loop, asyncio.AbstractEventLoop)
        loop.close()

    def test_set_event_loop(self):
        policy = asyncio.DefaultEventLoopPolicy()
        old_loop = policy.get_event_loop()

        self.assertRaises(AssertionError, policy.set_event_loop, object())

        loop = policy.new_event_loop()
        policy.set_event_loop(loop)
        self.assertIs(loop, policy.get_event_loop())
        self.assertIsNot(old_loop, policy.get_event_loop())
        loop.close()
        old_loop.close()

    def test_get_event_loop_policy(self):
        policy = asyncio.get_event_loop_policy()
        self.assertIsInstance(policy, asyncio.AbstractEventLoopPolicy)
        self.assertIs(policy, asyncio.get_event_loop_policy())

    def test_set_event_loop_policy(self):
        self.assertRaises(
            AssertionError, asyncio.set_event_loop_policy, object())

        old_policy = asyncio.get_event_loop_policy()

        policy = asyncio.DefaultEventLoopPolicy()
        asyncio.set_event_loop_policy(policy)
        self.assertIs(policy, asyncio.get_event_loop_policy())
        self.assertIsNot(policy, old_policy)


if __name__ == '__main__':
    unittest.main()<|MERGE_RESOLUTION|>--- conflicted
+++ resolved
@@ -99,7 +99,7 @@
 
 class MyProto(MyBaseProto):
     def connection_made(self, transport):
-        super().connection_made(transport)
+        super(MyProto, self).connection_made(transport)
         transport.write(b'GET / HTTP/1.0\r\nHost: example.com\r\n\r\n')
 
 
@@ -404,7 +404,7 @@
             sock = socket.socket()
             self._basetest_sock_client_ops(httpd, sock)
 
-    @unittest.skipUnless(hasattr(socket, 'AF_UNIX'), 'No UNIX Sockets')
+    @test_utils.skipUnless(hasattr(socket, 'AF_UNIX'), 'No UNIX Sockets')
     def test_unix_sock_client_ops(self):
         with test_utils.run_test_unix_server() as httpd:
             sock = socket.socket(socket.AF_UNIX)
@@ -534,7 +534,7 @@
                 lambda: MyProto(loop=self.loop), *httpd.address)
             self._basetest_create_connection(conn_fut)
 
-    @unittest.skipUnless(hasattr(socket, 'AF_UNIX'), 'No UNIX Sockets')
+    @test_utils.skipUnless(hasattr(socket, 'AF_UNIX'), 'No UNIX Sockets')
     def test_create_unix_connection(self):
         # Issue #20682: On Mac OS X Tiger, getsockname() returns a
         # zero-length address for UNIX socket.
@@ -573,9 +573,6 @@
             self.assertGreater(pr.nbytes, 0)
             tr.close()
 
-<<<<<<< HEAD
-    @test_utils.skipIf(ssl is None, 'No ssl module')
-=======
     def _basetest_create_ssl_connection(self, connection_fut,
                                         check_sockname=True):
         tr, pr = self.loop.run_until_complete(connection_fut)
@@ -588,8 +585,7 @@
         self.assertGreater(pr.nbytes, 0)
         tr.close()
 
-    @unittest.skipIf(ssl is None, 'No ssl module')
->>>>>>> 420d15b7
+    @test_utils.skipIf(ssl is None, 'No ssl module')
     def test_create_ssl_connection(self):
         with test_utils.run_test_server(use_ssl=True) as httpd:
             conn_fut = self.loop.create_connection(
@@ -599,8 +595,8 @@
 
             self._basetest_create_ssl_connection(conn_fut)
 
-    @unittest.skipIf(ssl is None, 'No ssl module')
-    @unittest.skipUnless(hasattr(socket, 'AF_UNIX'), 'No UNIX Sockets')
+    @test_utils.skipIf(ssl is None, 'No ssl module')
+    @test_utils.skipUnless(hasattr(socket, 'AF_UNIX'), 'No UNIX Sockets')
     def test_create_ssl_unix_connection(self):
         # Issue #20682: On Mac OS X Tiger, getsockname() returns a
         # zero-length address for UNIX socket.
@@ -638,18 +634,8 @@
             #self.assertIn(str(httpd.address), cm.exception.strerror)
 
     def test_create_server(self):
-<<<<<<< HEAD
-        non_local = {'proto': None}
-
-        def factory():
-            non_local['proto'] = MyProto()
-            return non_local['proto']
-
-        f = self.loop.create_server(factory, '0.0.0.0', 0)
-=======
         proto = MyProto()
         f = self.loop.create_server(lambda: proto, '0.0.0.0', 0)
->>>>>>> 420d15b7
         server = self.loop.run_until_complete(f)
         self.assertEqual(len(server.sockets), 1)
         sock = server.sockets[0]
@@ -659,60 +645,7 @@
         client.connect(('127.0.0.1', port))
         client.sendall(b'xxx')
         test_utils.run_briefly(self.loop)
-        test_utils.run_until(self.loop, lambda: non_local['proto'] is not None, 10)
-        self.assertIsInstance(non_local['proto'], MyProto)
-        self.assertEqual('INITIAL', non_local['proto'].state)
-        test_utils.run_briefly(self.loop)
-        self.assertEqual('CONNECTED', non_local['proto'].state)
-        test_utils.run_until(self.loop, lambda: non_local['proto'].nbytes > 0,
-                             timeout=10)
-        self.assertEqual(3, non_local['proto'].nbytes)
-
-        # extra info is available
-        self.assertIsNotNone(non_local['proto'].transport.get_extra_info('sockname'))
-        self.assertEqual('127.0.0.1',
-                         non_local['proto'].transport.get_extra_info('peername')[0])
-
-        # close connection
-        non_local['proto'].transport.close()
-        test_utils.run_briefly(self.loop)  # windows iocp
-
-        self.assertEqual('CLOSED', non_local['proto'].state)
-
-        # the client socket must be closed after to avoid ECONNRESET upon
-        # recv()/send() on the serving socket
-        client.close()
-
-        # close server
-        server.close()
-
-<<<<<<< HEAD
-    def _make_ssl_server(self, factory, certfile, keyfile=None):
-        sslcontext = asyncio.SSLContext(ssl.PROTOCOL_SSLv23)
-        if not asyncio.BACKPORT_SSL_CONTEXT:
-            sslcontext.options |= ssl.OP_NO_SSLv2
-=======
-    def _make_unix_server(self, factory, **kwargs):
-        path = test_utils.gen_unix_socket_path()
-        self.addCleanup(lambda: os.path.exists(path) and os.unlink(path))
-
-        f = self.loop.create_unix_server(factory, path, **kwargs)
-        server = self.loop.run_until_complete(f)
-
-        return server, path
-
-    @unittest.skipUnless(hasattr(socket, 'AF_UNIX'), 'No UNIX Sockets')
-    def test_create_unix_server(self):
-        proto = MyProto()
-        server, path = self._make_unix_server(lambda: proto)
-        self.assertEqual(len(server.sockets), 1)
-
-        client = socket.socket(socket.AF_UNIX)
-        client.connect(path)
-        client.sendall(b'xxx')
-        test_utils.run_briefly(self.loop)
         test_utils.run_until(self.loop, lambda: proto is not None, 10)
-
         self.assertIsInstance(proto, MyProto)
         self.assertEqual('INITIAL', proto.state)
         test_utils.run_briefly(self.loop)
@@ -721,6 +654,11 @@
                              timeout=10)
         self.assertEqual(3, proto.nbytes)
 
+        # extra info is available
+        self.assertIsNotNone(proto.transport.get_extra_info('sockname'))
+        self.assertEqual('127.0.0.1',
+                         proto.transport.get_extra_info('peername')[0])
+
         # close connection
         proto.transport.close()
         test_utils.run_briefly(self.loop)  # windows iocp
@@ -734,10 +672,52 @@
         # close server
         server.close()
 
+    def _make_unix_server(self, factory, **kwargs):
+        path = test_utils.gen_unix_socket_path()
+        self.addCleanup(lambda: os.path.exists(path) and os.unlink(path))
+
+        f = self.loop.create_unix_server(factory, path, **kwargs)
+        server = self.loop.run_until_complete(f)
+
+        return server, path
+
+    @test_utils.skipUnless(hasattr(socket, 'AF_UNIX'), 'No UNIX Sockets')
+    def test_create_unix_server(self):
+        proto = MyProto()
+        server, path = self._make_unix_server(lambda: proto)
+        self.assertEqual(len(server.sockets), 1)
+
+        client = socket.socket(socket.AF_UNIX)
+        client.connect(path)
+        client.sendall(b'xxx')
+        test_utils.run_briefly(self.loop)
+        test_utils.run_until(self.loop, lambda: proto is not None, 10)
+
+        self.assertIsInstance(proto, MyProto)
+        self.assertEqual('INITIAL', proto.state)
+        test_utils.run_briefly(self.loop)
+        self.assertEqual('CONNECTED', proto.state)
+        test_utils.run_until(self.loop, lambda: proto.nbytes > 0,
+                             timeout=10)
+        self.assertEqual(3, proto.nbytes)
+
+        # close connection
+        proto.transport.close()
+        test_utils.run_briefly(self.loop)  # windows iocp
+
+        self.assertEqual('CLOSED', proto.state)
+
+        # the client socket must be closed after to avoid ECONNRESET upon
+        # recv()/send() on the serving socket
+        client.close()
+
+        # close server
+        server.close()
+
     def _create_ssl_context(self, certfile, keyfile=None):
-        sslcontext = ssl.SSLContext(ssl.PROTOCOL_SSLv23)
-        sslcontext.options |= ssl.OP_NO_SSLv2
->>>>>>> 420d15b7
+        sslcontext = asyncio.SSLContext(ssl.PROTOCOL_SSLv23)
+        if not asyncio.BACKPORT_SSL_CONTEXT:
+            sslcontext.options |= ssl.OP_NO_SSLv2
         sslcontext.load_cert_chain(certfile, keyfile)
         return sslcontext
 
@@ -752,87 +732,18 @@
         self.assertEqual(host, '127.0.0.1')
         return server, host, port
 
-<<<<<<< HEAD
-    @test_utils.skipIf(ssl is None, 'No ssl module')
-    def test_create_server_ssl(self):
-        non_local = {'proto': None}
-
-        class ClientMyProto(MyProto):
-            def connection_made(self, transport):
-                self.transport = transport
-                assert self.state == 'INITIAL', self.state
-                self.state = 'CONNECTED'
-
-        def factory():
-            non_local['proto'] = MyProto(loop=self.loop)
-            return non_local['proto']
-
-        server, host, port = self._make_ssl_server(factory, ONLYCERT, ONLYKEY)
-
-        f_c = self.loop.create_connection(ClientMyProto, host, port,
-=======
     def _make_ssl_unix_server(self, factory, certfile, keyfile=None):
         sslcontext = self._create_ssl_context(certfile, keyfile)
         return self._make_unix_server(factory, ssl=sslcontext)
 
-    @unittest.skipIf(ssl is None, 'No ssl module')
+    @test_utils.skipIf(ssl is None, 'No ssl module')
     def test_create_server_ssl(self):
         proto = MyProto(loop=self.loop)
         server, host, port = self._make_ssl_server(
             lambda: proto, ONLYCERT, ONLYKEY)
 
         f_c = self.loop.create_connection(MyBaseProto, host, port,
->>>>>>> 420d15b7
                                           ssl=test_utils.dummy_ssl_context())
-        client, pr = self.loop.run_until_complete(f_c)
-
-        client.write(b'xxx')
-        test_utils.run_briefly(self.loop)
-        self.assertIsInstance(non_local['proto'], MyProto)
-        test_utils.run_briefly(self.loop)
-        self.assertEqual('CONNECTED', non_local['proto'].state)
-        test_utils.run_until(self.loop, lambda: non_local['proto'].nbytes > 0,
-                             timeout=10)
-        self.assertEqual(3, non_local['proto'].nbytes)
-
-        # extra info is available
-        self.assertIsNotNone(non_local['proto'].transport.get_extra_info('sockname'))
-        self.assertEqual('127.0.0.1',
-                         non_local['proto'].transport.get_extra_info('peername')[0])
-
-        # close connection
-        non_local['proto'].transport.close()
-        self.loop.run_until_complete(non_local['proto'].done)
-        self.assertEqual('CLOSED', non_local['proto'].state)
-
-        # the client socket must be closed after to avoid ECONNRESET upon
-        # recv()/send() on the serving socket
-        client.close()
-
-        # stop serving
-        server.close()
-
-<<<<<<< HEAD
-    @test_utils.skipIf(ssl is None, 'No ssl module')
-    @test_utils.skipUnless(HAS_SNI, 'No SNI support in ssl module')
-    def test_create_server_ssl_verify_failed(self):
-        non_local = {'proto': None}
-
-        def factory():
-            non_local['proto'] = MyProto(loop=self.loop)
-            return non_local['proto']
-=======
-    @unittest.skipIf(ssl is None, 'No ssl module')
-    @unittest.skipUnless(hasattr(socket, 'AF_UNIX'), 'No UNIX Sockets')
-    def test_create_unix_server_ssl(self):
-        proto = MyProto(loop=self.loop)
-        server, path = self._make_ssl_unix_server(
-            lambda: proto, ONLYCERT, ONLYKEY)
-
-        f_c = self.loop.create_unix_connection(
-            MyBaseProto, path, ssl=test_utils.dummy_ssl_context(),
-            server_hostname='')
-
         client, pr = self.loop.run_until_complete(f_c)
 
         client.write(b'xxx')
@@ -844,6 +755,11 @@
                              timeout=10)
         self.assertEqual(3, proto.nbytes)
 
+        # extra info is available
+        self.assertIsNotNone(proto.transport.get_extra_info('sockname'))
+        self.assertEqual('127.0.0.1',
+                         proto.transport.get_extra_info('peername')[0])
+
         # close connection
         proto.transport.close()
         self.loop.run_until_complete(proto.done)
@@ -852,13 +768,46 @@
         # the client socket must be closed after to avoid ECONNRESET upon
         # recv()/send() on the serving socket
         client.close()
->>>>>>> 420d15b7
 
         # stop serving
         server.close()
 
-    @unittest.skipIf(ssl is None, 'No ssl module')
-    @unittest.skipUnless(HAS_SNI, 'No SNI support in ssl module')
+    @test_utils.skipIf(ssl is None, 'No ssl module')
+    @test_utils.skipUnless(hasattr(socket, 'AF_UNIX'), 'No UNIX Sockets')
+    def test_create_unix_server_ssl(self):
+        proto = MyProto(loop=self.loop)
+        server, path = self._make_ssl_unix_server(
+            lambda: proto, ONLYCERT, ONLYKEY)
+
+        f_c = self.loop.create_unix_connection(
+            MyBaseProto, path, ssl=test_utils.dummy_ssl_context(),
+            server_hostname='')
+
+        client, pr = self.loop.run_until_complete(f_c)
+
+        client.write(b'xxx')
+        test_utils.run_briefly(self.loop)
+        self.assertIsInstance(proto, MyProto)
+        test_utils.run_briefly(self.loop)
+        self.assertEqual('CONNECTED', proto.state)
+        test_utils.run_until(self.loop, lambda: proto.nbytes > 0,
+                             timeout=10)
+        self.assertEqual(3, proto.nbytes)
+
+        # close connection
+        proto.transport.close()
+        self.loop.run_until_complete(proto.done)
+        self.assertEqual('CLOSED', proto.state)
+
+        # the client socket must be closed after to avoid ECONNRESET upon
+        # recv()/send() on the serving socket
+        client.close()
+
+        # stop serving
+        server.close()
+
+    @test_utils.skipIf(ssl is None, 'No ssl module')
+    @test_utils.skipUnless(HAS_SNI, 'No SNI support in ssl module')
     def test_create_server_ssl_verify_failed(self):
         proto = MyProto(loop=self.loop)
         server, host, port = self._make_ssl_server(
@@ -879,29 +828,20 @@
             self.loop.run_until_complete(f_c)
 
         # close connection
-        self.assertIsNone(non_local['proto'].transport)
+        self.assertIsNone(proto.transport)
         server.close()
 
-<<<<<<< HEAD
     @test_utils.skipIf(ssl is None, 'No ssl module')
     @test_utils.skipUnless(HAS_SNI, 'No SNI support in ssl module')
-    def test_create_server_ssl_match_failed(self):
-        non_local = {'proto': None}
-
-        def factory():
-            non_local['proto'] = MyProto(loop=self.loop)
-            return non_local['proto']
-=======
-    @unittest.skipIf(ssl is None, 'No ssl module')
-    @unittest.skipUnless(HAS_SNI, 'No SNI support in ssl module')
-    @unittest.skipUnless(hasattr(socket, 'AF_UNIX'), 'No UNIX Sockets')
+    @test_utils.skipUnless(hasattr(socket, 'AF_UNIX'), 'No UNIX Sockets')
     def test_create_unix_server_ssl_verify_failed(self):
         proto = MyProto(loop=self.loop)
         server, path = self._make_ssl_unix_server(
             lambda: proto, SIGNED_CERTFILE)
 
-        sslcontext_client = ssl.SSLContext(ssl.PROTOCOL_SSLv23)
-        sslcontext_client.options |= ssl.OP_NO_SSLv2
+        sslcontext_client = asyncio.SSLContext(ssl.PROTOCOL_SSLv23)
+        if not asyncio.BACKPORT_SSL_CONTEXT:
+            sslcontext_client.options |= ssl.OP_NO_SSLv2
         sslcontext_client.verify_mode = ssl.CERT_REQUIRED
         if hasattr(sslcontext_client, 'check_hostname'):
             sslcontext_client.check_hostname = True
@@ -917,10 +857,9 @@
         # close connection
         self.assertIsNone(proto.transport)
         server.close()
->>>>>>> 420d15b7
-
-    @unittest.skipIf(ssl is None, 'No ssl module')
-    @unittest.skipUnless(HAS_SNI, 'No SNI support in ssl module')
+
+    @test_utils.skipIf(ssl is None, 'No ssl module')
+    @test_utils.skipUnless(HAS_SNI, 'No SNI support in ssl module')
     def test_create_server_ssl_match_failed(self):
         proto = MyProto(loop=self.loop)
         server, host, port = self._make_ssl_server(
@@ -944,51 +883,15 @@
             self.loop.run_until_complete(f_c)
 
         # close connection
-        non_local['proto'].transport.close()
+        proto.transport.close()
         server.close()
 
-<<<<<<< HEAD
     @test_utils.skipIf(ssl is None, 'No ssl module')
     @test_utils.skipUnless(HAS_SNI, 'No SNI support in ssl module')
-    def test_create_server_ssl_verified(self):
-        non_local = {'proto': None}
-
-        def factory():
-            non_local['proto'] = MyProto(loop=self.loop)
-            return non_local['proto']
-=======
-    @unittest.skipIf(ssl is None, 'No ssl module')
-    @unittest.skipUnless(HAS_SNI, 'No SNI support in ssl module')
-    @unittest.skipUnless(hasattr(socket, 'AF_UNIX'), 'No UNIX Sockets')
+    @test_utils.skipUnless(hasattr(socket, 'AF_UNIX'), 'No UNIX Sockets')
     def test_create_unix_server_ssl_verified(self):
         proto = MyProto(loop=self.loop)
         server, path = self._make_ssl_unix_server(
-            lambda: proto, SIGNED_CERTFILE)
-
-        sslcontext_client = ssl.SSLContext(ssl.PROTOCOL_SSLv23)
-        sslcontext_client.options |= ssl.OP_NO_SSLv2
-        sslcontext_client.verify_mode = ssl.CERT_REQUIRED
-        sslcontext_client.load_verify_locations(cafile=SIGNING_CA)
-        if hasattr(sslcontext_client, 'check_hostname'):
-            sslcontext_client.check_hostname = True
-
-        # Connection succeeds with correct CA and server hostname.
-        f_c = self.loop.create_unix_connection(MyProto, path,
-                                               ssl=sslcontext_client,
-                                               server_hostname='localhost')
-        client, pr = self.loop.run_until_complete(f_c)
-
-        # close connection
-        proto.transport.close()
-        client.close()
-        server.close()
->>>>>>> 420d15b7
-
-    @unittest.skipIf(ssl is None, 'No ssl module')
-    @unittest.skipUnless(HAS_SNI, 'No SNI support in ssl module')
-    def test_create_server_ssl_verified(self):
-        proto = MyProto(loop=self.loop)
-        server, host, port = self._make_ssl_server(
             lambda: proto, SIGNED_CERTFILE)
 
         sslcontext_client = asyncio.SSLContext(ssl.PROTOCOL_SSLv23)
@@ -1000,13 +903,39 @@
             sslcontext_client.check_hostname = True
 
         # Connection succeeds with correct CA and server hostname.
+        f_c = self.loop.create_unix_connection(MyProto, path,
+                                               ssl=sslcontext_client,
+                                               server_hostname='localhost')
+        client, pr = self.loop.run_until_complete(f_c)
+
+        # close connection
+        proto.transport.close()
+        client.close()
+        server.close()
+
+    @test_utils.skipIf(ssl is None, 'No ssl module')
+    @test_utils.skipUnless(HAS_SNI, 'No SNI support in ssl module')
+    def test_create_server_ssl_verified(self):
+        proto = MyProto(loop=self.loop)
+        server, host, port = self._make_ssl_server(
+            lambda: proto, SIGNED_CERTFILE)
+
+        sslcontext_client = asyncio.SSLContext(ssl.PROTOCOL_SSLv23)
+        if not asyncio.BACKPORT_SSL_CONTEXT:
+            sslcontext_client.options |= ssl.OP_NO_SSLv2
+        sslcontext_client.verify_mode = ssl.CERT_REQUIRED
+        sslcontext_client.load_verify_locations(cafile=SIGNING_CA)
+        if hasattr(sslcontext_client, 'check_hostname'):
+            sslcontext_client.check_hostname = True
+
+        # Connection succeeds with correct CA and server hostname.
         f_c = self.loop.create_connection(MyProto, host, port,
                                           ssl=sslcontext_client,
                                           server_hostname='localhost')
         client, pr = self.loop.run_until_complete(f_c)
 
         # close connection
-        non_local['proto'].transport.close()
+        proto.transport.close()
         client.close()
         server.close()
 
@@ -1168,53 +1097,37 @@
     @test_utils.skipUnless(sys.platform != 'win32',
                          "Don't support pipes for Windows")
     def test_read_pipe(self):
-<<<<<<< HEAD
-        non_local = {'proto': None}
-
-        def factory():
-            non_local['proto'] = MyReadPipeProto(loop=self.loop)
-            return non_local['proto']
-=======
         proto = MyReadPipeProto(loop=self.loop)
->>>>>>> 420d15b7
 
         rpipe, wpipe = os.pipe()
         pipeobj = io.open(rpipe, 'rb', 1024)
 
         @asyncio.coroutine
         def connect():
-<<<<<<< HEAD
-            t, p = yield self.loop.connect_read_pipe(factory, pipeobj)
-            self.assertIs(p, non_local['proto'])
-            self.assertIs(t, non_local['proto'].transport)
-            self.assertEqual(['INITIAL', 'CONNECTED'], non_local['proto'].state)
-            self.assertEqual(0, non_local['proto'].nbytes)
-=======
-            t, p = yield from self.loop.connect_read_pipe(
+            t, p = yield self.loop.connect_read_pipe(
                 lambda: proto, pipeobj)
             self.assertIs(p, proto)
             self.assertIs(t, proto.transport)
             self.assertEqual(['INITIAL', 'CONNECTED'], proto.state)
             self.assertEqual(0, proto.nbytes)
->>>>>>> 420d15b7
 
         self.loop.run_until_complete(connect())
 
         os.write(wpipe, b'1')
         test_utils.run_briefly(self.loop)
-        self.assertEqual(1, non_local['proto'].nbytes)
+        self.assertEqual(1, proto.nbytes)
 
         os.write(wpipe, b'2345')
         test_utils.run_briefly(self.loop)
-        self.assertEqual(['INITIAL', 'CONNECTED'], non_local['proto'].state)
-        self.assertEqual(5, non_local['proto'].nbytes)
+        self.assertEqual(['INITIAL', 'CONNECTED'], proto.state)
+        self.assertEqual(5, proto.nbytes)
 
         os.close(wpipe)
-        self.loop.run_until_complete(non_local['proto'].done)
+        self.loop.run_until_complete(proto.done)
         self.assertEqual(
-            ['INITIAL', 'CONNECTED', 'EOF', 'CLOSED'], non_local['proto'].state)
+            ['INITIAL', 'CONNECTED', 'EOF', 'CLOSED'], proto.state)
         # extra info is available
-        self.assertIsNotNone(non_local['proto'].transport.get_extra_info('pipe'))
+        self.assertIsNotNone(proto.transport.get_extra_info('pipe'))
 
     @test_utils.skipUnless(sys.platform != 'win32',
                          "Don't support pipes for Windows")
@@ -1224,128 +1137,83 @@
     # Issue #20495: The test hangs on FreeBSD 7.2 but pass on FreeBSD 9
     @support.requires_freebsd_version(8)
     def test_read_pty_output(self):
-<<<<<<< HEAD
-        non_local = {'proto': None}
-
-        def factory():
-            non_local['proto'] = MyReadPipeProto(loop=self.loop)
-            return non_local['proto']
-=======
         proto = MyReadPipeProto(loop=self.loop)
->>>>>>> 420d15b7
 
         master, slave = os.openpty()
         master_read_obj = io.open(master, 'rb', 0)
 
         @asyncio.coroutine
         def connect():
-<<<<<<< HEAD
-            t, p = yield self.loop.connect_read_pipe(factory, master_read_obj)
-            self.assertIs(p, non_local['proto'])
-            self.assertIs(t, non_local['proto'].transport)
-            self.assertEqual(['INITIAL', 'CONNECTED'], non_local['proto'].state)
-            self.assertEqual(0, non_local['proto'].nbytes)
-=======
-            t, p = yield from self.loop.connect_read_pipe(lambda: proto,
+            t, p = yield self.loop.connect_read_pipe(lambda: proto,
                                                           master_read_obj)
             self.assertIs(p, proto)
             self.assertIs(t, proto.transport)
             self.assertEqual(['INITIAL', 'CONNECTED'], proto.state)
             self.assertEqual(0, proto.nbytes)
->>>>>>> 420d15b7
 
         self.loop.run_until_complete(connect())
 
         os.write(slave, b'1')
-        test_utils.run_until(self.loop, lambda: non_local['proto'].nbytes)
-        self.assertEqual(1, non_local['proto'].nbytes)
+        test_utils.run_until(self.loop, lambda: proto.nbytes)
+        self.assertEqual(1, proto.nbytes)
 
         os.write(slave, b'2345')
-        test_utils.run_until(self.loop, lambda: non_local['proto'].nbytes >= 5)
-        self.assertEqual(['INITIAL', 'CONNECTED'], non_local['proto'].state)
-        self.assertEqual(5, non_local['proto'].nbytes)
+        test_utils.run_until(self.loop, lambda: proto.nbytes >= 5)
+        self.assertEqual(['INITIAL', 'CONNECTED'], proto.state)
+        self.assertEqual(5, proto.nbytes)
 
         os.close(slave)
-        self.loop.run_until_complete(non_local['proto'].done)
+        self.loop.run_until_complete(proto.done)
         self.assertEqual(
-            ['INITIAL', 'CONNECTED', 'EOF', 'CLOSED'], non_local['proto'].state)
+            ['INITIAL', 'CONNECTED', 'EOF', 'CLOSED'], proto.state)
         # extra info is available
-        self.assertIsNotNone(non_local['proto'].transport.get_extra_info('pipe'))
+        self.assertIsNotNone(proto.transport.get_extra_info('pipe'))
 
     @test_utils.skipUnless(sys.platform != 'win32',
                            "Don't support pipes for Windows")
     def test_write_pipe(self):
-<<<<<<< HEAD
-        non_local = {'proto': None, 'transport': None}
-
-        def factory():
-            non_local['proto'] = MyWritePipeProto(loop=self.loop)
-            return non_local['proto']
-
-=======
         proto = MyWritePipeProto(loop=self.loop)
-        transport = None
-
->>>>>>> 420d15b7
+
         rpipe, wpipe = os.pipe()
         pipeobj = io.open(wpipe, 'wb', 1024)
 
         @asyncio.coroutine
         def connect():
-<<<<<<< HEAD
-            t, p = yield self.loop.connect_write_pipe(factory, pipeobj)
-            self.assertIs(p, non_local['proto'])
-            self.assertIs(t, non_local['proto'].transport)
-            self.assertEqual('CONNECTED', non_local['proto'].state)
-            non_local['transport'] = t
-=======
-            nonlocal transport
-            t, p = yield from self.loop.connect_write_pipe(
+            t, p = yield self.loop.connect_write_pipe(
                         lambda: proto, pipeobj)
             self.assertIs(p, proto)
             self.assertIs(t, proto.transport)
             self.assertEqual('CONNECTED', proto.state)
-            transport = t
->>>>>>> 420d15b7
-
-        self.loop.run_until_complete(connect())
-
-        non_local['transport'].write(b'1')
+            raise asyncio.Return(t)
+
+        transport = self.loop.run_until_complete(connect())
+
+        transport.write(b'1')
         test_utils.run_briefly(self.loop)
         data = os.read(rpipe, 1024)
         self.assertEqual(b'1', data)
 
-        non_local['transport'].write(b'2345')
+        transport.write(b'2345')
         test_utils.run_briefly(self.loop)
         data = os.read(rpipe, 1024)
         self.assertEqual(b'2345', data)
-        self.assertEqual('CONNECTED', non_local['proto'].state)
+        self.assertEqual('CONNECTED', proto.state)
 
         os.close(rpipe)
 
         # extra info is available
-        self.assertIsNotNone(non_local['proto'].transport.get_extra_info('pipe'))
+        self.assertIsNotNone(proto.transport.get_extra_info('pipe'))
 
         # close connection
-        non_local['proto'].transport.close()
-        self.loop.run_until_complete(non_local['proto'].done)
-        self.assertEqual('CLOSED', non_local['proto'].state)
+        proto.transport.close()
+        self.loop.run_until_complete(proto.done)
+        self.assertEqual('CLOSED', proto.state)
 
     @test_utils.skipUnless(sys.platform != 'win32',
                          "Don't support pipes for Windows")
     def test_write_pipe_disconnect_on_close(self):
-<<<<<<< HEAD
-        non_local = {'proto': None, 'transport': None}
-
-        def factory():
-            non_local['proto'] = MyWritePipeProto(loop=self.loop)
-            return non_local['proto']
-
-=======
         proto = MyWritePipeProto(loop=self.loop)
-        transport = None
-
->>>>>>> 420d15b7
+
         rsock, wsock = test_utils.socketpair()
         if hasattr(wsock, 'detach'):
             wsock_fd = wsock.detach()
@@ -1356,33 +1224,24 @@
 
         @asyncio.coroutine
         def connect():
-<<<<<<< HEAD
-            t, p = yield self.loop.connect_write_pipe(factory, pipeobj)
-            self.assertIs(p, non_local['proto'])
-            self.assertIs(t, non_local['proto'].transport)
-            self.assertEqual('CONNECTED', non_local['proto'].state)
-            non_local['transport'] = t
-=======
-            nonlocal transport
-            t, p = yield from self.loop.connect_write_pipe(lambda: proto,
-                                                           pipeobj)
+            t, p = yield self.loop.connect_write_pipe(lambda: proto,
+                                                      pipeobj)
             self.assertIs(p, proto)
             self.assertIs(t, proto.transport)
             self.assertEqual('CONNECTED', proto.state)
-            transport = t
->>>>>>> 420d15b7
-
-        self.loop.run_until_complete(connect())
-        self.assertEqual('CONNECTED', non_local['proto'].state)
-
-        non_local['transport'].write(b'1')
+            raise asyncio.Return(t)
+
+        transport = self.loop.run_until_complete(connect())
+        self.assertEqual('CONNECTED', proto.state)
+
+        transport.write(b'1')
         data = self.loop.run_until_complete(self.loop.sock_recv(rsock, 1024))
         self.assertEqual(b'1', data)
 
         rsock.close()
 
-        self.loop.run_until_complete(non_local['proto'].done)
-        self.assertEqual('CLOSED', non_local['proto'].state)
+        self.loop.run_until_complete(proto.done)
+        self.assertEqual('CLOSED', proto.state)
 
     @test_utils.skipUnless(sys.platform != 'win32',
                            "Don't support pipes for Windows")
@@ -1390,62 +1249,42 @@
     # older than 10.6 (Snow Leopard)
     @support.requires_mac_ver(10, 6)
     def test_write_pty(self):
-<<<<<<< HEAD
-        non_local = {'proto': None, 'transport': None}
-
-        def factory():
-            non_local['proto'] = MyWritePipeProto(loop=self.loop)
-            return non_local['proto']
-
-=======
         proto = MyWritePipeProto(loop=self.loop)
-        transport = None
-
->>>>>>> 420d15b7
+
         master, slave = os.openpty()
         slave_write_obj = io.open(slave, 'wb', 0)
 
         @asyncio.coroutine
         def connect():
-<<<<<<< HEAD
-            t, p = yield self.loop.connect_write_pipe(factory,
+            t, p = yield self.loop.connect_write_pipe(lambda: proto,
                                                       slave_write_obj)
-            self.assertIs(p, non_local['proto'])
-            self.assertIs(t, non_local['proto'].transport)
-            self.assertEqual('CONNECTED', non_local['proto'].state)
-            non_local['transport'] = t
-=======
-            nonlocal transport
-            t, p = yield from self.loop.connect_write_pipe(lambda: proto,
-                                                           slave_write_obj)
             self.assertIs(p, proto)
             self.assertIs(t, proto.transport)
             self.assertEqual('CONNECTED', proto.state)
-            transport = t
->>>>>>> 420d15b7
-
-        self.loop.run_until_complete(connect())
-
-        non_local['transport'].write(b'1')
+            raise asyncio.Return(t)
+
+        transport = self.loop.run_until_complete(connect())
+
+        transport.write(b'1')
         test_utils.run_briefly(self.loop)
         data = os.read(master, 1024)
         self.assertEqual(b'1', data)
 
-        non_local['transport'].write(b'2345')
+        transport.write(b'2345')
         test_utils.run_briefly(self.loop)
         data = os.read(master, 1024)
         self.assertEqual(b'2345', data)
-        self.assertEqual('CONNECTED', non_local['proto'].state)
+        self.assertEqual('CONNECTED', proto.state)
 
         os.close(master)
 
         # extra info is available
-        self.assertIsNotNone(non_local['proto'].transport.get_extra_info('pipe'))
+        self.assertIsNotNone(proto.transport.get_extra_info('pipe'))
 
         # close connection
-        non_local['proto'].transport.close()
-        self.loop.run_until_complete(non_local['proto'].done)
-        self.assertEqual('CLOSED', non_local['proto'].state)
+        proto.transport.close()
+        self.loop.run_until_complete(proto.done)
+        self.assertEqual('CLOSED', proto.state)
 
     def test_prompt_cancellation(self):
         r, w = test_utils.socketpair()
@@ -1925,8 +1764,8 @@
             @support.requires_mac_ver(10, 9)
             # Issue #20667: KqueueEventLoopTests.test_read_pty_output()
             # hangs on OpenBSD 5.5
-            @unittest.skipIf(sys.platform.startswith('openbsd'),
-                             'test hangs on OpenBSD')
+            @test_utils.skipIf(sys.platform.startswith('openbsd'),
+                              'test hangs on OpenBSD')
             def test_read_pty_output(self):
                 super(KqueueEventLoopTests, self).test_read_pty_output()
 
@@ -1968,7 +1807,7 @@
             return args
 
         args = ()
-        h = asyncio.Handle(callback, args, unittest.mock.Mock())
+        h = asyncio.Handle(callback, args, mock.Mock())
         self.assertIs(h._callback, callback)
         self.assertIs(h._args, args)
         self.assertFalse(h._cancelled)
@@ -1992,24 +1831,19 @@
         self.assertRaises(
             AssertionError, asyncio.Handle, h1, (), m_loop)
 
-<<<<<<< HEAD
-    @mock.patch('asyncio.events.logger')
-    def test_callback_with_exception(self, log):
-=======
     def test_callback_with_exception(self):
->>>>>>> 420d15b7
         def callback():
             raise ValueError()
 
-        m_loop = unittest.mock.Mock()
-        m_loop.call_exception_handler = unittest.mock.Mock()
+        m_loop = mock.Mock()
+        m_loop.call_exception_handler = mock.Mock()
 
         h = asyncio.Handle(callback, (), m_loop)
         h._run()
 
         m_loop.call_exception_handler.assert_called_with({
             'message': test_utils.MockPattern('Exception in callback.*'),
-            'exception': unittest.mock.ANY,
+            'exception': mock.ANY,
             'handle': h
         })
 
@@ -2017,14 +1851,9 @@
 class TimerTests(test_utils.TestCase):
 
     def test_hash(self):
-<<<<<<< HEAD
         when = time_monotonic()
-        h = asyncio.TimerHandle(when, lambda: False, ())
-=======
-        when = time.monotonic()
         h = asyncio.TimerHandle(when, lambda: False, (),
-                                unittest.mock.Mock())
->>>>>>> 420d15b7
+                                mock.Mock())
         self.assertEqual(hash(h), hash(when))
 
     def test_timer(self):
@@ -2032,13 +1861,8 @@
             return args
 
         args = ()
-<<<<<<< HEAD
         when = time_monotonic()
-        h = asyncio.TimerHandle(when, callback, args)
-=======
-        when = time.monotonic()
-        h = asyncio.TimerHandle(when, callback, args, unittest.mock.Mock())
->>>>>>> 420d15b7
+        h = asyncio.TimerHandle(when, callback, args, mock.Mock())
         self.assertIs(h._callback, callback)
         self.assertIs(h._args, args)
         self.assertFalse(h._cancelled)
@@ -2054,10 +1878,10 @@
 
         self.assertRaises(AssertionError,
                           asyncio.TimerHandle, None, callback, args,
-                          unittest.mock.Mock())
+                          mock.Mock())
 
     def test_timer_comparison(self):
-        loop = unittest.mock.Mock()
+        loop = mock.Mock()
 
         def callback(*args):
             return args
