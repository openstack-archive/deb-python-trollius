"""Tests for events.py."""

import contextlib
import functools
import gc
import io
import os
import platform
import re
import signal
import socket
import subprocess
import sys
import threading
import errno
import unittest
import weakref

try:
    import ssl
except ImportError:
    ssl = None
    HAS_SNI = False
else:
    HAS_SNI = getattr(ssl, 'HAS_SNI', False)

try:
    import concurrent
except ImportError:
    concurrent = None

from trollius import Return, From
from trollius import futures

import trollius as asyncio
from trollius import compat
from trollius import proactor_events
from trollius import selector_events
from trollius import test_utils
from trollius.py33_exceptions import (wrap_error,
    BlockingIOError, ConnectionRefusedError,
    FileNotFoundError)
from trollius.test_utils import mock
from trollius.time_monotonic import time_monotonic
from trollius import test_support as support  # find_unused_port, IPV6_ENABLED, TEST_HOME_DIR


def data_file(filename):
    if hasattr(support, 'TEST_HOME_DIR'):
        fullname = os.path.join(support.TEST_HOME_DIR, filename)
        if os.path.isfile(fullname):
            return fullname
    fullname = os.path.join(os.path.dirname(__file__), filename)
    if os.path.isfile(fullname):
        return fullname
    raise FileNotFoundError(filename)


def osx_tiger():
    """Return True if the platform is Mac OS 10.4 or older."""
    if sys.platform != 'darwin':
        return False
    version = platform.mac_ver()[0]
    version = tuple(map(int, version.split('.')))
    return version < (10, 5)


ONLYCERT = data_file('ssl_cert.pem')
ONLYKEY = data_file('ssl_key.pem')
SIGNED_CERTFILE = data_file('keycert3.pem')
SIGNING_CA = data_file('pycacert.pem')


class MyBaseProto(asyncio.Protocol):
    connected = None
    done = None

    def __init__(self, loop=None):
        self.transport = None
        self.state = 'INITIAL'
        self.nbytes = 0
        if loop is not None:
            self.connected = asyncio.Future(loop=loop)
            self.done = asyncio.Future(loop=loop)

    def connection_made(self, transport):
        self.transport = transport
        assert self.state == 'INITIAL', self.state
        self.state = 'CONNECTED'
        if self.connected:
            self.connected.set_result(None)

    def data_received(self, data):
        assert self.state == 'CONNECTED', self.state
        self.nbytes += len(data)

    def eof_received(self):
        assert self.state == 'CONNECTED', self.state
        self.state = 'EOF'

    def connection_lost(self, exc):
        assert self.state in ('CONNECTED', 'EOF'), self.state
        self.state = 'CLOSED'
        if self.done:
            self.done.set_result(None)


class MyProto(MyBaseProto):
    def connection_made(self, transport):
        super(MyProto, self).connection_made(transport)
        transport.write(b'GET / HTTP/1.0\r\nHost: example.com\r\n\r\n')


class MyDatagramProto(asyncio.DatagramProtocol):
    done = None

    def __init__(self, loop=None):
        self.state = 'INITIAL'
        self.nbytes = 0
        if loop is not None:
            self.done = asyncio.Future(loop=loop)

    def connection_made(self, transport):
        self.transport = transport
        assert self.state == 'INITIAL', self.state
        self.state = 'INITIALIZED'

    def datagram_received(self, data, addr):
        assert self.state == 'INITIALIZED', self.state
        self.nbytes += len(data)

    def error_received(self, exc):
        assert self.state == 'INITIALIZED', self.state

    def connection_lost(self, exc):
        assert self.state == 'INITIALIZED', self.state
        self.state = 'CLOSED'
        if self.done:
            self.done.set_result(None)


class MyReadPipeProto(asyncio.Protocol):
    done = None

    def __init__(self, loop=None):
        self.state = ['INITIAL']
        self.nbytes = 0
        self.transport = None
        if loop is not None:
            self.done = asyncio.Future(loop=loop)

    def connection_made(self, transport):
        self.transport = transport
        assert self.state == ['INITIAL'], self.state
        self.state.append('CONNECTED')

    def data_received(self, data):
        assert self.state == ['INITIAL', 'CONNECTED'], self.state
        self.nbytes += len(data)

    def eof_received(self):
        assert self.state == ['INITIAL', 'CONNECTED'], self.state
        self.state.append('EOF')

    def connection_lost(self, exc):
        if 'EOF' not in self.state:
            self.state.append('EOF')  # It is okay if EOF is missed.
        assert self.state == ['INITIAL', 'CONNECTED', 'EOF'], self.state
        self.state.append('CLOSED')
        if self.done:
            self.done.set_result(None)


class MyWritePipeProto(asyncio.BaseProtocol):
    done = None

    def __init__(self, loop=None):
        self.state = 'INITIAL'
        self.transport = None
        if loop is not None:
            self.done = asyncio.Future(loop=loop)

    def connection_made(self, transport):
        self.transport = transport
        assert self.state == 'INITIAL', self.state
        self.state = 'CONNECTED'

    def connection_lost(self, exc):
        assert self.state == 'CONNECTED', self.state
        self.state = 'CLOSED'
        if self.done:
            self.done.set_result(None)


class MySubprocessProtocol(asyncio.SubprocessProtocol):

    def __init__(self, loop):
        self.state = 'INITIAL'
        self.transport = None
        self.connected = asyncio.Future(loop=loop)
        self.completed = asyncio.Future(loop=loop)
        self.disconnects = dict((fd, futures.Future(loop=loop)) for fd in range(3))
        self.data = {1: b'', 2: b''}
        self.returncode = None
        self.got_data = {1: asyncio.Event(loop=loop),
                         2: asyncio.Event(loop=loop)}

    def connection_made(self, transport):
        self.transport = transport
        assert self.state == 'INITIAL', self.state
        self.state = 'CONNECTED'
        self.connected.set_result(None)

    def connection_lost(self, exc):
        assert self.state == 'CONNECTED', self.state
        self.state = 'CLOSED'
        self.completed.set_result(None)

    def pipe_data_received(self, fd, data):
        assert self.state == 'CONNECTED', self.state
        self.data[fd] += data
        self.got_data[fd].set()

    def pipe_connection_lost(self, fd, exc):
        assert self.state == 'CONNECTED', self.state
        if exc:
            self.disconnects[fd].set_exception(exc)
        else:
            self.disconnects[fd].set_result(exc)

    def process_exited(self):
        assert self.state == 'CONNECTED', self.state
        self.returncode = self.transport.get_returncode()


class EventLoopTestsMixin(object):

    def setUp(self):
        super(EventLoopTestsMixin, self).setUp()
        self.loop = self.create_event_loop()
        self.set_event_loop(self.loop)

    def tearDown(self):
        # just in case if we have transport close callbacks
        test_utils.run_briefly(self.loop)

        self.loop.close()
        gc.collect()
        super(EventLoopTestsMixin, self).tearDown()

    def test_run_until_complete_nesting(self):
        @asyncio.coroutine
        def coro1():
            yield From(None)

        @asyncio.coroutine
        def coro2():
            self.assertTrue(self.loop.is_running())
            self.loop.run_until_complete(coro1())

        self.assertRaises(
            RuntimeError, self.loop.run_until_complete, coro2())

    # Note: because of the default Windows timing granularity of
    # 15.6 msec, we use fairly long sleep times here (~100 msec).

    def test_run_until_complete(self):
        t0 = self.loop.time()
        self.loop.run_until_complete(asyncio.sleep(0.1, loop=self.loop))
        t1 = self.loop.time()
        self.assertTrue(0.08 <= t1-t0 <= 0.8, t1-t0)

    def test_run_until_complete_stopped(self):
        @asyncio.coroutine
        def cb():
            self.loop.stop()
            yield From(asyncio.sleep(0.1, loop=self.loop))

        task = cb()
        self.assertRaises(RuntimeError,
                          self.loop.run_until_complete, task)
        for task in asyncio.Task.all_tasks(loop=self.loop):
            task._log_destroy_pending = False

    def test_call_later(self):
        results = []

        def callback(arg):
            results.append(arg)
            self.loop.stop()

        self.loop.call_later(0.1, callback, 'hello world')
        t0 = time_monotonic()
        self.loop.run_forever()
        t1 = time_monotonic()
        self.assertEqual(results, ['hello world'])
        self.assertTrue(0.08 <= t1-t0 <= 0.8, t1-t0)

    def test_call_soon(self):
        results = []

        def callback(arg1, arg2):
            results.append((arg1, arg2))
            self.loop.stop()

        self.loop.call_soon(callback, 'hello', 'world')
        self.loop.run_forever()
        self.assertEqual(results, [('hello', 'world')])

    def test_call_soon_threadsafe(self):
        results = []
        lock = threading.Lock()

        def callback(arg):
            results.append(arg)
            if len(results) >= 2:
                self.loop.stop()

        def run_in_thread():
            self.loop.call_soon_threadsafe(callback, 'hello')
            lock.release()

        lock.acquire()
        t = threading.Thread(target=run_in_thread)
        t.start()

        with lock:
            self.loop.call_soon(callback, 'world')
            self.loop.run_forever()
        t.join()
        self.assertEqual(results, ['hello', 'world'])

    def test_call_soon_threadsafe_same_thread(self):
        results = []

        def callback(arg):
            results.append(arg)
            if len(results) >= 2:
                self.loop.stop()

        self.loop.call_soon_threadsafe(callback, 'hello')
        self.loop.call_soon(callback, 'world')
        self.loop.run_forever()
        self.assertEqual(results, ['hello', 'world'])

    @test_utils.skipIf(concurrent is None, 'need concurrent.futures')
    def test_run_in_executor(self):
        def run(arg):
            return (arg, threading.current_thread().ident)
        f2 = self.loop.run_in_executor(None, run, 'yo')
        res, thread_id = self.loop.run_until_complete(f2)
        self.assertEqual(res, 'yo')
        self.assertNotEqual(thread_id, threading.current_thread().ident)

    def test_reader_callback(self):
        r, w = test_utils.socketpair()
        r.setblocking(False)
        bytes_read = bytearray()

        def reader():
            try:
                data = r.recv(1024)
            except BlockingIOError:
                # Spurious readiness notifications are possible
                # at least on Linux -- see man select.
                return
            if data:
                bytes_read.extend(data)
            else:
                self.assertTrue(self.loop.remove_reader(r.fileno()))
                r.close()

        self.loop.add_reader(r.fileno(), reader)
        self.loop.call_soon(w.send, b'abc')
        test_utils.run_until(self.loop, lambda: len(bytes_read) >= 3)
        self.loop.call_soon(w.send, b'def')
        test_utils.run_until(self.loop, lambda: len(bytes_read) >= 6)
        self.loop.call_soon(w.close)
        self.loop.call_soon(self.loop.stop)
        self.loop.run_forever()
        self.assertEqual(bytes_read, b'abcdef')

    def test_writer_callback(self):
        r, w = test_utils.socketpair()
        w.setblocking(False)

        def writer(data):
            w.send(data)
            self.loop.stop()

        data = b'x' * 1024
        self.loop.add_writer(w.fileno(), writer, data)
        self.loop.run_forever()

        self.assertTrue(self.loop.remove_writer(w.fileno()))
        self.assertFalse(self.loop.remove_writer(w.fileno()))

        w.close()
        read = r.recv(len(data) * 2)
        r.close()
        self.assertEqual(read, data)

    def _basetest_sock_client_ops(self, httpd, sock):
        if not isinstance(self.loop, proactor_events.BaseProactorEventLoop):
            # in debug mode, socket operations must fail
            # if the socket is not in blocking mode
            self.loop.set_debug(True)
            sock.setblocking(True)
            with self.assertRaises(ValueError):
                self.loop.run_until_complete(
                    self.loop.sock_connect(sock, httpd.address))
            with self.assertRaises(ValueError):
                self.loop.run_until_complete(
                    self.loop.sock_sendall(sock, b'GET / HTTP/1.0\r\n\r\n'))
            with self.assertRaises(ValueError):
                self.loop.run_until_complete(
                    self.loop.sock_recv(sock, 1024))
            with self.assertRaises(ValueError):
                self.loop.run_until_complete(
                    self.loop.sock_accept(sock))

        # test in non-blocking mode
        sock.setblocking(False)
        self.loop.run_until_complete(
            self.loop.sock_connect(sock, httpd.address))
        self.loop.run_until_complete(
            self.loop.sock_sendall(sock, b'GET / HTTP/1.0\r\n\r\n'))
        data = self.loop.run_until_complete(
            self.loop.sock_recv(sock, 1024))
        # consume data
        self.loop.run_until_complete(
            self.loop.sock_recv(sock, 1024))
        sock.close()
        self.assertTrue(data.startswith(b'HTTP/1.0 200 OK'))

    def test_sock_client_ops(self):
        with test_utils.run_test_server() as httpd:
            sock = socket.socket()
            self._basetest_sock_client_ops(httpd, sock)

    @test_utils.skipUnless(hasattr(socket, 'AF_UNIX'), 'No UNIX Sockets')
    def test_unix_sock_client_ops(self):
        with test_utils.run_test_unix_server() as httpd:
            sock = socket.socket(socket.AF_UNIX)
            self._basetest_sock_client_ops(httpd, sock)

    def test_sock_client_fail(self):
        # Make sure that we will get an unused port
        address = None
        try:
            s = socket.socket()
            s.bind(('127.0.0.1', 0))
            address = s.getsockname()
        finally:
            s.close()

        sock = socket.socket()
        sock.setblocking(False)
        with self.assertRaises(ConnectionRefusedError):
            self.loop.run_until_complete(
                self.loop.sock_connect(sock, address))
        sock.close()

    def test_sock_accept(self):
        listener = socket.socket()
        listener.setblocking(False)
        listener.bind(('127.0.0.1', 0))
        listener.listen(1)
        client = socket.socket()
        client.connect(listener.getsockname())

        f = self.loop.sock_accept(listener)
        conn, addr = self.loop.run_until_complete(f)
        self.assertEqual(conn.gettimeout(), 0)
        self.assertEqual(addr, client.getsockname())
        self.assertEqual(client.getpeername(), listener.getsockname())
        client.close()
        conn.close()
        listener.close()

    @test_utils.skipUnless(hasattr(signal, 'SIGKILL'), 'No SIGKILL')
    def test_add_signal_handler(self):
        non_local = {'caught': 0}

        def my_handler():
            non_local['caught'] += 1

        # Check error behavior first.
        self.assertRaises(
            TypeError, self.loop.add_signal_handler, 'boom', my_handler)
        self.assertRaises(
            TypeError, self.loop.remove_signal_handler, 'boom')
        self.assertRaises(
            ValueError, self.loop.add_signal_handler, signal.NSIG+1,
            my_handler)
        self.assertRaises(
            ValueError, self.loop.remove_signal_handler, signal.NSIG+1)
        self.assertRaises(
            ValueError, self.loop.add_signal_handler, 0, my_handler)
        self.assertRaises(
            ValueError, self.loop.remove_signal_handler, 0)
        self.assertRaises(
            ValueError, self.loop.add_signal_handler, -1, my_handler)
        self.assertRaises(
            ValueError, self.loop.remove_signal_handler, -1)
        self.assertRaises(
            RuntimeError, self.loop.add_signal_handler, signal.SIGKILL,
            my_handler)
        # Removing SIGKILL doesn't raise, since we don't call signal().
        self.assertFalse(self.loop.remove_signal_handler(signal.SIGKILL))
        # Now set a handler and handle it.
        self.loop.add_signal_handler(signal.SIGINT, my_handler)

        os.kill(os.getpid(), signal.SIGINT)
        test_utils.run_until(self.loop, lambda: non_local['caught'])

        # Removing it should restore the default handler.
        self.assertTrue(self.loop.remove_signal_handler(signal.SIGINT))
        self.assertEqual(signal.getsignal(signal.SIGINT),
                         signal.default_int_handler)
        # Removing again returns False.
        self.assertFalse(self.loop.remove_signal_handler(signal.SIGINT))

    @test_utils.skipUnless(hasattr(signal, 'SIGALRM'), 'No SIGALRM')
    def test_signal_handling_while_selecting(self):
        # Test with a signal actually arriving during a select() call.
        non_local = {'caught': 0}

        def my_handler():
            non_local['caught'] += 1
            self.loop.stop()

        self.loop.add_signal_handler(signal.SIGALRM, my_handler)

        signal.setitimer(signal.ITIMER_REAL, 0.01, 0)  # Send SIGALRM once.
        self.loop.run_forever()
        self.assertEqual(non_local['caught'], 1)

    @test_utils.skipUnless(hasattr(signal, 'SIGALRM'), 'No SIGALRM')
    def test_signal_handling_args(self):
        some_args = (42,)
        non_local = {'caught': 0}

        def my_handler(*args):
            non_local['caught'] += 1
            self.assertEqual(args, some_args)

        self.loop.add_signal_handler(signal.SIGALRM, my_handler, *some_args)

        signal.setitimer(signal.ITIMER_REAL, 0.1, 0)  # Send SIGALRM once.
        self.loop.call_later(0.5, self.loop.stop)
        self.loop.run_forever()
        self.assertEqual(non_local['caught'], 1)

    def _basetest_create_connection(self, connection_fut, check_sockname=True):
        tr, pr = self.loop.run_until_complete(connection_fut)
        self.assertIsInstance(tr, asyncio.Transport)
        self.assertIsInstance(pr, asyncio.Protocol)
        self.assertIs(pr.transport, tr)
        if check_sockname:
            self.assertIsNotNone(tr.get_extra_info('sockname'))
        self.loop.run_until_complete(pr.done)
        self.assertGreater(pr.nbytes, 0)
        tr.close()

    def test_create_connection(self):
        with test_utils.run_test_server() as httpd:
            conn_fut = self.loop.create_connection(
                lambda: MyProto(loop=self.loop), *httpd.address)
            self._basetest_create_connection(conn_fut)

    @test_utils.skipUnless(hasattr(socket, 'AF_UNIX'), 'No UNIX Sockets')
    def test_create_unix_connection(self):
        # Issue #20682: On Mac OS X Tiger, getsockname() returns a
        # zero-length address for UNIX socket.
        check_sockname = not osx_tiger()

        with test_utils.run_test_unix_server() as httpd:
            conn_fut = self.loop.create_unix_connection(
                lambda: MyProto(loop=self.loop), httpd.address)
            self._basetest_create_connection(conn_fut, check_sockname)

    def test_create_connection_sock(self):
        with test_utils.run_test_server() as httpd:
            sock = None
            infos = self.loop.run_until_complete(
                self.loop.getaddrinfo(
                    *httpd.address, type=socket.SOCK_STREAM))
            for family, type, proto, cname, address in infos:
                try:
                    sock = socket.socket(family=family, type=type, proto=proto)
                    sock.setblocking(False)
                    self.loop.run_until_complete(
                        self.loop.sock_connect(sock, address))
                except:
                    pass
                else:
                    break
            else:
                assert False, 'Can not create socket.'

            f = self.loop.create_connection(
                lambda: MyProto(loop=self.loop), sock=sock)
            tr, pr = self.loop.run_until_complete(f)
            self.assertIsInstance(tr, asyncio.Transport)
            self.assertIsInstance(pr, asyncio.Protocol)
            self.loop.run_until_complete(pr.done)
            self.assertGreater(pr.nbytes, 0)
            tr.close()

    def _basetest_create_ssl_connection(self, connection_fut,
                                        check_sockname=True):
        tr, pr = self.loop.run_until_complete(connection_fut)
        self.assertIsInstance(tr, asyncio.Transport)
        self.assertIsInstance(pr, asyncio.Protocol)
        self.assertTrue('ssl' in tr.__class__.__name__.lower())
        if check_sockname:
            self.assertIsNotNone(tr.get_extra_info('sockname'))
        self.loop.run_until_complete(pr.done)
        self.assertGreater(pr.nbytes, 0)
        tr.close()

    def _test_create_ssl_connection(self, httpd, create_connection,
                                    check_sockname=True):
        conn_fut = create_connection(ssl=test_utils.dummy_ssl_context())
        self._basetest_create_ssl_connection(conn_fut, check_sockname)

<<<<<<< HEAD
        if not asyncio.BACKPORT_SSL_CONTEXT:
            def create_context(purpose=ssl.Purpose.SERVER_AUTH,
                               cafile=None, capath=None, cadata=None):
=======
        # ssl.Purpose was introduced in Python 3.4
        if hasattr(ssl, 'Purpose'):
            def _dummy_ssl_create_context(purpose=ssl.Purpose.SERVER_AUTH, *,
                                          cafile=None, capath=None,
                                          cadata=None):
>>>>>>> f8f77ef6
                """
                A ssl.create_default_context() replacement that doesn't enable
                cert validation.
                """
                self.assertEqual(purpose, ssl.Purpose.SERVER_AUTH)
                return test_utils.dummy_ssl_context()

<<<<<<< HEAD

            # With ssl=True, ssl.create_default_context() should be called
            with mock.patch('ssl.create_default_context',
                            side_effect=create_context) as m:
=======
            # With ssl=True, ssl.create_default_context() should be called
            with mock.patch('ssl.create_default_context',
                            side_effect=_dummy_ssl_create_context) as m:
>>>>>>> f8f77ef6
                conn_fut = create_connection(ssl=True)
                self._basetest_create_ssl_connection(conn_fut, check_sockname)
                self.assertEqual(m.call_count, 1)

<<<<<<< HEAD
            # With the real ssl.create_default_context(), certificate
            # validation will fail
            with self.assertRaises(ssl.SSLError) as cm:
                conn_fut = create_connection(ssl=True)
                self._basetest_create_ssl_connection(conn_fut, check_sockname)

            self.assertEqual(cm.exception.reason, 'CERTIFICATE_VERIFY_FAILED')

    @test_utils.skipIf(ssl is None, 'No ssl module')
=======
        # With the real ssl.create_default_context(), certificate
        # validation will fail
        with self.assertRaises(ssl.SSLError) as cm:
            conn_fut = create_connection(ssl=True)
            # Ignore the "SSL handshake failed" log in debug mode
            with test_utils.disable_logger():
                self._basetest_create_ssl_connection(conn_fut, check_sockname)

        self.assertEqual(cm.exception.reason, 'CERTIFICATE_VERIFY_FAILED')

    @unittest.skipIf(ssl is None, 'No ssl module')
>>>>>>> f8f77ef6
    def test_create_ssl_connection(self):
        with test_utils.run_test_server(use_ssl=True) as httpd:
            create_connection = functools.partial(
                self.loop.create_connection,
                lambda: MyProto(loop=self.loop),
                *httpd.address)
            self._test_create_ssl_connection(httpd, create_connection)

    @test_utils.skipIf(ssl is None, 'No ssl module')
    @test_utils.skipUnless(hasattr(socket, 'AF_UNIX'), 'No UNIX Sockets')
    def test_create_ssl_unix_connection(self):
        # Issue #20682: On Mac OS X Tiger, getsockname() returns a
        # zero-length address for UNIX socket.
        check_sockname = not osx_tiger()

        with test_utils.run_test_unix_server(use_ssl=True) as httpd:
            create_connection = functools.partial(
                self.loop.create_unix_connection,
                lambda: MyProto(loop=self.loop), httpd.address,
                server_hostname='127.0.0.1')

            self._test_create_ssl_connection(httpd, create_connection,
                                             check_sockname)

    def test_create_connection_local_addr(self):
        with test_utils.run_test_server() as httpd:
            port = support.find_unused_port()
            f = self.loop.create_connection(
                lambda: MyProto(loop=self.loop),
                *httpd.address, local_addr=(httpd.address[0], port))
            tr, pr = self.loop.run_until_complete(f)
            expected = pr.transport.get_extra_info('sockname')[1]
            self.assertEqual(port, expected)
            tr.close()

    def test_create_connection_local_addr_in_use(self):
        with test_utils.run_test_server() as httpd:
            f = self.loop.create_connection(
                lambda: MyProto(loop=self.loop),
                *httpd.address, local_addr=httpd.address)
            with self.assertRaises(socket.error) as cm:
                self.loop.run_until_complete(f)
            self.assertEqual(cm.exception.errno, errno.EADDRINUSE)
            # FIXME: address missing from the message?
            #self.assertIn(str(httpd.address), cm.exception.strerror)

    def test_create_server(self):
        proto = MyProto(self.loop)
        f = self.loop.create_server(lambda: proto, '0.0.0.0', 0)
        server = self.loop.run_until_complete(f)
        self.assertEqual(len(server.sockets), 1)
        sock = server.sockets[0]
        host, port = sock.getsockname()
        self.assertEqual(host, '0.0.0.0')
        client = socket.socket()
        client.connect(('127.0.0.1', port))
        client.sendall(b'xxx')

        self.loop.run_until_complete(proto.connected)
        self.assertEqual('CONNECTED', proto.state)

        test_utils.run_until(self.loop, lambda: proto.nbytes > 0)
        self.assertEqual(3, proto.nbytes)

        # extra info is available
        self.assertIsNotNone(proto.transport.get_extra_info('sockname'))
        self.assertEqual('127.0.0.1',
                         proto.transport.get_extra_info('peername')[0])

        # close connection
        proto.transport.close()
        self.loop.run_until_complete(proto.done)

        self.assertEqual('CLOSED', proto.state)

        # the client socket must be closed after to avoid ECONNRESET upon
        # recv()/send() on the serving socket
        client.close()

        # close server
        server.close()

    def _make_unix_server(self, factory, **kwargs):
        path = test_utils.gen_unix_socket_path()
        self.addCleanup(lambda: os.path.exists(path) and os.unlink(path))

        f = self.loop.create_unix_server(factory, path, **kwargs)
        server = self.loop.run_until_complete(f)

        return server, path

    @test_utils.skipUnless(hasattr(socket, 'AF_UNIX'), 'No UNIX Sockets')
    def test_create_unix_server(self):
        proto = MyProto(loop=self.loop)
        server, path = self._make_unix_server(lambda: proto)
        self.assertEqual(len(server.sockets), 1)

        client = socket.socket(socket.AF_UNIX)
        client.connect(path)
        client.sendall(b'xxx')

        self.loop.run_until_complete(proto.connected)
        self.assertEqual('CONNECTED', proto.state)
        test_utils.run_until(self.loop, lambda: proto.nbytes > 0)
        self.assertEqual(3, proto.nbytes)

        # close connection
        proto.transport.close()
        self.loop.run_until_complete(proto.done)

        self.assertEqual('CLOSED', proto.state)

        # the client socket must be closed after to avoid ECONNRESET upon
        # recv()/send() on the serving socket
        client.close()

        # close server
        server.close()

    @test_utils.skipUnless(hasattr(socket, 'AF_UNIX'), 'No UNIX Sockets')
    def test_create_unix_server_path_socket_error(self):
        proto = MyProto(loop=self.loop)
        sock = socket.socket()
        try:
            f = self.loop.create_unix_server(lambda: proto, '/test', sock=sock)
            with self.assertRaisesRegex(ValueError,
                                        'path and sock can not be specified '
                                        'at the same time'):
                self.loop.run_until_complete(f)
        finally:
            sock.close()

    def _create_ssl_context(self, certfile, keyfile=None):
        sslcontext = asyncio.SSLContext(ssl.PROTOCOL_SSLv23)
        if not asyncio.BACKPORT_SSL_CONTEXT:
            sslcontext.options |= ssl.OP_NO_SSLv2
        sslcontext.load_cert_chain(certfile, keyfile)
        return sslcontext

    def _make_ssl_server(self, factory, certfile, keyfile=None):
        sslcontext = self._create_ssl_context(certfile, keyfile)

        f = self.loop.create_server(factory, '127.0.0.1', 0, ssl=sslcontext)
        server = self.loop.run_until_complete(f)

        sock = server.sockets[0]
        host, port = sock.getsockname()
        self.assertEqual(host, '127.0.0.1')
        return server, host, port

    def _make_ssl_unix_server(self, factory, certfile, keyfile=None):
        sslcontext = self._create_ssl_context(certfile, keyfile)
        return self._make_unix_server(factory, ssl=sslcontext)

    @test_utils.skipIf(ssl is None, 'No ssl module')
    def test_create_server_ssl(self):
        proto = MyProto(loop=self.loop)
        server, host, port = self._make_ssl_server(
            lambda: proto, ONLYCERT, ONLYKEY)

        f_c = self.loop.create_connection(MyBaseProto, host, port,
                                          ssl=test_utils.dummy_ssl_context())
        client, pr = self.loop.run_until_complete(f_c)

        client.write(b'xxx')
        self.loop.run_until_complete(proto.connected)
        self.assertEqual('CONNECTED', proto.state)

        test_utils.run_until(self.loop, lambda: proto.nbytes > 0)
        self.assertEqual(3, proto.nbytes)

        # extra info is available
        self.assertIsNotNone(proto.transport.get_extra_info('sockname'))
        self.assertEqual('127.0.0.1',
                         proto.transport.get_extra_info('peername')[0])

        # close connection
        proto.transport.close()
        self.loop.run_until_complete(proto.done)
        self.assertEqual('CLOSED', proto.state)

        # the client socket must be closed after to avoid ECONNRESET upon
        # recv()/send() on the serving socket
        client.close()

        # stop serving
        server.close()

    @test_utils.skipIf(ssl is None, 'No ssl module')
    @test_utils.skipUnless(hasattr(socket, 'AF_UNIX'), 'No UNIX Sockets')
    def test_create_unix_server_ssl(self):
        proto = MyProto(loop=self.loop)
        server, path = self._make_ssl_unix_server(
            lambda: proto, ONLYCERT, ONLYKEY)

        f_c = self.loop.create_unix_connection(
            MyBaseProto, path, ssl=test_utils.dummy_ssl_context(),
            server_hostname='')

        client, pr = self.loop.run_until_complete(f_c)

        client.write(b'xxx')
        self.loop.run_until_complete(proto.connected)
        self.assertEqual('CONNECTED', proto.state)
        test_utils.run_until(self.loop, lambda: proto.nbytes > 0)
        self.assertEqual(3, proto.nbytes)

        # close connection
        proto.transport.close()
        self.loop.run_until_complete(proto.done)
        self.assertEqual('CLOSED', proto.state)

        # the client socket must be closed after to avoid ECONNRESET upon
        # recv()/send() on the serving socket
        client.close()

        # stop serving
        server.close()

    @test_utils.skipIf(ssl is None, 'No ssl module')
    @test_utils.skipUnless(HAS_SNI, 'No SNI support in ssl module')
    def test_create_server_ssl_verify_failed(self):
        proto = MyProto(loop=self.loop)
        server, host, port = self._make_ssl_server(
            lambda: proto, SIGNED_CERTFILE)

        sslcontext_client = asyncio.SSLContext(ssl.PROTOCOL_SSLv23)
        if not asyncio.BACKPORT_SSL_CONTEXT:
            sslcontext_client.options |= ssl.OP_NO_SSLv2
        sslcontext_client.verify_mode = ssl.CERT_REQUIRED
        if hasattr(sslcontext_client, 'check_hostname'):
            sslcontext_client.check_hostname = True

        # no CA loaded
        f_c = self.loop.create_connection(MyProto, host, port,
                                          ssl=sslcontext_client)
        with test_utils.disable_logger():
            with self.assertRaisesRegex(ssl.SSLError,
                                        'certificate verify failed'):
                self.loop.run_until_complete(f_c)

        # close connection
        self.assertIsNone(proto.transport)
        server.close()

    @test_utils.skipIf(ssl is None, 'No ssl module')
    @test_utils.skipUnless(HAS_SNI, 'No SNI support in ssl module')
    @test_utils.skipUnless(hasattr(socket, 'AF_UNIX'), 'No UNIX Sockets')
    def test_create_unix_server_ssl_verify_failed(self):
        proto = MyProto(loop=self.loop)
        server, path = self._make_ssl_unix_server(
            lambda: proto, SIGNED_CERTFILE)

        sslcontext_client = asyncio.SSLContext(ssl.PROTOCOL_SSLv23)
        if not asyncio.BACKPORT_SSL_CONTEXT:
            sslcontext_client.options |= ssl.OP_NO_SSLv2
        sslcontext_client.verify_mode = ssl.CERT_REQUIRED
        if hasattr(sslcontext_client, 'check_hostname'):
            sslcontext_client.check_hostname = True

        # no CA loaded
        f_c = self.loop.create_unix_connection(MyProto, path,
                                               ssl=sslcontext_client,
                                               server_hostname='invalid')
        with test_utils.disable_logger():
            with self.assertRaisesRegex(ssl.SSLError,
                                        'certificate verify failed'):
                self.loop.run_until_complete(f_c)

        # close connection
        self.assertIsNone(proto.transport)
        server.close()

    @test_utils.skipIf(ssl is None, 'No ssl module')
    @test_utils.skipUnless(HAS_SNI, 'No SNI support in ssl module')
    def test_create_server_ssl_match_failed(self):
        proto = MyProto(loop=self.loop)
        server, host, port = self._make_ssl_server(
            lambda: proto, SIGNED_CERTFILE)

        sslcontext_client = asyncio.SSLContext(ssl.PROTOCOL_SSLv23)
        if not asyncio.BACKPORT_SSL_CONTEXT:
            sslcontext_client.options |= ssl.OP_NO_SSLv2
        sslcontext_client.verify_mode = ssl.CERT_REQUIRED
        sslcontext_client.load_verify_locations(
            cafile=SIGNING_CA)
        if hasattr(sslcontext_client, 'check_hostname'):
            sslcontext_client.check_hostname = True

        if compat.PY3:
            err_msg = "hostname '127.0.0.1' doesn't match 'localhost'"
        else:
            # http://bugs.python.org/issue22861
            err_msg = "hostname '127.0.0.1' doesn't match u'localhost'"

        # incorrect server_hostname
        f_c = self.loop.create_connection(MyProto, host, port,
                                          ssl=sslcontext_client)
        with test_utils.disable_logger():
            with self.assertRaisesRegex(
                    ssl.CertificateError,
                    err_msg):
                self.loop.run_until_complete(f_c)

        # close connection
        proto.transport.close()
        server.close()

    @test_utils.skipIf(ssl is None, 'No ssl module')
    @test_utils.skipUnless(HAS_SNI, 'No SNI support in ssl module')
    @test_utils.skipUnless(hasattr(socket, 'AF_UNIX'), 'No UNIX Sockets')
    def test_create_unix_server_ssl_verified(self):
        proto = MyProto(loop=self.loop)
        server, path = self._make_ssl_unix_server(
            lambda: proto, SIGNED_CERTFILE)

        sslcontext_client = asyncio.SSLContext(ssl.PROTOCOL_SSLv23)
        if not asyncio.BACKPORT_SSL_CONTEXT:
            sslcontext_client.options |= ssl.OP_NO_SSLv2
        sslcontext_client.verify_mode = ssl.CERT_REQUIRED
        sslcontext_client.load_verify_locations(cafile=SIGNING_CA)
        if hasattr(sslcontext_client, 'check_hostname'):
            sslcontext_client.check_hostname = True

        # Connection succeeds with correct CA and server hostname.
        f_c = self.loop.create_unix_connection(MyProto, path,
                                               ssl=sslcontext_client,
                                               server_hostname='localhost')
        client, pr = self.loop.run_until_complete(f_c)

        # close connection
        proto.transport.close()
        client.close()
        server.close()

    @test_utils.skipIf(ssl is None, 'No ssl module')
    @test_utils.skipUnless(HAS_SNI, 'No SNI support in ssl module')
    def test_create_server_ssl_verified(self):
        proto = MyProto(loop=self.loop)
        server, host, port = self._make_ssl_server(
            lambda: proto, SIGNED_CERTFILE)

        sslcontext_client = asyncio.SSLContext(ssl.PROTOCOL_SSLv23)
        if not asyncio.BACKPORT_SSL_CONTEXT:
            sslcontext_client.options |= ssl.OP_NO_SSLv2
        sslcontext_client.verify_mode = ssl.CERT_REQUIRED
        sslcontext_client.load_verify_locations(cafile=SIGNING_CA)
        if hasattr(sslcontext_client, 'check_hostname'):
            sslcontext_client.check_hostname = True

        # Connection succeeds with correct CA and server hostname.
        f_c = self.loop.create_connection(MyProto, host, port,
                                          ssl=sslcontext_client,
                                          server_hostname='localhost')
        client, pr = self.loop.run_until_complete(f_c)

        # close connection
        proto.transport.close()
        client.close()
        server.close()

    def test_create_server_sock(self):
        non_local = {'proto': asyncio.Future(loop=self.loop)}

        class TestMyProto(MyProto):
            def connection_made(self, transport):
                super(TestMyProto, self).connection_made(transport)
                non_local['proto'].set_result(self)

        sock_ob = socket.socket(type=socket.SOCK_STREAM)
        sock_ob.setsockopt(socket.SOL_SOCKET, socket.SO_REUSEADDR, 1)
        sock_ob.bind(('0.0.0.0', 0))

        f = self.loop.create_server(TestMyProto, sock=sock_ob)
        server = self.loop.run_until_complete(f)
        sock = server.sockets[0]
        self.assertIs(sock, sock_ob)

        host, port = sock.getsockname()
        self.assertEqual(host, '0.0.0.0')
        client = socket.socket()
        client.connect(('127.0.0.1', port))
        client.send(b'xxx')
        client.close()
        server.close()

    def test_create_server_addr_in_use(self):
        sock_ob = socket.socket(type=socket.SOCK_STREAM)
        sock_ob.setsockopt(socket.SOL_SOCKET, socket.SO_REUSEADDR, 1)
        sock_ob.bind(('0.0.0.0', 0))

        f = self.loop.create_server(MyProto, sock=sock_ob)
        server = self.loop.run_until_complete(f)
        sock = server.sockets[0]
        host, port = sock.getsockname()

        f = self.loop.create_server(MyProto, host=host, port=port)
        with self.assertRaises(socket.error) as cm:
            self.loop.run_until_complete(f)
        self.assertEqual(cm.exception.errno, errno.EADDRINUSE)

        server.close()

    @test_utils.skipUnless(support.IPV6_ENABLED, 'IPv6 not supported or enabled')
    def test_create_server_dual_stack(self):
        f_proto = asyncio.Future(loop=self.loop)

        class TestMyProto(MyProto):
            def connection_made(self, transport):
                super(TestMyProto, self).connection_made(transport)
                f_proto.set_result(self)

        try_count = 0
        while True:
            try:
                port = support.find_unused_port()
                f = self.loop.create_server(TestMyProto, host=None, port=port)
                server = self.loop.run_until_complete(f)
            except socket.error as ex:
                if ex.errno == errno.EADDRINUSE:
                    try_count += 1
                    self.assertGreaterEqual(5, try_count)
                    continue
                else:
                    raise
            else:
                break
        client = socket.socket()
        client.connect(('127.0.0.1', port))
        client.send(b'xxx')
        proto = self.loop.run_until_complete(f_proto)
        proto.transport.close()
        client.close()

        f_proto = asyncio.Future(loop=self.loop)
        client = socket.socket(socket.AF_INET6)
        client.connect(('::1', port))
        client.send(b'xxx')
        proto = self.loop.run_until_complete(f_proto)
        proto.transport.close()
        client.close()

        server.close()

    def test_server_close(self):
        f = self.loop.create_server(MyProto, '0.0.0.0', 0)
        server = self.loop.run_until_complete(f)
        sock = server.sockets[0]
        host, port = sock.getsockname()

        client = socket.socket()
        client.connect(('127.0.0.1', port))
        client.send(b'xxx')
        client.close()
        server.close()

        client = socket.socket()
        self.assertRaises(
            ConnectionRefusedError, wrap_error, client.connect,
            ('127.0.0.1', port))
        client.close()

    def test_create_datagram_endpoint(self):
        class TestMyDatagramProto(MyDatagramProto):
            def __init__(inner_self):
                super(TestMyDatagramProto, inner_self).__init__(loop=self.loop)

            def datagram_received(self, data, addr):
                super(TestMyDatagramProto, self).datagram_received(data, addr)
                self.transport.sendto(b'resp:'+data, addr)

        coro = self.loop.create_datagram_endpoint(
            TestMyDatagramProto, local_addr=('127.0.0.1', 0))
        s_transport, server = self.loop.run_until_complete(coro)
        host, port = s_transport.get_extra_info('sockname')

        self.assertIsInstance(s_transport, asyncio.Transport)
        self.assertIsInstance(server, TestMyDatagramProto)
        self.assertEqual('INITIALIZED', server.state)
        self.assertIs(server.transport, s_transport)

        coro = self.loop.create_datagram_endpoint(
            lambda: MyDatagramProto(loop=self.loop),
            remote_addr=(host, port))
        transport, client = self.loop.run_until_complete(coro)

        self.assertIsInstance(transport, asyncio.Transport)
        self.assertIsInstance(client, MyDatagramProto)
        self.assertEqual('INITIALIZED', client.state)
        self.assertIs(client.transport, transport)

        transport.sendto(b'xxx')
        test_utils.run_until(self.loop, lambda: server.nbytes)
        self.assertEqual(3, server.nbytes)
        test_utils.run_until(self.loop, lambda: client.nbytes)

        # received
        self.assertEqual(8, client.nbytes)

        # extra info is available
        self.assertIsNotNone(transport.get_extra_info('sockname'))

        # close connection
        transport.close()
        self.loop.run_until_complete(client.done)
        self.assertEqual('CLOSED', client.state)
        server.transport.close()

    def test_internal_fds(self):
        loop = self.create_event_loop()
        if not isinstance(loop, selector_events.BaseSelectorEventLoop):
            loop.close()
            self.skipTest('loop is not a BaseSelectorEventLoop')

        self.assertEqual(1, loop._internal_fds)
        loop.close()
        self.assertEqual(0, loop._internal_fds)
        self.assertIsNone(loop._csock)
        self.assertIsNone(loop._ssock)

    @test_utils.skipUnless(sys.platform != 'win32',
                         "Don't support pipes for Windows")
    def test_read_pipe(self):
        proto = MyReadPipeProto(loop=self.loop)

        rpipe, wpipe = os.pipe()
        pipeobj = io.open(rpipe, 'rb', 1024)

        @asyncio.coroutine
        def connect():
            t, p = yield From(self.loop.connect_read_pipe(
                lambda: proto, pipeobj))
            self.assertIs(p, proto)
            self.assertIs(t, proto.transport)
            self.assertEqual(['INITIAL', 'CONNECTED'], proto.state)
            self.assertEqual(0, proto.nbytes)

        self.loop.run_until_complete(connect())

        os.write(wpipe, b'1')
        test_utils.run_until(self.loop, lambda: proto.nbytes >= 1)
        self.assertEqual(1, proto.nbytes)

        os.write(wpipe, b'2345')
        test_utils.run_until(self.loop, lambda: proto.nbytes >= 5)
        self.assertEqual(['INITIAL', 'CONNECTED'], proto.state)
        self.assertEqual(5, proto.nbytes)

        os.close(wpipe)
        self.loop.run_until_complete(proto.done)
        self.assertEqual(
            ['INITIAL', 'CONNECTED', 'EOF', 'CLOSED'], proto.state)
        # extra info is available
        self.assertIsNotNone(proto.transport.get_extra_info('pipe'))

    @test_utils.skipUnless(sys.platform != 'win32',
                         "Don't support pipes for Windows")
    # select, poll and kqueue don't support character devices (PTY) on Mac OS X
    # older than 10.6 (Snow Leopard)
    @support.requires_mac_ver(10, 6)
    # Issue #20495: The test hangs on FreeBSD 7.2 but pass on FreeBSD 9
    @support.requires_freebsd_version(8)
    def test_read_pty_output(self):
        proto = MyReadPipeProto(loop=self.loop)

        master, slave = os.openpty()
        master_read_obj = io.open(master, 'rb', 0)

        @asyncio.coroutine
        def connect():
            t, p = yield From(self.loop.connect_read_pipe(lambda: proto,
                                                          master_read_obj))
            self.assertIs(p, proto)
            self.assertIs(t, proto.transport)
            self.assertEqual(['INITIAL', 'CONNECTED'], proto.state)
            self.assertEqual(0, proto.nbytes)

        self.loop.run_until_complete(connect())

        os.write(slave, b'1')
        test_utils.run_until(self.loop, lambda: proto.nbytes)
        self.assertEqual(1, proto.nbytes)

        os.write(slave, b'2345')
        test_utils.run_until(self.loop, lambda: proto.nbytes >= 5)
        self.assertEqual(['INITIAL', 'CONNECTED'], proto.state)
        self.assertEqual(5, proto.nbytes)

        os.close(slave)
        self.loop.run_until_complete(proto.done)
        self.assertEqual(
            ['INITIAL', 'CONNECTED', 'EOF', 'CLOSED'], proto.state)
        # extra info is available
        self.assertIsNotNone(proto.transport.get_extra_info('pipe'))

    @test_utils.skipUnless(sys.platform != 'win32',
                           "Don't support pipes for Windows")
    def test_write_pipe(self):
        rpipe, wpipe = os.pipe()
        pipeobj = io.open(wpipe, 'wb', 1024)

        proto = MyWritePipeProto(loop=self.loop)
        connect = self.loop.connect_write_pipe(lambda: proto, pipeobj)
        transport, p = self.loop.run_until_complete(connect)
        self.assertIs(p, proto)
        self.assertIs(transport, proto.transport)
        self.assertEqual('CONNECTED', proto.state)

        transport.write(b'1')

        data = bytearray()
        def reader(data):
            chunk = os.read(rpipe, 1024)
            data += chunk
            return len(data)

        test_utils.run_until(self.loop, lambda: reader(data) >= 1)
        self.assertEqual(b'1', data)

        transport.write(b'2345')
        test_utils.run_until(self.loop, lambda: reader(data) >= 5)
        self.assertEqual(b'12345', data)
        self.assertEqual('CONNECTED', proto.state)

        os.close(rpipe)

        # extra info is available
        self.assertIsNotNone(proto.transport.get_extra_info('pipe'))

        # close connection
        proto.transport.close()
        self.loop.run_until_complete(proto.done)
        self.assertEqual('CLOSED', proto.state)

    @test_utils.skipUnless(sys.platform != 'win32',
                         "Don't support pipes for Windows")
    def test_write_pipe_disconnect_on_close(self):
        rsock, wsock = test_utils.socketpair()
        rsock.setblocking(False)
        if hasattr(wsock, 'detach'):
            wsock_fd = wsock.detach()
        else:
            # Python 2
            wsock_fd = wsock.fileno()
        pipeobj = io.open(wsock_fd, 'wb', 1024)

        proto = MyWritePipeProto(loop=self.loop)
        connect = self.loop.connect_write_pipe(lambda: proto, pipeobj)
        transport, p = self.loop.run_until_complete(connect)
        self.assertIs(p, proto)
        self.assertIs(transport, proto.transport)
        self.assertEqual('CONNECTED', proto.state)

        transport.write(b'1')
        data = self.loop.run_until_complete(self.loop.sock_recv(rsock, 1024))
        self.assertEqual(b'1', data)

        rsock.close()

        self.loop.run_until_complete(proto.done)
        self.assertEqual('CLOSED', proto.state)

    @test_utils.skipUnless(sys.platform != 'win32',
                           "Don't support pipes for Windows")
    # select, poll and kqueue don't support character devices (PTY) on Mac OS X
    # older than 10.6 (Snow Leopard)
    @support.requires_mac_ver(10, 6)
    def test_write_pty(self):
        master, slave = os.openpty()
        slave_write_obj = io.open(slave, 'wb', 0)

        proto = MyWritePipeProto(loop=self.loop)
        connect = self.loop.connect_write_pipe(lambda: proto, slave_write_obj)
        transport, p = self.loop.run_until_complete(connect)
        self.assertIs(p, proto)
        self.assertIs(transport, proto.transport)
        self.assertEqual('CONNECTED', proto.state)

        transport.write(b'1')

        data = bytearray()
        def reader(data):
            chunk = os.read(master, 1024)
            data += chunk
            return len(data)

        test_utils.run_until(self.loop, lambda: reader(data) >= 1,
                             timeout=10)
        self.assertEqual(b'1', data)

        transport.write(b'2345')
        test_utils.run_until(self.loop, lambda: reader(data) >= 5,
                             timeout=10)
        self.assertEqual(b'12345', data)
        self.assertEqual('CONNECTED', proto.state)

        os.close(master)

        # extra info is available
        self.assertIsNotNone(proto.transport.get_extra_info('pipe'))

        # close connection
        proto.transport.close()
        self.loop.run_until_complete(proto.done)
        self.assertEqual('CLOSED', proto.state)

    def test_prompt_cancellation(self):
        r, w = test_utils.socketpair()
        r.setblocking(False)
        f = self.loop.sock_recv(r, 1)
        ov = getattr(f, 'ov', None)
        if ov is not None:
            self.assertTrue(ov.pending)

        @asyncio.coroutine
        def main():
            try:
                self.loop.call_soon(f.cancel)
                yield From(f)
            except asyncio.CancelledError:
                res = 'cancelled'
            else:
                res = None
            finally:
                self.loop.stop()
            raise Return(res)

        start = time_monotonic()
        t = asyncio.Task(main(), loop=self.loop)
        self.loop.run_forever()
        elapsed = time_monotonic() - start

        self.assertLess(elapsed, 0.1)
        self.assertEqual(t.result(), 'cancelled')
        self.assertRaises(asyncio.CancelledError, f.result)
        if ov is not None:
            self.assertFalse(ov.pending)
        self.loop._stop_serving(r)

        r.close()
        w.close()

    def test_timeout_rounding(self):
        def _run_once():
            self.loop._run_once_counter += 1
            orig_run_once()

        orig_run_once = self.loop._run_once
        self.loop._run_once_counter = 0
        self.loop._run_once = _run_once

        @asyncio.coroutine
        def wait():
            loop = self.loop
            yield From(asyncio.sleep(1e-2, loop=loop))
            yield From(asyncio.sleep(1e-4, loop=loop))
            yield From(asyncio.sleep(1e-6, loop=loop))
            yield From(asyncio.sleep(1e-8, loop=loop))
            yield From(asyncio.sleep(1e-10, loop=loop))

        self.loop.run_until_complete(wait())
        # The ideal number of call is 22, but on some platforms, the selector
        # may sleep at little bit less than timeout depending on the resolution
        # of the clock used by the kernel. Tolerate a few useless calls on
        # these platforms.
        self.assertLessEqual(self.loop._run_once_counter, 30,
            {'calls': self.loop._run_once_counter,
             'clock_resolution': self.loop._clock_resolution,
             'selector': self.loop._selector.__class__.__name__})

    def test_sock_connect_address(self):
        addresses = [(socket.AF_INET, ('www.python.org', 80))]
        if support.IPV6_ENABLED:
            addresses.extend((
                (socket.AF_INET6, ('www.python.org', 80)),
                (socket.AF_INET6, ('www.python.org', 80, 0, 0)),
            ))

        for family, address in addresses:
            for sock_type in (socket.SOCK_STREAM, socket.SOCK_DGRAM):
                sock = socket.socket(family, sock_type)
                with contextlib.closing(sock):
                    sock.setblocking(False)
                    connect = self.loop.sock_connect(sock, address)
                    with self.assertRaises(ValueError) as cm:
                        self.loop.run_until_complete(connect)
                    self.assertIn('address must be resolved',
                                  str(cm.exception))

    def test_remove_fds_after_closing(self):
        loop = self.create_event_loop()
        callback = lambda: None
        r, w = test_utils.socketpair()
        self.addCleanup(r.close)
        self.addCleanup(w.close)
        loop.add_reader(r, callback)
        loop.add_writer(w, callback)
        loop.close()
        self.assertFalse(loop.remove_reader(r))
        self.assertFalse(loop.remove_writer(w))

    def test_add_fds_after_closing(self):
        loop = self.create_event_loop()
        callback = lambda: None
        r, w = test_utils.socketpair()
        self.addCleanup(r.close)
        self.addCleanup(w.close)
        loop.close()
        with self.assertRaises(RuntimeError):
            loop.add_reader(r, callback)
        with self.assertRaises(RuntimeError):
            loop.add_writer(w, callback)

    def test_close_running_event_loop(self):
        @asyncio.coroutine
        def close_loop(loop):
            self.loop.close()

        coro = close_loop(self.loop)
        with self.assertRaises(RuntimeError):
            self.loop.run_until_complete(coro)


class SubprocessTestsMixin(object):

    def check_terminated(self, returncode):
        if sys.platform == 'win32':
            self.assertIsInstance(returncode, int)
            # expect 1 but sometimes get 0
        else:
            self.assertEqual(-signal.SIGTERM, returncode)

    def check_killed(self, returncode):
        if sys.platform == 'win32':
            self.assertIsInstance(returncode, int)
            # expect 1 but sometimes get 0
        else:
            self.assertEqual(-signal.SIGKILL, returncode)

    def test_subprocess_exec(self):
        prog = os.path.join(os.path.dirname(__file__), 'echo.py')

        connect = self.loop.subprocess_exec(
                        functools.partial(MySubprocessProtocol, self.loop),
                        sys.executable, prog)
        transp, proto = self.loop.run_until_complete(connect)
        self.assertIsInstance(proto, MySubprocessProtocol)
        self.loop.run_until_complete(proto.connected)
        self.assertEqual('CONNECTED', proto.state)

        stdin = transp.get_pipe_transport(0)
        stdin.write(b'Python The Winner')
        self.loop.run_until_complete(proto.got_data[1].wait())
        transp.close()
        self.loop.run_until_complete(proto.completed)
        self.check_terminated(proto.returncode)
        self.assertEqual(b'Python The Winner', proto.data[1])

    def test_subprocess_interactive(self):
        prog = os.path.join(os.path.dirname(__file__), 'echo.py')

        connect = self.loop.subprocess_exec(
                        functools.partial(MySubprocessProtocol, self.loop),
                        sys.executable, prog)
        transp, proto = self.loop.run_until_complete(connect)
        self.assertIsInstance(proto, MySubprocessProtocol)
        self.loop.run_until_complete(proto.connected)
        self.assertEqual('CONNECTED', proto.state)

        try:
            stdin = transp.get_pipe_transport(0)
            stdin.write(b'Python ')
            self.loop.run_until_complete(proto.got_data[1].wait())
            proto.got_data[1].clear()
            self.assertEqual(b'Python ', proto.data[1])

            stdin.write(b'The Winner')
            self.loop.run_until_complete(proto.got_data[1].wait())
            self.assertEqual(b'Python The Winner', proto.data[1])
        finally:
            transp.close()

        self.loop.run_until_complete(proto.completed)
        self.check_terminated(proto.returncode)

    def test_subprocess_shell(self):
        connect = self.loop.subprocess_shell(
                        functools.partial(MySubprocessProtocol, self.loop),
                        'echo Python')
        transp, proto = self.loop.run_until_complete(connect)
        self.assertIsInstance(proto, MySubprocessProtocol)
        self.loop.run_until_complete(proto.connected)

        transp.get_pipe_transport(0).close()
        self.loop.run_until_complete(proto.completed)
        self.assertEqual(0, proto.returncode)
        self.assertTrue(all(f.done() for f in proto.disconnects.values()))
        self.assertEqual(proto.data[1].rstrip(b'\r\n'), b'Python')
        self.assertEqual(proto.data[2], b'')

    def test_subprocess_exitcode(self):
        connect = self.loop.subprocess_shell(
                        functools.partial(MySubprocessProtocol, self.loop),
                        'exit 7', stdin=None, stdout=None, stderr=None)
        transp, proto = self.loop.run_until_complete(connect)
        self.assertIsInstance(proto, MySubprocessProtocol)
        self.loop.run_until_complete(proto.completed)
        self.assertEqual(7, proto.returncode)

    def test_subprocess_close_after_finish(self):
        connect = self.loop.subprocess_shell(
                        functools.partial(MySubprocessProtocol, self.loop),
                        'exit 7', stdin=None, stdout=None, stderr=None)
        transp, proto = self.loop.run_until_complete(connect)
        self.assertIsInstance(proto, MySubprocessProtocol)
        self.assertIsNone(transp.get_pipe_transport(0))
        self.assertIsNone(transp.get_pipe_transport(1))
        self.assertIsNone(transp.get_pipe_transport(2))
        self.loop.run_until_complete(proto.completed)
        self.assertEqual(7, proto.returncode)
        self.assertIsNone(transp.close())

    def test_subprocess_kill(self):
        prog = os.path.join(os.path.dirname(__file__), 'echo.py')

        connect = self.loop.subprocess_exec(
                        functools.partial(MySubprocessProtocol, self.loop),
                        sys.executable, prog)
        transp, proto = self.loop.run_until_complete(connect)
        self.assertIsInstance(proto, MySubprocessProtocol)
        self.loop.run_until_complete(proto.connected)

        transp.kill()
        self.loop.run_until_complete(proto.completed)
        self.check_killed(proto.returncode)

    def test_subprocess_terminate(self):
        prog = os.path.join(os.path.dirname(__file__), 'echo.py')

        connect = self.loop.subprocess_exec(
                        functools.partial(MySubprocessProtocol, self.loop),
                        sys.executable, prog)
        transp, proto = self.loop.run_until_complete(connect)
        self.assertIsInstance(proto, MySubprocessProtocol)
        self.loop.run_until_complete(proto.connected)

        transp.terminate()
        self.loop.run_until_complete(proto.completed)
        self.check_terminated(proto.returncode)

    @test_utils.skipIf(sys.platform == 'win32', "Don't have SIGHUP")
    def test_subprocess_send_signal(self):
        prog = os.path.join(os.path.dirname(__file__), 'echo.py')

        connect = self.loop.subprocess_exec(
                        functools.partial(MySubprocessProtocol, self.loop),
                        sys.executable, prog)
        transp, proto = self.loop.run_until_complete(connect)
        self.assertIsInstance(proto, MySubprocessProtocol)
        self.loop.run_until_complete(proto.connected)

        transp.send_signal(signal.SIGHUP)
        self.loop.run_until_complete(proto.completed)
        self.assertEqual(-signal.SIGHUP, proto.returncode)

    def test_subprocess_stderr(self):
        prog = os.path.join(os.path.dirname(__file__), 'echo2.py')

        connect = self.loop.subprocess_exec(
                        functools.partial(MySubprocessProtocol, self.loop),
                        sys.executable, prog)
        transp, proto = self.loop.run_until_complete(connect)
        self.assertIsInstance(proto, MySubprocessProtocol)
        self.loop.run_until_complete(proto.connected)

        stdin = transp.get_pipe_transport(0)
        stdin.write(b'test')

        self.loop.run_until_complete(proto.completed)

        transp.close()
        self.assertEqual(b'OUT:test', proto.data[1])
        self.assertTrue(proto.data[2].startswith(b'ERR:test'), proto.data[2])
        self.assertEqual(0, proto.returncode)

    def test_subprocess_stderr_redirect_to_stdout(self):
        prog = os.path.join(os.path.dirname(__file__), 'echo2.py')

        connect = self.loop.subprocess_exec(
                        functools.partial(MySubprocessProtocol, self.loop),
                        sys.executable, prog, stderr=subprocess.STDOUT)
        transp, proto = self.loop.run_until_complete(connect)
        self.assertIsInstance(proto, MySubprocessProtocol)
        self.loop.run_until_complete(proto.connected)

        stdin = transp.get_pipe_transport(0)
        self.assertIsNotNone(transp.get_pipe_transport(1))
        self.assertIsNone(transp.get_pipe_transport(2))

        stdin.write(b'test')
        self.loop.run_until_complete(proto.completed)
        self.assertTrue(proto.data[1].startswith(b'OUT:testERR:test'),
                        proto.data[1])
        self.assertEqual(b'', proto.data[2])

        transp.close()
        self.assertEqual(0, proto.returncode)

    def test_subprocess_close_client_stream(self):
        prog = os.path.join(os.path.dirname(__file__), 'echo3.py')

        connect = self.loop.subprocess_exec(
                        functools.partial(MySubprocessProtocol, self.loop),
                        sys.executable, prog)
        transp, proto = self.loop.run_until_complete(connect)
        self.assertIsInstance(proto, MySubprocessProtocol)
        self.loop.run_until_complete(proto.connected)

        stdin = transp.get_pipe_transport(0)
        stdout = transp.get_pipe_transport(1)
        stdin.write(b'test')
        self.loop.run_until_complete(proto.got_data[1].wait())
        self.assertEqual(b'OUT:test', proto.data[1])

        stdout.close()
        self.loop.run_until_complete(proto.disconnects[1])
        stdin.write(b'xxx')
        self.loop.run_until_complete(proto.got_data[2].wait())
        if sys.platform != 'win32':
            self.assertEqual(b'ERR:BrokenPipeError', proto.data[2])
        else:
            # After closing the read-end of a pipe, writing to the
            # write-end using os.write() fails with errno==EINVAL and
            # GetLastError()==ERROR_INVALID_NAME on Windows!?!  (Using
            # WriteFile() we get ERROR_BROKEN_PIPE as expected.)
            self.assertEqual(b'ERR:OSError', proto.data[2])
        transp.close()
        self.loop.run_until_complete(proto.completed)
        self.check_terminated(proto.returncode)

    @test_utils.skipUnless(hasattr(os, 'setsid'), "need os.setsid()")
    def test_subprocess_wait_no_same_group(self):
        # start the new process in a new session
        connect = self.loop.subprocess_shell(
                        functools.partial(MySubprocessProtocol, self.loop),
                        'exit 7', stdin=None, stdout=None, stderr=None,
                        start_new_session=True)
        _, proto = yield self.loop.run_until_complete(connect)
        self.assertIsInstance(proto, MySubprocessProtocol)
        self.loop.run_until_complete(proto.completed)
        self.assertEqual(7, proto.returncode)

    def test_subprocess_exec_invalid_args(self):
        @asyncio.coroutine
        def connect(**kwds):
            yield From(self.loop.subprocess_exec(
                asyncio.SubprocessProtocol,
                'pwd', **kwds))

        with self.assertRaises(ValueError):
            self.loop.run_until_complete(connect(universal_newlines=True))
        with self.assertRaises(ValueError):
            self.loop.run_until_complete(connect(bufsize=4096))
        with self.assertRaises(ValueError):
            self.loop.run_until_complete(connect(shell=True))

    def test_subprocess_shell_invalid_args(self):
        @asyncio.coroutine
        def connect(cmd=None, **kwds):
            if not cmd:
                cmd = 'pwd'
            yield From(self.loop.subprocess_shell(
                asyncio.SubprocessProtocol,
                cmd, **kwds))

        with self.assertRaises(ValueError):
            self.loop.run_until_complete(connect(['ls', '-l']))
        with self.assertRaises(ValueError):
            self.loop.run_until_complete(connect(universal_newlines=True))
        with self.assertRaises(ValueError):
            self.loop.run_until_complete(connect(bufsize=4096))
        with self.assertRaises(ValueError):
            self.loop.run_until_complete(connect(shell=False))


if sys.platform == 'win32':

    class SelectEventLoopTests(EventLoopTestsMixin, test_utils.TestCase):

        def create_event_loop(self):
            return asyncio.SelectorEventLoop()

    class ProactorEventLoopTests(EventLoopTestsMixin,
                                 SubprocessTestsMixin,
                                 test_utils.TestCase):

        def create_event_loop(self):
            return asyncio.ProactorEventLoop()

        def test_create_ssl_connection(self):
            raise unittest.SkipTest("IocpEventLoop incompatible with SSL")

        def test_create_server_ssl(self):
            raise unittest.SkipTest("IocpEventLoop incompatible with SSL")

        def test_create_server_ssl_verify_failed(self):
            raise unittest.SkipTest("IocpEventLoop incompatible with SSL")

        def test_create_server_ssl_match_failed(self):
            raise unittest.SkipTest("IocpEventLoop incompatible with SSL")

        def test_create_server_ssl_verified(self):
            raise unittest.SkipTest("IocpEventLoop incompatible with SSL")

        def test_reader_callback(self):
            raise unittest.SkipTest("IocpEventLoop does not have add_reader()")

        def test_reader_callback_cancel(self):
            raise unittest.SkipTest("IocpEventLoop does not have add_reader()")

        def test_writer_callback(self):
            raise unittest.SkipTest("IocpEventLoop does not have add_writer()")

        def test_writer_callback_cancel(self):
            raise unittest.SkipTest("IocpEventLoop does not have add_writer()")

        def test_create_datagram_endpoint(self):
            raise unittest.SkipTest(
                "IocpEventLoop does not have create_datagram_endpoint()")

        def test_remove_fds_after_closing(self):
            raise unittest.SkipTest("IocpEventLoop does not have add_reader()")
else:
    from trollius import selectors

    class UnixEventLoopTestsMixin(EventLoopTestsMixin):
        def setUp(self):
            super(UnixEventLoopTestsMixin, self).setUp()
            watcher = asyncio.SafeChildWatcher()
            watcher.attach_loop(self.loop)
            asyncio.set_child_watcher(watcher)

        def tearDown(self):
            asyncio.set_child_watcher(None)
            super(UnixEventLoopTestsMixin, self).tearDown()

    if hasattr(selectors, 'KqueueSelector'):
        class KqueueEventLoopTests(UnixEventLoopTestsMixin,
                                   SubprocessTestsMixin,
                                   test_utils.TestCase):

            def create_event_loop(self):
                return asyncio.SelectorEventLoop(
                    selectors.KqueueSelector())

            # kqueue doesn't support character devices (PTY) on Mac OS X older
            # than 10.9 (Maverick)
            @support.requires_mac_ver(10, 9)
            # Issue #20667: KqueueEventLoopTests.test_read_pty_output()
            # hangs on OpenBSD 5.5
            @test_utils.skipIf(sys.platform.startswith('openbsd'),
                              'test hangs on OpenBSD')
            def test_read_pty_output(self):
                super(KqueueEventLoopTests, self).test_read_pty_output()

            # kqueue doesn't support character devices (PTY) on Mac OS X older
            # than 10.9 (Maverick)
            @support.requires_mac_ver(10, 9)
            def test_write_pty(self):
                super(KqueueEventLoopTests, self).test_write_pty()

    if hasattr(selectors, 'EpollSelector'):
        class EPollEventLoopTests(UnixEventLoopTestsMixin,
                                  SubprocessTestsMixin,
                                  test_utils.TestCase):

            def create_event_loop(self):
                return asyncio.SelectorEventLoop(selectors.EpollSelector())

    if hasattr(selectors, 'PollSelector'):
        class PollEventLoopTests(UnixEventLoopTestsMixin,
                                 SubprocessTestsMixin,
                                 test_utils.TestCase):

            def create_event_loop(self):
                return asyncio.SelectorEventLoop(selectors.PollSelector())

    # Should always exist.
    class SelectEventLoopTests(UnixEventLoopTestsMixin,
                               SubprocessTestsMixin,
                               test_utils.TestCase):

        def create_event_loop(self):
            return asyncio.SelectorEventLoop(selectors.SelectSelector())


def noop(*args):
    pass


class HandleTests(test_utils.TestCase):

    def setUp(self):
        self.loop = mock.Mock()
        self.loop.get_debug.return_value = True

    def test_handle(self):
        def callback(*args):
            return args

        args = ()
        h = asyncio.Handle(callback, args, self.loop)
        self.assertIs(h._callback, callback)
        self.assertIs(h._args, args)
        self.assertFalse(h._cancelled)

        h.cancel()
        self.assertTrue(h._cancelled)

    def test_handle_from_handle(self):
        def callback(*args):
            return args
        h1 = asyncio.Handle(callback, (), loop=self.loop)
        self.assertRaises(
            AssertionError, asyncio.Handle, h1, (), self.loop)

    def test_callback_with_exception(self):
        def callback():
            raise ValueError()

        self.loop = mock.Mock()
        self.loop.call_exception_handler = mock.Mock()

        h = asyncio.Handle(callback, (), self.loop)
        h._run()

        self.loop.call_exception_handler.assert_called_with({
            'message': test_utils.MockPattern('Exception in callback.*'),
            'exception': mock.ANY,
            'handle': h,
            'source_traceback': h._source_traceback,
        })

    def test_handle_weakref(self):
        wd = weakref.WeakValueDictionary()
        h = asyncio.Handle(lambda: None, (), self.loop)
        wd['h'] = h  # Would fail without __weakref__ slot.

    def test_handle_repr(self):
        self.loop.get_debug.return_value = False

        # simple function
        h = asyncio.Handle(noop, (1, 2), self.loop)
        filename, lineno = test_utils.get_function_source(noop)
        self.assertEqual(repr(h),
                        '<Handle noop(1, 2) at %s:%s>'
                        % (filename, lineno))

        # cancelled handle
        h.cancel()
        self.assertEqual(repr(h),
                        '<Handle cancelled>')

        # decorated function
        cb = asyncio.coroutine(noop)
        h = asyncio.Handle(cb, (), self.loop)
        self.assertEqual(repr(h),
                        '<Handle noop() at %s:%s>'
                        % (filename, lineno))

        # partial function
        cb = functools.partial(noop, 1, 2)
        h = asyncio.Handle(cb, (3,), self.loop)
        regex = (r'^<Handle noop\(1, 2\)\(3\) at %s:%s>$'
                 % (re.escape(filename), lineno))
        self.assertRegex(repr(h), regex)

        # partial method
        if sys.version_info >= (3, 4):
            method = HandleTests.test_handle_repr
            cb = functools.partialmethod(method)
            filename, lineno = test_utils.get_function_source(method)
            h = asyncio.Handle(cb, (), self.loop)

            cb_regex = r'<function HandleTests.test_handle_repr .*>'
            cb_regex = (r'functools.partialmethod\(%s, , \)\(\)' % cb_regex)
            regex = (r'^<Handle %s at %s:%s>$'
                     % (cb_regex, re.escape(filename), lineno))
            self.assertRegex(repr(h), regex)

    def test_handle_repr_debug(self):
        self.loop.get_debug.return_value = True

        # simple function
        create_filename = sys._getframe().f_code.co_filename
        create_lineno = sys._getframe().f_lineno + 1
        h = asyncio.Handle(noop, (1, 2), self.loop)
        filename, lineno = test_utils.get_function_source(noop)
        self.assertEqual(repr(h),
                        '<Handle noop(1, 2) at %s:%s created at %s:%s>'
                        % (filename, lineno, create_filename, create_lineno))

        # cancelled handle
        h.cancel()
        self.assertEqual(
            repr(h),
            '<Handle cancelled noop(1, 2) at %s:%s created at %s:%s>'
            % (filename, lineno, create_filename, create_lineno))

        # double cancellation won't overwrite _repr
        h.cancel()
        self.assertEqual(
            repr(h),
            '<Handle cancelled noop(1, 2) at %s:%s created at %s:%s>'
            % (filename, lineno, create_filename, create_lineno))

    def test_handle_source_traceback(self):
        loop = asyncio.get_event_loop_policy().new_event_loop()
        loop.set_debug(True)
        self.set_event_loop(loop)

        # call_soon
        h = loop.call_soon(noop)
        self.check_soure_traceback(h._source_traceback, -1)

        # call_soon_threadsafe
        h = loop.call_soon_threadsafe(noop)
        self.check_soure_traceback(h._source_traceback, -1)

        # call_later
        h = loop.call_later(0, noop)
        self.check_soure_traceback(h._source_traceback, -1)

        # call_at
        h = loop.call_later(0, noop)
        self.check_soure_traceback(h._source_traceback, -1)


class TimerTests(test_utils.TestCase):

    def setUp(self):
        self.loop = mock.Mock()

    def test_hash(self):
        when = time_monotonic()
        h = asyncio.TimerHandle(when, lambda: False, (),
                                mock.Mock())
        self.assertEqual(hash(h), hash(when))

    def test_timer(self):
        def callback(*args):
            return args

        args = (1, 2, 3)
        when = time_monotonic()
        h = asyncio.TimerHandle(when, callback, args, mock.Mock())
        self.assertIs(h._callback, callback)
        self.assertIs(h._args, args)
        self.assertFalse(h._cancelled)

        # cancel
        h.cancel()
        self.assertTrue(h._cancelled)
        self.assertIsNone(h._callback)
        self.assertIsNone(h._args)

        # when cannot be None
        self.assertRaises(AssertionError,
                          asyncio.TimerHandle, None, callback, args,
                          self.loop)

    def test_timer_repr(self):
        self.loop.get_debug.return_value = False

        # simple function
        h = asyncio.TimerHandle(123, noop, (), self.loop)
        src = test_utils.get_function_source(noop)
        self.assertEqual(repr(h),
                        '<TimerHandle when=123 noop() at %s:%s>' % src)

        # cancelled handle
        h.cancel()
        self.assertEqual(repr(h),
                        '<TimerHandle cancelled when=123>')

    def test_timer_repr_debug(self):
        self.loop.get_debug.return_value = True

        # simple function
        create_filename = sys._getframe().f_code.co_filename
        create_lineno = sys._getframe().f_lineno + 1
        h = asyncio.TimerHandle(123, noop, (), self.loop)
        filename, lineno = test_utils.get_function_source(noop)
        self.assertEqual(repr(h),
                        '<TimerHandle when=123 noop() '
                        'at %s:%s created at %s:%s>'
                        % (filename, lineno, create_filename, create_lineno))

        # cancelled handle
        h.cancel()
        self.assertEqual(repr(h),
                        '<TimerHandle cancelled when=123 noop() '
                        'at %s:%s created at %s:%s>'
                        % (filename, lineno, create_filename, create_lineno))


    def test_timer_comparison(self):
        def callback(*args):
            return args

        when = time_monotonic()

        h1 = asyncio.TimerHandle(when, callback, (), self.loop)
        h2 = asyncio.TimerHandle(when, callback, (), self.loop)
        # TODO: Use assertLess etc.
        self.assertFalse(h1 < h2)
        self.assertFalse(h2 < h1)
        self.assertTrue(h1 <= h2)
        self.assertTrue(h2 <= h1)
        self.assertFalse(h1 > h2)
        self.assertFalse(h2 > h1)
        self.assertTrue(h1 >= h2)
        self.assertTrue(h2 >= h1)
        self.assertTrue(h1 == h2)
        self.assertFalse(h1 != h2)

        h2.cancel()
        self.assertFalse(h1 == h2)

        h1 = asyncio.TimerHandle(when, callback, (), self.loop)
        h2 = asyncio.TimerHandle(when + 10.0, callback, (), self.loop)
        self.assertTrue(h1 < h2)
        self.assertFalse(h2 < h1)
        self.assertTrue(h1 <= h2)
        self.assertFalse(h2 <= h1)
        self.assertFalse(h1 > h2)
        self.assertTrue(h2 > h1)
        self.assertFalse(h1 >= h2)
        self.assertTrue(h2 >= h1)
        self.assertFalse(h1 == h2)
        self.assertTrue(h1 != h2)

        h3 = asyncio.Handle(callback, (), self.loop)
        self.assertIs(NotImplemented, h1.__eq__(h3))
        self.assertIs(NotImplemented, h1.__ne__(h3))


class AbstractEventLoopTests(test_utils.TestCase):

    def test_not_implemented(self):
        f = mock.Mock()
        loop = asyncio.AbstractEventLoop()
        self.assertRaises(
            NotImplementedError, loop.run_forever)
        self.assertRaises(
            NotImplementedError, loop.run_until_complete, None)
        self.assertRaises(
            NotImplementedError, loop.stop)
        self.assertRaises(
            NotImplementedError, loop.is_running)
        self.assertRaises(
            NotImplementedError, loop.is_closed)
        self.assertRaises(
            NotImplementedError, loop.close)
        self.assertRaises(
            NotImplementedError, loop.create_task, None)
        self.assertRaises(
            NotImplementedError, loop.call_later, None, None)
        self.assertRaises(
            NotImplementedError, loop.call_at, f, f)
        self.assertRaises(
            NotImplementedError, loop.call_soon, None)
        self.assertRaises(
            NotImplementedError, loop.time)
        self.assertRaises(
            NotImplementedError, loop.call_soon_threadsafe, None)
        self.assertRaises(
            NotImplementedError, loop.run_in_executor, f, f)
        self.assertRaises(
            NotImplementedError, loop.set_default_executor, f)
        self.assertRaises(
            NotImplementedError, loop.getaddrinfo, 'localhost', 8080)
        self.assertRaises(
            NotImplementedError, loop.getnameinfo, ('localhost', 8080))
        self.assertRaises(
            NotImplementedError, loop.create_connection, f)
        self.assertRaises(
            NotImplementedError, loop.create_server, f)
        self.assertRaises(
            NotImplementedError, loop.create_datagram_endpoint, f)
        self.assertRaises(
            NotImplementedError, loop.add_reader, 1, f)
        self.assertRaises(
            NotImplementedError, loop.remove_reader, 1)
        self.assertRaises(
            NotImplementedError, loop.add_writer, 1, f)
        self.assertRaises(
            NotImplementedError, loop.remove_writer, 1)
        self.assertRaises(
            NotImplementedError, loop.sock_recv, f, 10)
        self.assertRaises(
            NotImplementedError, loop.sock_sendall, f, 10)
        self.assertRaises(
            NotImplementedError, loop.sock_connect, f, f)
        self.assertRaises(
            NotImplementedError, loop.sock_accept, f)
        self.assertRaises(
            NotImplementedError, loop.add_signal_handler, 1, f)
        self.assertRaises(
            NotImplementedError, loop.remove_signal_handler, 1)
        self.assertRaises(
            NotImplementedError, loop.remove_signal_handler, 1)
        self.assertRaises(
            NotImplementedError, loop.connect_read_pipe, f,
            mock.sentinel.pipe)
        self.assertRaises(
            NotImplementedError, loop.connect_write_pipe, f,
            mock.sentinel.pipe)
        self.assertRaises(
            NotImplementedError, loop.subprocess_shell, f,
            mock.sentinel)
        self.assertRaises(
            NotImplementedError, loop.subprocess_exec, f)
        self.assertRaises(
            NotImplementedError, loop.set_exception_handler, f)
        self.assertRaises(
            NotImplementedError, loop.default_exception_handler, f)
        self.assertRaises(
            NotImplementedError, loop.call_exception_handler, f)
        self.assertRaises(
            NotImplementedError, loop.get_debug)
        self.assertRaises(
            NotImplementedError, loop.set_debug, f)


class ProtocolsAbsTests(test_utils.TestCase):

    def test_empty(self):
        f = mock.Mock()
        p = asyncio.Protocol()
        self.assertIsNone(p.connection_made(f))
        self.assertIsNone(p.connection_lost(f))
        self.assertIsNone(p.data_received(f))
        self.assertIsNone(p.eof_received())

        dp = asyncio.DatagramProtocol()
        self.assertIsNone(dp.connection_made(f))
        self.assertIsNone(dp.connection_lost(f))
        self.assertIsNone(dp.error_received(f))
        self.assertIsNone(dp.datagram_received(f, f))

        sp = asyncio.SubprocessProtocol()
        self.assertIsNone(sp.connection_made(f))
        self.assertIsNone(sp.connection_lost(f))
        self.assertIsNone(sp.pipe_data_received(1, f))
        self.assertIsNone(sp.pipe_connection_lost(1, f))
        self.assertIsNone(sp.process_exited())


class PolicyTests(test_utils.TestCase):

    def test_event_loop_policy(self):
        policy = asyncio.AbstractEventLoopPolicy()
        self.assertRaises(NotImplementedError, policy.get_event_loop)
        self.assertRaises(NotImplementedError, policy.set_event_loop, object())
        self.assertRaises(NotImplementedError, policy.new_event_loop)
        self.assertRaises(NotImplementedError, policy.get_child_watcher)
        self.assertRaises(NotImplementedError, policy.set_child_watcher,
                          object())

    def test_get_event_loop(self):
        policy = asyncio.DefaultEventLoopPolicy()
        self.assertIsNone(policy._local._loop)

        loop = policy.get_event_loop()
        self.assertIsInstance(loop, asyncio.AbstractEventLoop)

        self.assertIs(policy._local._loop, loop)
        self.assertIs(loop, policy.get_event_loop())
        loop.close()

    def test_get_event_loop_calls_set_event_loop(self):
        policy = asyncio.DefaultEventLoopPolicy()

        with mock.patch.object(
                policy, "set_event_loop",
                wraps=policy.set_event_loop) as m_set_event_loop:

            loop = policy.get_event_loop()

            # policy._local._loop must be set through .set_event_loop()
            # (the unix DefaultEventLoopPolicy needs this call to attach
            # the child watcher correctly)
            m_set_event_loop.assert_called_with(loop)

        loop.close()

    def test_get_event_loop_after_set_none(self):
        policy = asyncio.DefaultEventLoopPolicy()
        policy.set_event_loop(None)
        self.assertRaises(AssertionError, policy.get_event_loop)

    @mock.patch('trollius.events.threading.current_thread')
    def test_get_event_loop_thread(self, m_current_thread):

        def f():
            policy = asyncio.DefaultEventLoopPolicy()
            self.assertRaises(AssertionError, policy.get_event_loop)

        th = threading.Thread(target=f)
        th.start()
        th.join()

    def test_new_event_loop(self):
        policy = asyncio.DefaultEventLoopPolicy()

        loop = policy.new_event_loop()
        self.assertIsInstance(loop, asyncio.AbstractEventLoop)
        loop.close()

    def test_set_event_loop(self):
        policy = asyncio.DefaultEventLoopPolicy()
        old_loop = policy.get_event_loop()

        self.assertRaises(AssertionError, policy.set_event_loop, object())

        loop = policy.new_event_loop()
        policy.set_event_loop(loop)
        self.assertIs(loop, policy.get_event_loop())
        self.assertIsNot(old_loop, policy.get_event_loop())
        loop.close()
        old_loop.close()

    def test_get_event_loop_policy(self):
        policy = asyncio.get_event_loop_policy()
        self.assertIsInstance(policy, asyncio.AbstractEventLoopPolicy)
        self.assertIs(policy, asyncio.get_event_loop_policy())

    def test_set_event_loop_policy(self):
        self.assertRaises(
            AssertionError, asyncio.set_event_loop_policy, object())

        old_policy = asyncio.get_event_loop_policy()

        policy = asyncio.DefaultEventLoopPolicy()
        asyncio.set_event_loop_policy(policy)
        self.assertIs(policy, asyncio.get_event_loop_policy())
        self.assertIsNot(policy, old_policy)


if __name__ == '__main__':
    unittest.main()<|MERGE_RESOLUTION|>--- conflicted
+++ resolved
@@ -625,17 +625,12 @@
         conn_fut = create_connection(ssl=test_utils.dummy_ssl_context())
         self._basetest_create_ssl_connection(conn_fut, check_sockname)
 
-<<<<<<< HEAD
-        if not asyncio.BACKPORT_SSL_CONTEXT:
-            def create_context(purpose=ssl.Purpose.SERVER_AUTH,
-                               cafile=None, capath=None, cadata=None):
-=======
         # ssl.Purpose was introduced in Python 3.4
+        #if not asyncio.BACKPORT_SSL_CONTEXT:
         if hasattr(ssl, 'Purpose'):
-            def _dummy_ssl_create_context(purpose=ssl.Purpose.SERVER_AUTH, *,
+            def _dummy_ssl_create_context(purpose=ssl.Purpose.SERVER_AUTH,
                                           cafile=None, capath=None,
                                           cadata=None):
->>>>>>> f8f77ef6
                 """
                 A ssl.create_default_context() replacement that doesn't enable
                 cert validation.
@@ -643,43 +638,23 @@
                 self.assertEqual(purpose, ssl.Purpose.SERVER_AUTH)
                 return test_utils.dummy_ssl_context()
 
-<<<<<<< HEAD
-
-            # With ssl=True, ssl.create_default_context() should be called
-            with mock.patch('ssl.create_default_context',
-                            side_effect=create_context) as m:
-=======
             # With ssl=True, ssl.create_default_context() should be called
             with mock.patch('ssl.create_default_context',
                             side_effect=_dummy_ssl_create_context) as m:
->>>>>>> f8f77ef6
                 conn_fut = create_connection(ssl=True)
                 self._basetest_create_ssl_connection(conn_fut, check_sockname)
                 self.assertEqual(m.call_count, 1)
 
-<<<<<<< HEAD
+        if not asyncio.BACKPORT_SSL_CONTEXT:
             # With the real ssl.create_default_context(), certificate
             # validation will fail
             with self.assertRaises(ssl.SSLError) as cm:
                 conn_fut = create_connection(ssl=True)
-                self._basetest_create_ssl_connection(conn_fut, check_sockname)
-
-            self.assertEqual(cm.exception.reason, 'CERTIFICATE_VERIFY_FAILED')
+                # Ignore the "SSL handshake failed" log in debug mode
+                with test_utils.disable_logger():
+                    self._basetest_create_ssl_connection(conn_fut, check_sockname)
 
     @test_utils.skipIf(ssl is None, 'No ssl module')
-=======
-        # With the real ssl.create_default_context(), certificate
-        # validation will fail
-        with self.assertRaises(ssl.SSLError) as cm:
-            conn_fut = create_connection(ssl=True)
-            # Ignore the "SSL handshake failed" log in debug mode
-            with test_utils.disable_logger():
-                self._basetest_create_ssl_connection(conn_fut, check_sockname)
-
-        self.assertEqual(cm.exception.reason, 'CERTIFICATE_VERIFY_FAILED')
-
-    @unittest.skipIf(ssl is None, 'No ssl module')
->>>>>>> f8f77ef6
     def test_create_ssl_connection(self):
         with test_utils.run_test_server(use_ssl=True) as httpd:
             create_connection = functools.partial(
