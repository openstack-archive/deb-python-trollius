--- conflicted
+++ resolved
@@ -32,8 +32,8 @@
 from trollius import Return, From
 from trollius import futures
 
-<<<<<<< HEAD
 import trollius as asyncio
+from trollius import proactor_events
 from trollius import selector_events
 from trollius import test_utils
 from trollius.py33_exceptions import (wrap_error,
@@ -42,12 +42,6 @@
 from trollius.test_utils import mock
 from trollius.time_monotonic import time_monotonic
 from trollius import test_support as support  # find_unused_port, IPV6_ENABLED, TEST_HOME_DIR
-=======
-import asyncio
-from asyncio import proactor_events
-from asyncio import selector_events
-from asyncio import test_utils
->>>>>>> 8b885108
 
 
 def data_file(filename):
@@ -1259,17 +1253,13 @@
                          "Don't support pipes for Windows")
     def test_write_pipe_disconnect_on_close(self):
         rsock, wsock = test_utils.socketpair()
-<<<<<<< HEAD
+        rsock.setblocking(False)
         if hasattr(wsock, 'detach'):
             wsock_fd = wsock.detach()
         else:
             # Python 2
             wsock_fd = wsock.fileno()
         pipeobj = io.open(wsock_fd, 'wb', 1024)
-=======
-        rsock.setblocking(False)
-        pipeobj = io.open(wsock.detach(), 'wb', 1024)
->>>>>>> 8b885108
 
         proto = MyWritePipeProto(loop=self.loop)
         connect = self.loop.connect_write_pipe(lambda: proto, pipeobj)
@@ -1406,12 +1396,8 @@
         for family, address in addresses:
             for sock_type in (socket.SOCK_STREAM, socket.SOCK_DGRAM):
                 sock = socket.socket(family, sock_type)
-<<<<<<< HEAD
                 with contextlib.closing(sock):
-=======
-                with sock:
                     sock.setblocking(False)
->>>>>>> 8b885108
                     connect = self.loop.sock_connect(sock, address)
                     with self.assertRaises(ValueError) as cm:
                         self.loop.run_until_complete(connect)
