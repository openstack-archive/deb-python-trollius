"""Tests for events.py."""

import contextlib
import functools
import gc
import io
import os
import platform
import re
import signal
import socket
import subprocess
import sys
import threading
import errno
import unittest
import weakref

try:
    import ssl
except ImportError:
    ssl = None
    HAS_SNI = False
else:
    HAS_SNI = getattr(ssl, 'HAS_SNI', False)

try:
    import concurrent
except ImportError:
    concurrent = None

<<<<<<< HEAD
from asyncio import Return
from asyncio import futures

import asyncio
from asyncio import events
from asyncio import selector_events
from asyncio import test_utils
from asyncio.py33_exceptions import (wrap_error,
    BlockingIOError, ConnectionRefusedError, ConnectionRefusedError,
    FileNotFoundError)
from asyncio.test_utils import mock
from asyncio.time_monotonic import time_monotonic
from asyncio import test_support as support  # find_unused_port, IPV6_ENABLED, TEST_HOME_DIR
=======
from trollius import Return, From
from trollius import futures

import trollius as asyncio
from trollius import selector_events
from trollius import test_utils
from trollius.py33_exceptions import (wrap_error,
    BlockingIOError, ConnectionRefusedError,
    FileNotFoundError)
from trollius.test_utils import mock
from trollius.time_monotonic import time_monotonic
from trollius import test_support as support  # find_unused_port, IPV6_ENABLED, TEST_HOME_DIR
>>>>>>> 0168da32


def data_file(filename):
    if hasattr(support, 'TEST_HOME_DIR'):
        fullname = os.path.join(support.TEST_HOME_DIR, filename)
        if os.path.isfile(fullname):
            return fullname
    fullname = os.path.join(os.path.dirname(__file__), filename)
    if os.path.isfile(fullname):
        return fullname
    raise FileNotFoundError(filename)


def osx_tiger():
    """Return True if the platform is Mac OS 10.4 or older."""
    if sys.platform != 'darwin':
        return False
    version = platform.mac_ver()[0]
    version = tuple(map(int, version.split('.')))
    return version < (10, 5)


ONLYCERT = data_file('ssl_cert.pem')
ONLYKEY = data_file('ssl_key.pem')
SIGNED_CERTFILE = data_file('keycert3.pem')
SIGNING_CA = data_file('pycacert.pem')


<<<<<<< HEAD
class MyProto(asyncio.Protocol):
=======
class MyBaseProto(asyncio.Protocol):
    connected = None
>>>>>>> 0168da32
    done = None

    def __init__(self, loop=None):
        self.transport = None
        self.state = 'INITIAL'
        self.nbytes = 0
        if loop is not None:
<<<<<<< HEAD
=======
            self.connected = asyncio.Future(loop=loop)
>>>>>>> 0168da32
            self.done = asyncio.Future(loop=loop)

    def connection_made(self, transport):
        self.transport = transport
        assert self.state == 'INITIAL', self.state
        self.state = 'CONNECTED'
        if self.connected:
            self.connected.set_result(None)

    def data_received(self, data):
        assert self.state == 'CONNECTED', self.state
        self.nbytes += len(data)

    def eof_received(self):
        assert self.state == 'CONNECTED', self.state
        self.state = 'EOF'

    def connection_lost(self, exc):
        assert self.state in ('CONNECTED', 'EOF'), self.state
        self.state = 'CLOSED'
        if self.done:
            self.done.set_result(None)


<<<<<<< HEAD
=======
class MyProto(MyBaseProto):
    def connection_made(self, transport):
        super(MyProto, self).connection_made(transport)
        transport.write(b'GET / HTTP/1.0\r\nHost: example.com\r\n\r\n')


>>>>>>> 0168da32
class MyDatagramProto(asyncio.DatagramProtocol):
    done = None

    def __init__(self, loop=None):
        self.state = 'INITIAL'
        self.nbytes = 0
        if loop is not None:
            self.done = asyncio.Future(loop=loop)

    def connection_made(self, transport):
        self.transport = transport
        assert self.state == 'INITIAL', self.state
        self.state = 'INITIALIZED'

    def datagram_received(self, data, addr):
        assert self.state == 'INITIALIZED', self.state
        self.nbytes += len(data)

    def error_received(self, exc):
        assert self.state == 'INITIALIZED', self.state

    def connection_lost(self, exc):
        assert self.state == 'INITIALIZED', self.state
        self.state = 'CLOSED'
        if self.done:
            self.done.set_result(None)


class MyReadPipeProto(asyncio.Protocol):
    done = None

    def __init__(self, loop=None):
        self.state = ['INITIAL']
        self.nbytes = 0
        self.transport = None
        if loop is not None:
            self.done = asyncio.Future(loop=loop)

    def connection_made(self, transport):
        self.transport = transport
        assert self.state == ['INITIAL'], self.state
        self.state.append('CONNECTED')

    def data_received(self, data):
        assert self.state == ['INITIAL', 'CONNECTED'], self.state
        self.nbytes += len(data)

    def eof_received(self):
        assert self.state == ['INITIAL', 'CONNECTED'], self.state
        self.state.append('EOF')

    def connection_lost(self, exc):
        if 'EOF' not in self.state:
            self.state.append('EOF')  # It is okay if EOF is missed.
        assert self.state == ['INITIAL', 'CONNECTED', 'EOF'], self.state
        self.state.append('CLOSED')
        if self.done:
            self.done.set_result(None)


class MyWritePipeProto(asyncio.BaseProtocol):
    done = None

    def __init__(self, loop=None):
        self.state = 'INITIAL'
        self.transport = None
        if loop is not None:
            self.done = asyncio.Future(loop=loop)

    def connection_made(self, transport):
        self.transport = transport
        assert self.state == 'INITIAL', self.state
        self.state = 'CONNECTED'

    def connection_lost(self, exc):
        assert self.state == 'CONNECTED', self.state
        self.state = 'CLOSED'
        if self.done:
            self.done.set_result(None)


class MySubprocessProtocol(asyncio.SubprocessProtocol):

    def __init__(self, loop):
        self.state = 'INITIAL'
        self.transport = None
        self.connected = asyncio.Future(loop=loop)
        self.completed = asyncio.Future(loop=loop)
        self.disconnects = dict((fd, futures.Future(loop=loop)) for fd in range(3))
        self.data = {1: b'', 2: b''}
        self.returncode = None
        self.got_data = {1: asyncio.Event(loop=loop),
                         2: asyncio.Event(loop=loop)}

    def connection_made(self, transport):
        self.transport = transport
        assert self.state == 'INITIAL', self.state
        self.state = 'CONNECTED'
        self.connected.set_result(None)

    def connection_lost(self, exc):
        assert self.state == 'CONNECTED', self.state
        self.state = 'CLOSED'
        self.completed.set_result(None)

    def pipe_data_received(self, fd, data):
        assert self.state == 'CONNECTED', self.state
        self.data[fd] += data
        self.got_data[fd].set()

    def pipe_connection_lost(self, fd, exc):
        assert self.state == 'CONNECTED', self.state
        if exc:
            self.disconnects[fd].set_exception(exc)
        else:
            self.disconnects[fd].set_result(exc)

    def process_exited(self):
        assert self.state == 'CONNECTED', self.state
        self.returncode = self.transport.get_returncode()


class EventLoopTestsMixin(object):

    def setUp(self):
        super(EventLoopTestsMixin, self).setUp()
        self.loop = self.create_event_loop()
<<<<<<< HEAD
        asyncio.set_event_loop(None)
=======
        self.set_event_loop(self.loop)
>>>>>>> 0168da32

    def tearDown(self):
        # just in case if we have transport close callbacks
        test_utils.run_briefly(self.loop)

        self.loop.close()
        gc.collect()
        super(EventLoopTestsMixin, self).tearDown()

    def test_run_until_complete_nesting(self):
        @asyncio.coroutine
        def coro1():
            yield From(None)

        @asyncio.coroutine
        def coro2():
            self.assertTrue(self.loop.is_running())
            self.loop.run_until_complete(coro1())

        self.assertRaises(
            RuntimeError, self.loop.run_until_complete, coro2())

    # Note: because of the default Windows timing granularity of
    # 15.6 msec, we use fairly long sleep times here (~100 msec).

    def test_run_until_complete(self):
        t0 = self.loop.time()
        self.loop.run_until_complete(asyncio.sleep(0.1, loop=self.loop))
        t1 = self.loop.time()
        self.assertTrue(0.08 <= t1-t0 <= 0.8, t1-t0)

    def test_run_until_complete_stopped(self):
        @asyncio.coroutine
        def cb():
            self.loop.stop()
<<<<<<< HEAD
            yield asyncio.sleep(0.1, loop=self.loop)
=======
            yield From(asyncio.sleep(0.1, loop=self.loop))

>>>>>>> 0168da32
        task = cb()
        self.assertRaises(RuntimeError,
                          self.loop.run_until_complete, task)
        for task in asyncio.Task.all_tasks(loop=self.loop):
            task._log_destroy_pending = False

    def test_call_later(self):
        results = []

        def callback(arg):
            results.append(arg)
            self.loop.stop()

        self.loop.call_later(0.1, callback, 'hello world')
        t0 = time_monotonic()
        self.loop.run_forever()
        t1 = time_monotonic()
        self.assertEqual(results, ['hello world'])
        self.assertTrue(0.08 <= t1-t0 <= 0.8, t1-t0)

    def test_call_soon(self):
        results = []

        def callback(arg1, arg2):
            results.append((arg1, arg2))
            self.loop.stop()

        self.loop.call_soon(callback, 'hello', 'world')
        self.loop.run_forever()
        self.assertEqual(results, [('hello', 'world')])

    def test_call_soon_threadsafe(self):
        results = []
        lock = threading.Lock()

        def callback(arg):
            results.append(arg)
            if len(results) >= 2:
                self.loop.stop()

        def run_in_thread():
            self.loop.call_soon_threadsafe(callback, 'hello')
            lock.release()

        lock.acquire()
        t = threading.Thread(target=run_in_thread)
        t.start()

        with lock:
            self.loop.call_soon(callback, 'world')
            self.loop.run_forever()
        t.join()
        self.assertEqual(results, ['hello', 'world'])

    def test_call_soon_threadsafe_same_thread(self):
        results = []

        def callback(arg):
            results.append(arg)
            if len(results) >= 2:
                self.loop.stop()

        self.loop.call_soon_threadsafe(callback, 'hello')
        self.loop.call_soon(callback, 'world')
        self.loop.run_forever()
        self.assertEqual(results, ['hello', 'world'])

    @test_utils.skipIf(concurrent is None, 'need concurrent.futures')
    def test_run_in_executor(self):
        def run(arg):
            return (arg, threading.current_thread().ident)
        f2 = self.loop.run_in_executor(None, run, 'yo')
        res, thread_id = self.loop.run_until_complete(f2)
        self.assertEqual(res, 'yo')
        self.assertNotEqual(thread_id, threading.current_thread().ident)

    def test_reader_callback(self):
        r, w = test_utils.socketpair()
        r.setblocking(False)
        bytes_read = bytearray()

        def reader():
            try:
                data = r.recv(1024)
            except BlockingIOError:
                # Spurious readiness notifications are possible
                # at least on Linux -- see man select.
                return
            if data:
                bytes_read.extend(data)
            else:
                self.assertTrue(self.loop.remove_reader(r.fileno()))
                r.close()

        self.loop.add_reader(r.fileno(), reader)
        self.loop.call_soon(w.send, b'abc')
        test_utils.run_until(self.loop, lambda: len(bytes_read) >= 3)
        self.loop.call_soon(w.send, b'def')
        test_utils.run_until(self.loop, lambda: len(bytes_read) >= 6)
        self.loop.call_soon(w.close)
        self.loop.call_soon(self.loop.stop)
        self.loop.run_forever()
        self.assertEqual(bytes_read, b'abcdef')

    def test_writer_callback(self):
        r, w = test_utils.socketpair()
        w.setblocking(False)

        def writer(data):
            w.send(data)
            self.loop.stop()

        data = b'x' * 1024
        self.loop.add_writer(w.fileno(), writer, data)
        self.loop.run_forever()

        self.assertTrue(self.loop.remove_writer(w.fileno()))
        self.assertFalse(self.loop.remove_writer(w.fileno()))

        w.close()
        read = r.recv(len(data) * 2)
        r.close()
        self.assertEqual(read, data)

    def _basetest_sock_client_ops(self, httpd, sock):
        sock.setblocking(False)
        self.loop.run_until_complete(
            self.loop.sock_connect(sock, httpd.address))
        self.loop.run_until_complete(
            self.loop.sock_sendall(sock, b'GET / HTTP/1.0\r\n\r\n'))
        data = self.loop.run_until_complete(
            self.loop.sock_recv(sock, 1024))
        # consume data
        self.loop.run_until_complete(
            self.loop.sock_recv(sock, 1024))
        sock.close()
        self.assertTrue(data.startswith(b'HTTP/1.0 200 OK'))

    def test_sock_client_ops(self):
        with test_utils.run_test_server() as httpd:
            sock = socket.socket()
            self._basetest_sock_client_ops(httpd, sock)

    @test_utils.skipUnless(hasattr(socket, 'AF_UNIX'), 'No UNIX Sockets')
    def test_unix_sock_client_ops(self):
        with test_utils.run_test_unix_server() as httpd:
            sock = socket.socket(socket.AF_UNIX)
            self._basetest_sock_client_ops(httpd, sock)

    def test_sock_client_fail(self):
        # Make sure that we will get an unused port
        address = None
        try:
            s = socket.socket()
            s.bind(('127.0.0.1', 0))
            address = s.getsockname()
        finally:
            s.close()

        sock = socket.socket()
        sock.setblocking(False)
        with self.assertRaises(ConnectionRefusedError):
            self.loop.run_until_complete(
                self.loop.sock_connect(sock, address))
        sock.close()

    def test_sock_accept(self):
        listener = socket.socket()
        listener.setblocking(False)
        listener.bind(('127.0.0.1', 0))
        listener.listen(1)
        client = socket.socket()
        client.connect(listener.getsockname())

        f = self.loop.sock_accept(listener)
        conn, addr = self.loop.run_until_complete(f)
        self.assertEqual(conn.gettimeout(), 0)
        self.assertEqual(addr, client.getsockname())
        self.assertEqual(client.getpeername(), listener.getsockname())
        client.close()
        conn.close()
        listener.close()

    @test_utils.skipUnless(hasattr(signal, 'SIGKILL'), 'No SIGKILL')
    def test_add_signal_handler(self):
        non_local = {'caught': 0}

        def my_handler():
            non_local['caught'] += 1

        # Check error behavior first.
        self.assertRaises(
            TypeError, self.loop.add_signal_handler, 'boom', my_handler)
        self.assertRaises(
            TypeError, self.loop.remove_signal_handler, 'boom')
        self.assertRaises(
            ValueError, self.loop.add_signal_handler, signal.NSIG+1,
            my_handler)
        self.assertRaises(
            ValueError, self.loop.remove_signal_handler, signal.NSIG+1)
        self.assertRaises(
            ValueError, self.loop.add_signal_handler, 0, my_handler)
        self.assertRaises(
            ValueError, self.loop.remove_signal_handler, 0)
        self.assertRaises(
            ValueError, self.loop.add_signal_handler, -1, my_handler)
        self.assertRaises(
            ValueError, self.loop.remove_signal_handler, -1)
        self.assertRaises(
            RuntimeError, self.loop.add_signal_handler, signal.SIGKILL,
            my_handler)
        # Removing SIGKILL doesn't raise, since we don't call signal().
        self.assertFalse(self.loop.remove_signal_handler(signal.SIGKILL))
        # Now set a handler and handle it.
        self.loop.add_signal_handler(signal.SIGINT, my_handler)

        os.kill(os.getpid(), signal.SIGINT)
        test_utils.run_until(self.loop, lambda: non_local['caught'])

        # Removing it should restore the default handler.
        self.assertTrue(self.loop.remove_signal_handler(signal.SIGINT))
        self.assertEqual(signal.getsignal(signal.SIGINT),
                         signal.default_int_handler)
        # Removing again returns False.
        self.assertFalse(self.loop.remove_signal_handler(signal.SIGINT))

    @test_utils.skipUnless(hasattr(signal, 'SIGALRM'), 'No SIGALRM')
    def test_signal_handling_while_selecting(self):
        # Test with a signal actually arriving during a select() call.
        non_local = {'caught': 0}

        def my_handler():
            non_local['caught'] += 1
            self.loop.stop()

        self.loop.add_signal_handler(signal.SIGALRM, my_handler)

        signal.setitimer(signal.ITIMER_REAL, 0.01, 0)  # Send SIGALRM once.
        self.loop.run_forever()
        self.assertEqual(non_local['caught'], 1)

    @test_utils.skipUnless(hasattr(signal, 'SIGALRM'), 'No SIGALRM')
    def test_signal_handling_args(self):
        some_args = (42,)
        non_local = {'caught': 0}

        def my_handler(*args):
            non_local['caught'] += 1
            self.assertEqual(args, some_args)

        self.loop.add_signal_handler(signal.SIGALRM, my_handler, *some_args)

        signal.setitimer(signal.ITIMER_REAL, 0.1, 0)  # Send SIGALRM once.
        self.loop.call_later(0.5, self.loop.stop)
        self.loop.run_forever()
        self.assertEqual(non_local['caught'], 1)

    def _basetest_create_connection(self, connection_fut, check_sockname=True):
        tr, pr = self.loop.run_until_complete(connection_fut)
        self.assertIsInstance(tr, asyncio.Transport)
        self.assertIsInstance(pr, asyncio.Protocol)
        self.assertIs(pr.transport, tr)
        if check_sockname:
            self.assertIsNotNone(tr.get_extra_info('sockname'))
        self.loop.run_until_complete(pr.done)
        self.assertGreater(pr.nbytes, 0)
        tr.close()

    def test_create_connection(self):
        with test_utils.run_test_server() as httpd:
            conn_fut = self.loop.create_connection(
                lambda: MyProto(loop=self.loop), *httpd.address)
<<<<<<< HEAD
            tr, pr = self.loop.run_until_complete(f)
            self.assertIsInstance(tr, asyncio.Transport)
            self.assertIsInstance(pr, asyncio.Protocol)
            self.loop.run_until_complete(pr.done)
            self.assertGreater(pr.nbytes, 0)
            tr.close()
=======
            self._basetest_create_connection(conn_fut)

    @test_utils.skipUnless(hasattr(socket, 'AF_UNIX'), 'No UNIX Sockets')
    def test_create_unix_connection(self):
        # Issue #20682: On Mac OS X Tiger, getsockname() returns a
        # zero-length address for UNIX socket.
        check_sockname = not osx_tiger()

        with test_utils.run_test_unix_server() as httpd:
            conn_fut = self.loop.create_unix_connection(
                lambda: MyProto(loop=self.loop), httpd.address)
            self._basetest_create_connection(conn_fut, check_sockname)
>>>>>>> 0168da32

    def test_create_connection_sock(self):
        with test_utils.run_test_server() as httpd:
            sock = None
            infos = self.loop.run_until_complete(
                self.loop.getaddrinfo(
                    *httpd.address, type=socket.SOCK_STREAM))
            for family, type, proto, cname, address in infos:
                try:
                    sock = socket.socket(family=family, type=type, proto=proto)
                    sock.setblocking(False)
                    self.loop.run_until_complete(
                        self.loop.sock_connect(sock, address))
                except:
                    pass
                else:
                    break
            else:
                assert False, 'Can not create socket.'

            f = self.loop.create_connection(
                lambda: MyProto(loop=self.loop), sock=sock)
            tr, pr = self.loop.run_until_complete(f)
            self.assertIsInstance(tr, asyncio.Transport)
            self.assertIsInstance(pr, asyncio.Protocol)
            self.loop.run_until_complete(pr.done)
            self.assertGreater(pr.nbytes, 0)
            tr.close()

    def _basetest_create_ssl_connection(self, connection_fut,
                                        check_sockname=True):
        tr, pr = self.loop.run_until_complete(connection_fut)
        self.assertIsInstance(tr, asyncio.Transport)
        self.assertIsInstance(pr, asyncio.Protocol)
        self.assertTrue('ssl' in tr.__class__.__name__.lower())
        if check_sockname:
            self.assertIsNotNone(tr.get_extra_info('sockname'))
        self.loop.run_until_complete(pr.done)
        self.assertGreater(pr.nbytes, 0)
        tr.close()

    @test_utils.skipIf(ssl is None, 'No ssl module')
    def test_create_ssl_connection(self):
        with test_utils.run_test_server(use_ssl=True) as httpd:
            conn_fut = self.loop.create_connection(
                lambda: MyProto(loop=self.loop),
                *httpd.address,
                ssl=test_utils.dummy_ssl_context())
<<<<<<< HEAD
            tr, pr = self.loop.run_until_complete(f)
            self.assertIsInstance(tr, asyncio.Transport)
            self.assertIsInstance(pr, asyncio.Protocol)
            self.assertTrue('ssl' in tr.__class__.__name__.lower())
            self.assertIsNotNone(tr.get_extra_info('sockname'))
            self.loop.run_until_complete(pr.done)
            self.assertGreater(pr.nbytes, 0)
            tr.close()
=======

            self._basetest_create_ssl_connection(conn_fut)

    @test_utils.skipIf(ssl is None, 'No ssl module')
    @test_utils.skipUnless(hasattr(socket, 'AF_UNIX'), 'No UNIX Sockets')
    def test_create_ssl_unix_connection(self):
        # Issue #20682: On Mac OS X Tiger, getsockname() returns a
        # zero-length address for UNIX socket.
        check_sockname = not osx_tiger()

        with test_utils.run_test_unix_server(use_ssl=True) as httpd:
            conn_fut = self.loop.create_unix_connection(
                lambda: MyProto(loop=self.loop),
                httpd.address,
                ssl=test_utils.dummy_ssl_context(),
                server_hostname='127.0.0.1')

            self._basetest_create_ssl_connection(conn_fut, check_sockname)
>>>>>>> 0168da32

    def test_create_connection_local_addr(self):
        with test_utils.run_test_server() as httpd:
            port = support.find_unused_port()
            f = self.loop.create_connection(
                lambda: MyProto(loop=self.loop),
                *httpd.address, local_addr=(httpd.address[0], port))
            tr, pr = self.loop.run_until_complete(f)
            expected = pr.transport.get_extra_info('sockname')[1]
            self.assertEqual(port, expected)
            tr.close()

    def test_create_connection_local_addr_in_use(self):
        with test_utils.run_test_server() as httpd:
            f = self.loop.create_connection(
                lambda: MyProto(loop=self.loop),
                *httpd.address, local_addr=httpd.address)
            with self.assertRaises(socket.error) as cm:
                self.loop.run_until_complete(f)
            self.assertEqual(cm.exception.errno, errno.EADDRINUSE)
            # FIXME: address missing from the message?
            #self.assertIn(str(httpd.address), cm.exception.strerror)

    def test_create_server(self):
        proto = MyProto(self.loop)
        f = self.loop.create_server(lambda: proto, '0.0.0.0', 0)
        server = self.loop.run_until_complete(f)
        self.assertEqual(len(server.sockets), 1)
        sock = server.sockets[0]
        host, port = sock.getsockname()
        self.assertEqual(host, '0.0.0.0')
        client = socket.socket()
        client.connect(('127.0.0.1', port))
        client.sendall(b'xxx')

        self.loop.run_until_complete(proto.connected)
        self.assertEqual('CONNECTED', proto.state)

        test_utils.run_until(self.loop, lambda: proto.nbytes > 0)
        self.assertEqual(3, proto.nbytes)

        # extra info is available
        self.assertIsNotNone(proto.transport.get_extra_info('sockname'))
        self.assertEqual('127.0.0.1',
                         proto.transport.get_extra_info('peername')[0])

        # close connection
        proto.transport.close()
        self.loop.run_until_complete(proto.done)

        self.assertEqual('CLOSED', proto.state)

        # the client socket must be closed after to avoid ECONNRESET upon
        # recv()/send() on the serving socket
        client.close()

        # close server
        server.close()

    def _make_unix_server(self, factory, **kwargs):
        path = test_utils.gen_unix_socket_path()
        self.addCleanup(lambda: os.path.exists(path) and os.unlink(path))

        f = self.loop.create_unix_server(factory, path, **kwargs)
        server = self.loop.run_until_complete(f)

        return server, path

    @test_utils.skipUnless(hasattr(socket, 'AF_UNIX'), 'No UNIX Sockets')
    def test_create_unix_server(self):
        proto = MyProto(loop=self.loop)
        server, path = self._make_unix_server(lambda: proto)
        self.assertEqual(len(server.sockets), 1)

        client = socket.socket(socket.AF_UNIX)
        client.connect(path)
        client.sendall(b'xxx')

        self.loop.run_until_complete(proto.connected)
        self.assertEqual('CONNECTED', proto.state)
        test_utils.run_until(self.loop, lambda: proto.nbytes > 0)
        self.assertEqual(3, proto.nbytes)

        # close connection
        proto.transport.close()
        self.loop.run_until_complete(proto.done)

        self.assertEqual('CLOSED', proto.state)

        # the client socket must be closed after to avoid ECONNRESET upon
        # recv()/send() on the serving socket
        client.close()

        # close server
        server.close()

    @test_utils.skipUnless(hasattr(socket, 'AF_UNIX'), 'No UNIX Sockets')
    def test_create_unix_server_path_socket_error(self):
        proto = MyProto(loop=self.loop)
        sock = socket.socket()
        try:
            f = self.loop.create_unix_server(lambda: proto, '/test', sock=sock)
            with self.assertRaisesRegex(ValueError,
                                        'path and sock can not be specified '
                                        'at the same time'):
                self.loop.run_until_complete(f)
        finally:
            sock.close()

    def _create_ssl_context(self, certfile, keyfile=None):
        sslcontext = asyncio.SSLContext(ssl.PROTOCOL_SSLv23)
        if not asyncio.BACKPORT_SSL_CONTEXT:
            sslcontext.options |= ssl.OP_NO_SSLv2
        sslcontext.load_cert_chain(certfile, keyfile)
        return sslcontext

    def _make_ssl_server(self, factory, certfile, keyfile=None):
        sslcontext = self._create_ssl_context(certfile, keyfile)

        f = self.loop.create_server(factory, '127.0.0.1', 0, ssl=sslcontext)
        server = self.loop.run_until_complete(f)

        sock = server.sockets[0]
        host, port = sock.getsockname()
        self.assertEqual(host, '127.0.0.1')
        return server, host, port

    def _make_ssl_unix_server(self, factory, certfile, keyfile=None):
        sslcontext = self._create_ssl_context(certfile, keyfile)
        return self._make_unix_server(factory, ssl=sslcontext)

    @test_utils.skipIf(ssl is None, 'No ssl module')
    def test_create_server_ssl(self):
        proto = MyProto(loop=self.loop)
        server, host, port = self._make_ssl_server(
            lambda: proto, ONLYCERT, ONLYKEY)

        f_c = self.loop.create_connection(MyBaseProto, host, port,
                                          ssl=test_utils.dummy_ssl_context())
        client, pr = self.loop.run_until_complete(f_c)

        client.write(b'xxx')
        self.loop.run_until_complete(proto.connected)
        self.assertEqual('CONNECTED', proto.state)

        test_utils.run_until(self.loop, lambda: proto.nbytes > 0)
        self.assertEqual(3, proto.nbytes)

        # extra info is available
        self.assertIsNotNone(proto.transport.get_extra_info('sockname'))
        self.assertEqual('127.0.0.1',
                         proto.transport.get_extra_info('peername')[0])

        # close connection
        proto.transport.close()
        self.loop.run_until_complete(proto.done)
        self.assertEqual('CLOSED', proto.state)

        # the client socket must be closed after to avoid ECONNRESET upon
        # recv()/send() on the serving socket
        client.close()

        # stop serving
        server.close()

    @test_utils.skipIf(ssl is None, 'No ssl module')
    @test_utils.skipUnless(hasattr(socket, 'AF_UNIX'), 'No UNIX Sockets')
    def test_create_unix_server_ssl(self):
        proto = MyProto(loop=self.loop)
        server, path = self._make_ssl_unix_server(
            lambda: proto, ONLYCERT, ONLYKEY)

        f_c = self.loop.create_unix_connection(
            MyBaseProto, path, ssl=test_utils.dummy_ssl_context(),
            server_hostname='')

        client, pr = self.loop.run_until_complete(f_c)

        client.write(b'xxx')
        self.loop.run_until_complete(proto.connected)
        self.assertEqual('CONNECTED', proto.state)
        test_utils.run_until(self.loop, lambda: proto.nbytes > 0)
        self.assertEqual(3, proto.nbytes)

        # close connection
        proto.transport.close()
        self.loop.run_until_complete(proto.done)
        self.assertEqual('CLOSED', proto.state)

        # the client socket must be closed after to avoid ECONNRESET upon
        # recv()/send() on the serving socket
        client.close()

        # stop serving
        server.close()

    @test_utils.skipIf(ssl is None, 'No ssl module')
    @test_utils.skipUnless(HAS_SNI, 'No SNI support in ssl module')
    def test_create_server_ssl_verify_failed(self):
        proto = MyProto(loop=self.loop)
        server, host, port = self._make_ssl_server(
            lambda: proto, SIGNED_CERTFILE)

        sslcontext_client = asyncio.SSLContext(ssl.PROTOCOL_SSLv23)
        if not asyncio.BACKPORT_SSL_CONTEXT:
            sslcontext_client.options |= ssl.OP_NO_SSLv2
        sslcontext_client.verify_mode = ssl.CERT_REQUIRED
        if hasattr(sslcontext_client, 'check_hostname'):
            sslcontext_client.check_hostname = True

        # no CA loaded
        f_c = self.loop.create_connection(MyProto, host, port,
                                          ssl=sslcontext_client)
        with test_utils.disable_logger():
            with self.assertRaisesRegex(ssl.SSLError,
                                        'certificate verify failed'):
                self.loop.run_until_complete(f_c)

        # close connection
        self.assertIsNone(proto.transport)
        server.close()

    @test_utils.skipIf(ssl is None, 'No ssl module')
    @test_utils.skipUnless(HAS_SNI, 'No SNI support in ssl module')
    @test_utils.skipUnless(hasattr(socket, 'AF_UNIX'), 'No UNIX Sockets')
    def test_create_unix_server_ssl_verify_failed(self):
        proto = MyProto(loop=self.loop)
        server, path = self._make_ssl_unix_server(
            lambda: proto, SIGNED_CERTFILE)

        sslcontext_client = asyncio.SSLContext(ssl.PROTOCOL_SSLv23)
        if not asyncio.BACKPORT_SSL_CONTEXT:
            sslcontext_client.options |= ssl.OP_NO_SSLv2
        sslcontext_client.verify_mode = ssl.CERT_REQUIRED
        if hasattr(sslcontext_client, 'check_hostname'):
            sslcontext_client.check_hostname = True

        # no CA loaded
        f_c = self.loop.create_unix_connection(MyProto, path,
                                               ssl=sslcontext_client,
                                               server_hostname='invalid')
        with test_utils.disable_logger():
            with self.assertRaisesRegex(ssl.SSLError,
                                        'certificate verify failed'):
                self.loop.run_until_complete(f_c)

        # close connection
        self.assertIsNone(proto.transport)
        server.close()

    @test_utils.skipIf(ssl is None, 'No ssl module')
    @test_utils.skipUnless(HAS_SNI, 'No SNI support in ssl module')
    def test_create_server_ssl_match_failed(self):
        proto = MyProto(loop=self.loop)
        server, host, port = self._make_ssl_server(
            lambda: proto, SIGNED_CERTFILE)

        sslcontext_client = asyncio.SSLContext(ssl.PROTOCOL_SSLv23)
        if not asyncio.BACKPORT_SSL_CONTEXT:
            sslcontext_client.options |= ssl.OP_NO_SSLv2
        sslcontext_client.verify_mode = ssl.CERT_REQUIRED
        sslcontext_client.load_verify_locations(
            cafile=SIGNING_CA)
        if hasattr(sslcontext_client, 'check_hostname'):
            sslcontext_client.check_hostname = True

        # incorrect server_hostname
        f_c = self.loop.create_connection(MyProto, host, port,
                                          ssl=sslcontext_client)
        with test_utils.disable_logger():
            with self.assertRaisesRegex(
                    ssl.CertificateError,
                    "hostname '127.0.0.1' doesn't match 'localhost'"):
                self.loop.run_until_complete(f_c)

        # close connection
        proto.transport.close()
        server.close()

    @test_utils.skipIf(ssl is None, 'No ssl module')
    @test_utils.skipUnless(HAS_SNI, 'No SNI support in ssl module')
    @test_utils.skipUnless(hasattr(socket, 'AF_UNIX'), 'No UNIX Sockets')
    def test_create_unix_server_ssl_verified(self):
        proto = MyProto(loop=self.loop)
        server, path = self._make_ssl_unix_server(
            lambda: proto, SIGNED_CERTFILE)

        sslcontext_client = asyncio.SSLContext(ssl.PROTOCOL_SSLv23)
        if not asyncio.BACKPORT_SSL_CONTEXT:
            sslcontext_client.options |= ssl.OP_NO_SSLv2
        sslcontext_client.verify_mode = ssl.CERT_REQUIRED
        sslcontext_client.load_verify_locations(cafile=SIGNING_CA)
        if hasattr(sslcontext_client, 'check_hostname'):
            sslcontext_client.check_hostname = True

        # Connection succeeds with correct CA and server hostname.
        f_c = self.loop.create_unix_connection(MyProto, path,
                                               ssl=sslcontext_client,
                                               server_hostname='localhost')
        client, pr = self.loop.run_until_complete(f_c)

        # close connection
        proto.transport.close()
        client.close()
        server.close()

    @test_utils.skipIf(ssl is None, 'No ssl module')
    @test_utils.skipUnless(HAS_SNI, 'No SNI support in ssl module')
    def test_create_server_ssl_verified(self):
        proto = MyProto(loop=self.loop)
        server, host, port = self._make_ssl_server(
            lambda: proto, SIGNED_CERTFILE)

        sslcontext_client = asyncio.SSLContext(ssl.PROTOCOL_SSLv23)
        if not asyncio.BACKPORT_SSL_CONTEXT:
            sslcontext_client.options |= ssl.OP_NO_SSLv2
        sslcontext_client.verify_mode = ssl.CERT_REQUIRED
        sslcontext_client.load_verify_locations(cafile=SIGNING_CA)
        if hasattr(sslcontext_client, 'check_hostname'):
            sslcontext_client.check_hostname = True

        # Connection succeeds with correct CA and server hostname.
        f_c = self.loop.create_connection(MyProto, host, port,
                                          ssl=sslcontext_client,
                                          server_hostname='localhost')
        client, pr = self.loop.run_until_complete(f_c)

        # close connection
        proto.transport.close()
        client.close()
        server.close()

    def test_create_server_sock(self):
        non_local = {'proto': asyncio.Future(loop=self.loop)}

        class TestMyProto(MyProto):
            def connection_made(self, transport):
                super(TestMyProto, self).connection_made(transport)
                non_local['proto'].set_result(self)

        sock_ob = socket.socket(type=socket.SOCK_STREAM)
        sock_ob.setsockopt(socket.SOL_SOCKET, socket.SO_REUSEADDR, 1)
        sock_ob.bind(('0.0.0.0', 0))

        f = self.loop.create_server(TestMyProto, sock=sock_ob)
        server = self.loop.run_until_complete(f)
        sock = server.sockets[0]
        self.assertIs(sock, sock_ob)

        host, port = sock.getsockname()
        self.assertEqual(host, '0.0.0.0')
        client = socket.socket()
        client.connect(('127.0.0.1', port))
        client.send(b'xxx')
        client.close()
        server.close()

    def test_create_server_addr_in_use(self):
        sock_ob = socket.socket(type=socket.SOCK_STREAM)
        sock_ob.setsockopt(socket.SOL_SOCKET, socket.SO_REUSEADDR, 1)
        sock_ob.bind(('0.0.0.0', 0))

        f = self.loop.create_server(MyProto, sock=sock_ob)
        server = self.loop.run_until_complete(f)
        sock = server.sockets[0]
        host, port = sock.getsockname()

        f = self.loop.create_server(MyProto, host=host, port=port)
        with self.assertRaises(socket.error) as cm:
            self.loop.run_until_complete(f)
        self.assertEqual(cm.exception.errno, errno.EADDRINUSE)

        server.close()

    @test_utils.skipUnless(support.IPV6_ENABLED, 'IPv6 not supported or enabled')
    def test_create_server_dual_stack(self):
        f_proto = asyncio.Future(loop=self.loop)

        class TestMyProto(MyProto):
            def connection_made(self, transport):
                super(TestMyProto, self).connection_made(transport)
                f_proto.set_result(self)

        try_count = 0
        while True:
            try:
                port = support.find_unused_port()
                f = self.loop.create_server(TestMyProto, host=None, port=port)
                server = self.loop.run_until_complete(f)
            except socket.error as ex:
                if ex.errno == errno.EADDRINUSE:
                    try_count += 1
                    self.assertGreaterEqual(5, try_count)
                    continue
                else:
                    raise
            else:
                break
        client = socket.socket()
        client.connect(('127.0.0.1', port))
        client.send(b'xxx')
        proto = self.loop.run_until_complete(f_proto)
        proto.transport.close()
        client.close()

        f_proto = asyncio.Future(loop=self.loop)
        client = socket.socket(socket.AF_INET6)
        client.connect(('::1', port))
        client.send(b'xxx')
        proto = self.loop.run_until_complete(f_proto)
        proto.transport.close()
        client.close()

        server.close()

    def test_server_close(self):
        f = self.loop.create_server(MyProto, '0.0.0.0', 0)
        server = self.loop.run_until_complete(f)
        sock = server.sockets[0]
        host, port = sock.getsockname()

        client = socket.socket()
        client.connect(('127.0.0.1', port))
        client.send(b'xxx')
        client.close()
        server.close()

        client = socket.socket()
        self.assertRaises(
            ConnectionRefusedError, wrap_error, client.connect,
            ('127.0.0.1', port))
        client.close()

    def test_create_datagram_endpoint(self):
        class TestMyDatagramProto(MyDatagramProto):
            def __init__(inner_self):
                super(TestMyDatagramProto, inner_self).__init__(loop=self.loop)

            def datagram_received(self, data, addr):
                super(TestMyDatagramProto, self).datagram_received(data, addr)
                self.transport.sendto(b'resp:'+data, addr)

        coro = self.loop.create_datagram_endpoint(
            TestMyDatagramProto, local_addr=('127.0.0.1', 0))
        s_transport, server = self.loop.run_until_complete(coro)
        host, port = s_transport.get_extra_info('sockname')

        self.assertIsInstance(s_transport, asyncio.Transport)
        self.assertIsInstance(server, TestMyDatagramProto)
        self.assertEqual('INITIALIZED', server.state)
        self.assertIs(server.transport, s_transport)

        coro = self.loop.create_datagram_endpoint(
            lambda: MyDatagramProto(loop=self.loop),
            remote_addr=(host, port))
        transport, client = self.loop.run_until_complete(coro)

        self.assertIsInstance(transport, asyncio.Transport)
        self.assertIsInstance(client, MyDatagramProto)
        self.assertEqual('INITIALIZED', client.state)
        self.assertIs(client.transport, transport)

        transport.sendto(b'xxx')
        test_utils.run_until(self.loop, lambda: server.nbytes)
        self.assertEqual(3, server.nbytes)
        test_utils.run_until(self.loop, lambda: client.nbytes)

        # received
        self.assertEqual(8, client.nbytes)

        # extra info is available
        self.assertIsNotNone(transport.get_extra_info('sockname'))

        # close connection
        transport.close()
        self.loop.run_until_complete(client.done)
        self.assertEqual('CLOSED', client.state)
        server.transport.close()

    def test_internal_fds(self):
        loop = self.create_event_loop()
        if not isinstance(loop, selector_events.BaseSelectorEventLoop):
            loop.close()
            self.skipTest('loop is not a BaseSelectorEventLoop')

        self.assertEqual(1, loop._internal_fds)
        loop.close()
        self.assertEqual(0, loop._internal_fds)
        self.assertIsNone(loop._csock)
        self.assertIsNone(loop._ssock)

    @test_utils.skipUnless(sys.platform != 'win32',
                         "Don't support pipes for Windows")
    def test_read_pipe(self):
        proto = MyReadPipeProto(loop=self.loop)

        rpipe, wpipe = os.pipe()
        pipeobj = io.open(rpipe, 'rb', 1024)

        @asyncio.coroutine
        def connect():
            t, p = yield From(self.loop.connect_read_pipe(
                lambda: proto, pipeobj))
            self.assertIs(p, proto)
            self.assertIs(t, proto.transport)
            self.assertEqual(['INITIAL', 'CONNECTED'], proto.state)
            self.assertEqual(0, proto.nbytes)

        self.loop.run_until_complete(connect())

        os.write(wpipe, b'1')
        test_utils.run_until(self.loop, lambda: proto.nbytes >= 1)
        self.assertEqual(1, proto.nbytes)

        os.write(wpipe, b'2345')
        test_utils.run_until(self.loop, lambda: proto.nbytes >= 5)
        self.assertEqual(['INITIAL', 'CONNECTED'], proto.state)
        self.assertEqual(5, proto.nbytes)

        os.close(wpipe)
        self.loop.run_until_complete(proto.done)
        self.assertEqual(
            ['INITIAL', 'CONNECTED', 'EOF', 'CLOSED'], proto.state)
        # extra info is available
        self.assertIsNotNone(proto.transport.get_extra_info('pipe'))

    @test_utils.skipUnless(sys.platform != 'win32',
                         "Don't support pipes for Windows")
    # select, poll and kqueue don't support character devices (PTY) on Mac OS X
    # older than 10.6 (Snow Leopard)
    @support.requires_mac_ver(10, 6)
<<<<<<< HEAD
=======
    # Issue #20495: The test hangs on FreeBSD 7.2 but pass on FreeBSD 9
    @support.requires_freebsd_version(8)
>>>>>>> 0168da32
    def test_read_pty_output(self):
        proto = MyReadPipeProto(loop=self.loop)

        master, slave = os.openpty()
        master_read_obj = io.open(master, 'rb', 0)

        @asyncio.coroutine
        def connect():
            t, p = yield From(self.loop.connect_read_pipe(lambda: proto,
                                                          master_read_obj))
            self.assertIs(p, proto)
            self.assertIs(t, proto.transport)
            self.assertEqual(['INITIAL', 'CONNECTED'], proto.state)
            self.assertEqual(0, proto.nbytes)

        self.loop.run_until_complete(connect())

        os.write(slave, b'1')
        test_utils.run_until(self.loop, lambda: proto.nbytes)
        self.assertEqual(1, proto.nbytes)

        os.write(slave, b'2345')
        test_utils.run_until(self.loop, lambda: proto.nbytes >= 5)
        self.assertEqual(['INITIAL', 'CONNECTED'], proto.state)
        self.assertEqual(5, proto.nbytes)

        os.close(slave)
        self.loop.run_until_complete(proto.done)
        self.assertEqual(
            ['INITIAL', 'CONNECTED', 'EOF', 'CLOSED'], proto.state)
        # extra info is available
        self.assertIsNotNone(proto.transport.get_extra_info('pipe'))

    @test_utils.skipUnless(sys.platform != 'win32',
                           "Don't support pipes for Windows")
    def test_write_pipe(self):
        rpipe, wpipe = os.pipe()
        pipeobj = io.open(wpipe, 'wb', 1024)

<<<<<<< HEAD
        @asyncio.coroutine
        def connect():
            t, p = yield self.loop.connect_write_pipe(factory, pipeobj)
            self.assertIs(p, non_local['proto'])
            self.assertIs(t, non_local['proto'].transport)
            self.assertEqual('CONNECTED', non_local['proto'].state)
            non_local['transport'] = t
=======
        proto = MyWritePipeProto(loop=self.loop)
        connect = self.loop.connect_write_pipe(lambda: proto, pipeobj)
        transport, p = self.loop.run_until_complete(connect)
        self.assertIs(p, proto)
        self.assertIs(transport, proto.transport)
        self.assertEqual('CONNECTED', proto.state)
>>>>>>> 0168da32

        transport.write(b'1')

        data = bytearray()
        def reader(data):
            chunk = os.read(rpipe, 1024)
            data += chunk
            return len(data)

        test_utils.run_until(self.loop, lambda: reader(data) >= 1)
        self.assertEqual(b'1', data)

        transport.write(b'2345')
        test_utils.run_until(self.loop, lambda: reader(data) >= 5)
        self.assertEqual(b'12345', data)
        self.assertEqual('CONNECTED', proto.state)

        os.close(rpipe)

        # extra info is available
        self.assertIsNotNone(proto.transport.get_extra_info('pipe'))

        # close connection
        proto.transport.close()
        self.loop.run_until_complete(proto.done)
        self.assertEqual('CLOSED', proto.state)

    @test_utils.skipUnless(sys.platform != 'win32',
                         "Don't support pipes for Windows")
    def test_write_pipe_disconnect_on_close(self):
        rsock, wsock = test_utils.socketpair()
        if hasattr(wsock, 'detach'):
            wsock_fd = wsock.detach()
        else:
            # Python 2
            wsock_fd = wsock.fileno()
        pipeobj = io.open(wsock_fd, 'wb', 1024)

<<<<<<< HEAD
        @asyncio.coroutine
        def connect():
            t, p = yield self.loop.connect_write_pipe(factory, pipeobj)
            self.assertIs(p, non_local['proto'])
            self.assertIs(t, non_local['proto'].transport)
            self.assertEqual('CONNECTED', non_local['proto'].state)
            non_local['transport'] = t
=======
        proto = MyWritePipeProto(loop=self.loop)
        connect = self.loop.connect_write_pipe(lambda: proto, pipeobj)
        transport, p = self.loop.run_until_complete(connect)
        self.assertIs(p, proto)
        self.assertIs(transport, proto.transport)
        self.assertEqual('CONNECTED', proto.state)
>>>>>>> 0168da32

        transport.write(b'1')
        data = self.loop.run_until_complete(self.loop.sock_recv(rsock, 1024))
        self.assertEqual(b'1', data)

        rsock.close()

        self.loop.run_until_complete(proto.done)
        self.assertEqual('CLOSED', proto.state)

    @test_utils.skipUnless(sys.platform != 'win32',
                           "Don't support pipes for Windows")
    # select, poll and kqueue don't support character devices (PTY) on Mac OS X
    # older than 10.6 (Snow Leopard)
    @support.requires_mac_ver(10, 6)
    def test_write_pty(self):
        master, slave = os.openpty()
        slave_write_obj = io.open(slave, 'wb', 0)

        proto = MyWritePipeProto(loop=self.loop)
        connect = self.loop.connect_write_pipe(lambda: proto, slave_write_obj)
        transport, p = self.loop.run_until_complete(connect)
        self.assertIs(p, proto)
        self.assertIs(transport, proto.transport)
        self.assertEqual('CONNECTED', proto.state)

        transport.write(b'1')

        data = bytearray()
        def reader(data):
            chunk = os.read(master, 1024)
            data += chunk
            return len(data)

        test_utils.run_until(self.loop, lambda: reader(data) >= 1,
                             timeout=10)
        self.assertEqual(b'1', data)

        transport.write(b'2345')
        test_utils.run_until(self.loop, lambda: reader(data) >= 5,
                             timeout=10)
        self.assertEqual(b'12345', data)
        self.assertEqual('CONNECTED', proto.state)

        os.close(master)

        # extra info is available
        self.assertIsNotNone(proto.transport.get_extra_info('pipe'))

        # close connection
        proto.transport.close()
        self.loop.run_until_complete(proto.done)
        self.assertEqual('CLOSED', proto.state)

    @test_utils.skipUnless(sys.platform != 'win32',
                           "Don't support pipes for Windows")
    # select, poll and kqueue don't support character devices (PTY) on Mac OS X
    # older than 10.6 (Snow Leopard)
    @support.requires_mac_ver(10, 6)
    def test_write_pty(self):
        non_local = {'proto': None, 'transport': None}

        def factory():
            non_local['proto'] = MyWritePipeProto(loop=self.loop)
            return non_local['proto']

        master, slave = os.openpty()
        slave_write_obj = io.open(slave, 'wb', 0)

        @asyncio.coroutine
        def connect():
            t, p = yield self.loop.connect_write_pipe(factory,
                                                      slave_write_obj)
            self.assertIs(p, non_local['proto'])
            self.assertIs(t, non_local['proto'].transport)
            self.assertEqual('CONNECTED', non_local['proto'].state)
            non_local['transport'] = t

        self.loop.run_until_complete(connect())

        non_local['transport'].write(b'1')
        test_utils.run_briefly(self.loop)
        data = os.read(master, 1024)
        self.assertEqual(b'1', data)

        non_local['transport'].write(b'2345')
        test_utils.run_briefly(self.loop)
        data = os.read(master, 1024)
        self.assertEqual(b'2345', data)
        self.assertEqual('CONNECTED', non_local['proto'].state)

        os.close(master)

        # extra info is available
        self.assertIsNotNone(non_local['proto'].transport.get_extra_info('pipe'))

        # close connection
        non_local['proto'].transport.close()
        self.loop.run_until_complete(non_local['proto'].done)
        self.assertEqual('CLOSED', non_local['proto'].state)

    def test_prompt_cancellation(self):
        r, w = test_utils.socketpair()
        r.setblocking(False)
        f = self.loop.sock_recv(r, 1)
        ov = getattr(f, 'ov', None)
        if ov is not None:
            self.assertTrue(ov.pending)

        @asyncio.coroutine
        def main():
            try:
                self.loop.call_soon(f.cancel)
<<<<<<< HEAD
                yield f
=======
                yield From(f)
>>>>>>> 0168da32
            except asyncio.CancelledError:
                res = 'cancelled'
            else:
                res = None
            finally:
                self.loop.stop()
            raise Return(res)

        start = time_monotonic()
        t = asyncio.Task(main(), loop=self.loop)
        self.loop.run_forever()
        elapsed = time_monotonic() - start

        self.assertLess(elapsed, 0.1)
        self.assertEqual(t.result(), 'cancelled')
        self.assertRaises(asyncio.CancelledError, f.result)
        if ov is not None:
            self.assertFalse(ov.pending)
        self.loop._stop_serving(r)

        r.close()
        w.close()

    def test_timeout_rounding(self):
        def _run_once():
            self.loop._run_once_counter += 1
            orig_run_once()

        orig_run_once = self.loop._run_once
        self.loop._run_once_counter = 0
        self.loop._run_once = _run_once

        @asyncio.coroutine
        def wait():
            loop = self.loop
<<<<<<< HEAD
            yield asyncio.sleep(1e-2, loop=loop)
            yield asyncio.sleep(1e-4, loop=loop)

        self.loop.run_until_complete(wait())
        # The ideal number of call is 10, but on some platforms, the selector
        # may sleep at little bit less than timeout depending on the resolution
        # of the clock used by the kernel. Tolerate 2 useless calls on these
        # platforms.
        self.assertLessEqual(self.loop._run_once_counter, 12)
=======
            yield From(asyncio.sleep(1e-2, loop=loop))
            yield From(asyncio.sleep(1e-4, loop=loop))
            yield From(asyncio.sleep(1e-6, loop=loop))
            yield From(asyncio.sleep(1e-8, loop=loop))
            yield From(asyncio.sleep(1e-10, loop=loop))

        self.loop.run_until_complete(wait())
        # The ideal number of call is 22, but on some platforms, the selector
        # may sleep at little bit less than timeout depending on the resolution
        # of the clock used by the kernel. Tolerate a few useless calls on
        # these platforms.
        self.assertLessEqual(self.loop._run_once_counter, 30,
            {'calls': self.loop._run_once_counter,
             'clock_resolution': self.loop._clock_resolution,
             'selector': self.loop._selector.__class__.__name__})

    def test_sock_connect_address(self):
        addresses = [(socket.AF_INET, ('www.python.org', 80))]
        if support.IPV6_ENABLED:
            addresses.extend((
                (socket.AF_INET6, ('www.python.org', 80)),
                (socket.AF_INET6, ('www.python.org', 80, 0, 0)),
            ))

        for family, address in addresses:
            for sock_type in (socket.SOCK_STREAM, socket.SOCK_DGRAM):
                sock = socket.socket(family, sock_type)
                with contextlib.closing(sock):
                    connect = self.loop.sock_connect(sock, address)
                    with self.assertRaises(ValueError) as cm:
                        self.loop.run_until_complete(connect)
                    self.assertIn('address must be resolved',
                                  str(cm.exception))

    def test_remove_fds_after_closing(self):
        loop = self.create_event_loop()
        callback = lambda: None
        r, w = test_utils.socketpair()
        self.addCleanup(r.close)
        self.addCleanup(w.close)
        loop.add_reader(r, callback)
        loop.add_writer(w, callback)
        loop.close()
        self.assertFalse(loop.remove_reader(r))
        self.assertFalse(loop.remove_writer(w))

    def test_add_fds_after_closing(self):
        loop = self.create_event_loop()
        callback = lambda: None
        r, w = test_utils.socketpair()
        self.addCleanup(r.close)
        self.addCleanup(w.close)
        loop.close()
        with self.assertRaises(RuntimeError):
            loop.add_reader(r, callback)
        with self.assertRaises(RuntimeError):
            loop.add_writer(w, callback)

    def test_close_running_event_loop(self):
        @asyncio.coroutine
        def close_loop(loop):
            self.loop.close()

        coro = close_loop(self.loop)
        with self.assertRaises(RuntimeError):
            self.loop.run_until_complete(coro)
>>>>>>> 0168da32


class SubprocessTestsMixin(object):

    def check_terminated(self, returncode):
        if sys.platform == 'win32':
            self.assertIsInstance(returncode, int)
            # expect 1 but sometimes get 0
        else:
            self.assertEqual(-signal.SIGTERM, returncode)

    def check_killed(self, returncode):
        if sys.platform == 'win32':
            self.assertIsInstance(returncode, int)
            # expect 1 but sometimes get 0
        else:
            self.assertEqual(-signal.SIGKILL, returncode)

    def test_subprocess_exec(self):
        prog = os.path.join(os.path.dirname(__file__), 'echo.py')

<<<<<<< HEAD
        @asyncio.coroutine
        def connect():
            non_local['transp'], non_local['proto'] = yield self.loop.subprocess_exec(
                functools.partial(MySubprocessProtocol, self.loop),
                sys.executable, prog)
            self.assertIsInstance(non_local['proto'], MySubprocessProtocol)

        self.loop.run_until_complete(connect())
        self.loop.run_until_complete(non_local['proto'].connected)
        self.assertEqual('CONNECTED', non_local['proto'].state)
=======
        connect = self.loop.subprocess_exec(
                        functools.partial(MySubprocessProtocol, self.loop),
                        sys.executable, prog)
        transp, proto = self.loop.run_until_complete(connect)
        self.assertIsInstance(proto, MySubprocessProtocol)
        self.loop.run_until_complete(proto.connected)
        self.assertEqual('CONNECTED', proto.state)
>>>>>>> 0168da32

        stdin = transp.get_pipe_transport(0)
        stdin.write(b'Python The Winner')
        self.loop.run_until_complete(proto.got_data[1].wait())
        transp.close()
        self.loop.run_until_complete(proto.completed)
        self.check_terminated(proto.returncode)
        self.assertEqual(b'Python The Winner', proto.data[1])

    def test_subprocess_interactive(self):
        prog = os.path.join(os.path.dirname(__file__), 'echo.py')

<<<<<<< HEAD
        @asyncio.coroutine
        def connect():
            non_local['transp'], non_local['proto'] = yield self.loop.subprocess_exec(
                functools.partial(MySubprocessProtocol, self.loop),
                sys.executable, prog)
            self.assertIsInstance(non_local['proto'], MySubprocessProtocol)

        self.loop.run_until_complete(connect())
        self.loop.run_until_complete(non_local['proto'].connected)
        self.assertEqual('CONNECTED', non_local['proto'].state)
=======
        connect = self.loop.subprocess_exec(
                        functools.partial(MySubprocessProtocol, self.loop),
                        sys.executable, prog)
        transp, proto = self.loop.run_until_complete(connect)
        self.assertIsInstance(proto, MySubprocessProtocol)
        self.loop.run_until_complete(proto.connected)
        self.assertEqual('CONNECTED', proto.state)
>>>>>>> 0168da32

        try:
            stdin = transp.get_pipe_transport(0)
            stdin.write(b'Python ')
            self.loop.run_until_complete(proto.got_data[1].wait())
            proto.got_data[1].clear()
            self.assertEqual(b'Python ', proto.data[1])

            stdin.write(b'The Winner')
            self.loop.run_until_complete(proto.got_data[1].wait())
            self.assertEqual(b'Python The Winner', proto.data[1])
        finally:
            transp.close()

        self.loop.run_until_complete(proto.completed)
        self.check_terminated(proto.returncode)

    def test_subprocess_shell(self):
<<<<<<< HEAD
        non_local = {'proto': None, 'transp': None}

        @asyncio.coroutine
        def connect():
            non_local['transp'], non_local['proto'] = yield self.loop.subprocess_shell(
                functools.partial(MySubprocessProtocol, self.loop),
                'echo Python')
            self.assertIsInstance(non_local['proto'], MySubprocessProtocol)

        self.loop.run_until_complete(connect())
        self.loop.run_until_complete(non_local['proto'].connected)

        non_local['transp'].get_pipe_transport(0).close()
        self.loop.run_until_complete(non_local['proto'].completed)
        self.assertEqual(0, non_local['proto'].returncode)
        self.assertTrue(all(f.done() for f in non_local['proto'].disconnects.values()))
        self.assertEqual(non_local['proto'].data[1].rstrip(b'\r\n'), b'Python')
        self.assertEqual(non_local['proto'].data[2], b'')

    def test_subprocess_exitcode(self):
        non_local = {'proto': None}

        @asyncio.coroutine
        def connect():
            transp, non_local['proto'] = yield self.loop.subprocess_shell(
                functools.partial(MySubprocessProtocol, self.loop),
                'exit 7', stdin=None, stdout=None, stderr=None)
            self.assertIsInstance(non_local['proto'], MySubprocessProtocol)

        self.loop.run_until_complete(connect())
        self.loop.run_until_complete(non_local['proto'].completed)
        self.assertEqual(7, non_local['proto'].returncode)

    def test_subprocess_close_after_finish(self):
        non_local = {'proto': None, 'transp': None}

        @asyncio.coroutine
        def connect():
            non_local['transp'], non_local['proto'] = yield self.loop.subprocess_shell(
                functools.partial(MySubprocessProtocol, self.loop),
                'exit 7', stdin=None, stdout=None, stderr=None)
            self.assertIsInstance(non_local['proto'], MySubprocessProtocol)

        self.loop.run_until_complete(connect())
        self.assertIsNone(non_local['transp'].get_pipe_transport(0))
        self.assertIsNone(non_local['transp'].get_pipe_transport(1))
        self.assertIsNone(non_local['transp'].get_pipe_transport(2))
        self.loop.run_until_complete(non_local['proto'].completed)
        self.assertEqual(7, non_local['proto'].returncode)
        self.assertIsNone(non_local['transp'].close())
=======
        connect = self.loop.subprocess_shell(
                        functools.partial(MySubprocessProtocol, self.loop),
                        'echo Python')
        transp, proto = self.loop.run_until_complete(connect)
        self.assertIsInstance(proto, MySubprocessProtocol)
        self.loop.run_until_complete(proto.connected)

        transp.get_pipe_transport(0).close()
        self.loop.run_until_complete(proto.completed)
        self.assertEqual(0, proto.returncode)
        self.assertTrue(all(f.done() for f in proto.disconnects.values()))
        self.assertEqual(proto.data[1].rstrip(b'\r\n'), b'Python')
        self.assertEqual(proto.data[2], b'')

    def test_subprocess_exitcode(self):
        connect = self.loop.subprocess_shell(
                        functools.partial(MySubprocessProtocol, self.loop),
                        'exit 7', stdin=None, stdout=None, stderr=None)
        transp, proto = self.loop.run_until_complete(connect)
        self.assertIsInstance(proto, MySubprocessProtocol)
        self.loop.run_until_complete(proto.completed)
        self.assertEqual(7, proto.returncode)

    def test_subprocess_close_after_finish(self):
        connect = self.loop.subprocess_shell(
                        functools.partial(MySubprocessProtocol, self.loop),
                        'exit 7', stdin=None, stdout=None, stderr=None)
        transp, proto = self.loop.run_until_complete(connect)
        self.assertIsInstance(proto, MySubprocessProtocol)
        self.assertIsNone(transp.get_pipe_transport(0))
        self.assertIsNone(transp.get_pipe_transport(1))
        self.assertIsNone(transp.get_pipe_transport(2))
        self.loop.run_until_complete(proto.completed)
        self.assertEqual(7, proto.returncode)
        self.assertIsNone(transp.close())
>>>>>>> 0168da32

    def test_subprocess_kill(self):
        prog = os.path.join(os.path.dirname(__file__), 'echo.py')

<<<<<<< HEAD
        @asyncio.coroutine
        def connect():
            non_local['transp'], non_local['proto'] = yield self.loop.subprocess_exec(
                functools.partial(MySubprocessProtocol, self.loop),
                sys.executable, prog)
            self.assertIsInstance(non_local['proto'], MySubprocessProtocol)
=======
        connect = self.loop.subprocess_exec(
                        functools.partial(MySubprocessProtocol, self.loop),
                        sys.executable, prog)
        transp, proto = self.loop.run_until_complete(connect)
        self.assertIsInstance(proto, MySubprocessProtocol)
        self.loop.run_until_complete(proto.connected)
>>>>>>> 0168da32

        transp.kill()
        self.loop.run_until_complete(proto.completed)
        self.check_killed(proto.returncode)

    def test_subprocess_terminate(self):
        prog = os.path.join(os.path.dirname(__file__), 'echo.py')

<<<<<<< HEAD
        @asyncio.coroutine
        def connect():
            non_local['transp'], non_local['proto'] = yield self.loop.subprocess_exec(
                functools.partial(MySubprocessProtocol, self.loop),
                sys.executable, prog)
            self.assertIsInstance(non_local['proto'], MySubprocessProtocol)
=======
        connect = self.loop.subprocess_exec(
                        functools.partial(MySubprocessProtocol, self.loop),
                        sys.executable, prog)
        transp, proto = self.loop.run_until_complete(connect)
        self.assertIsInstance(proto, MySubprocessProtocol)
        self.loop.run_until_complete(proto.connected)
>>>>>>> 0168da32

        transp.terminate()
        self.loop.run_until_complete(proto.completed)
        self.check_terminated(proto.returncode)

    @test_utils.skipIf(sys.platform == 'win32', "Don't have SIGHUP")
    def test_subprocess_send_signal(self):
        prog = os.path.join(os.path.dirname(__file__), 'echo.py')

<<<<<<< HEAD
        @asyncio.coroutine
        def connect():
            non_local['transp'], non_local['proto'] = yield self.loop.subprocess_exec(
                functools.partial(MySubprocessProtocol, self.loop),
                sys.executable, prog)
            self.assertIsInstance(non_local['proto'], MySubprocessProtocol)

        self.loop.run_until_complete(connect())
        self.loop.run_until_complete(non_local['proto'].connected)
=======
        connect = self.loop.subprocess_exec(
                        functools.partial(MySubprocessProtocol, self.loop),
                        sys.executable, prog)
        transp, proto = self.loop.run_until_complete(connect)
        self.assertIsInstance(proto, MySubprocessProtocol)
        self.loop.run_until_complete(proto.connected)
>>>>>>> 0168da32

        transp.send_signal(signal.SIGHUP)
        self.loop.run_until_complete(proto.completed)
        self.assertEqual(-signal.SIGHUP, proto.returncode)

    def test_subprocess_stderr(self):
        prog = os.path.join(os.path.dirname(__file__), 'echo2.py')

<<<<<<< HEAD
        @asyncio.coroutine
        def connect():
            non_local['transp'], non_local['proto'] = yield self.loop.subprocess_exec(
                functools.partial(MySubprocessProtocol, self.loop),
                sys.executable, prog)
            self.assertIsInstance(non_local['proto'], MySubprocessProtocol)

        self.loop.run_until_complete(connect())
        self.loop.run_until_complete(non_local['proto'].connected)
=======
        connect = self.loop.subprocess_exec(
                        functools.partial(MySubprocessProtocol, self.loop),
                        sys.executable, prog)
        transp, proto = self.loop.run_until_complete(connect)
        self.assertIsInstance(proto, MySubprocessProtocol)
        self.loop.run_until_complete(proto.connected)
>>>>>>> 0168da32

        stdin = transp.get_pipe_transport(0)
        stdin.write(b'test')

        self.loop.run_until_complete(proto.completed)

        transp.close()
        self.assertEqual(b'OUT:test', proto.data[1])
        self.assertTrue(proto.data[2].startswith(b'ERR:test'), proto.data[2])
        self.assertEqual(0, proto.returncode)

    def test_subprocess_stderr_redirect_to_stdout(self):
        prog = os.path.join(os.path.dirname(__file__), 'echo2.py')

<<<<<<< HEAD
        @asyncio.coroutine
        def connect():
            non_local['transp'], non_local['proto'] = yield self.loop.subprocess_exec(
                functools.partial(MySubprocessProtocol, self.loop),
                sys.executable, prog, stderr=subprocess.STDOUT)
            self.assertIsInstance(non_local['proto'], MySubprocessProtocol)
=======
        connect = self.loop.subprocess_exec(
                        functools.partial(MySubprocessProtocol, self.loop),
                        sys.executable, prog, stderr=subprocess.STDOUT)
        transp, proto = self.loop.run_until_complete(connect)
        self.assertIsInstance(proto, MySubprocessProtocol)
        self.loop.run_until_complete(proto.connected)
>>>>>>> 0168da32

        stdin = transp.get_pipe_transport(0)
        self.assertIsNotNone(transp.get_pipe_transport(1))
        self.assertIsNone(transp.get_pipe_transport(2))

        stdin.write(b'test')
        self.loop.run_until_complete(proto.completed)
        self.assertTrue(proto.data[1].startswith(b'OUT:testERR:test'),
                        proto.data[1])
        self.assertEqual(b'', proto.data[2])

        transp.close()
        self.assertEqual(0, proto.returncode)

    def test_subprocess_close_client_stream(self):
        prog = os.path.join(os.path.dirname(__file__), 'echo3.py')

<<<<<<< HEAD
        @asyncio.coroutine
        def connect():
            non_local['transp'], non_local['proto'] = yield self.loop.subprocess_exec(
                functools.partial(MySubprocessProtocol, self.loop),
                sys.executable, prog)
            self.assertIsInstance(non_local['proto'], MySubprocessProtocol)

        self.loop.run_until_complete(connect())
        self.loop.run_until_complete(non_local['proto'].connected)
=======
        connect = self.loop.subprocess_exec(
                        functools.partial(MySubprocessProtocol, self.loop),
                        sys.executable, prog)
        transp, proto = self.loop.run_until_complete(connect)
        self.assertIsInstance(proto, MySubprocessProtocol)
        self.loop.run_until_complete(proto.connected)
>>>>>>> 0168da32

        stdin = transp.get_pipe_transport(0)
        stdout = transp.get_pipe_transport(1)
        stdin.write(b'test')
        self.loop.run_until_complete(proto.got_data[1].wait())
        self.assertEqual(b'OUT:test', proto.data[1])

        stdout.close()
        self.loop.run_until_complete(proto.disconnects[1])
        stdin.write(b'xxx')
        self.loop.run_until_complete(proto.got_data[2].wait())
        if sys.platform != 'win32':
            self.assertEqual(b'ERR:BrokenPipeError', proto.data[2])
        else:
            # After closing the read-end of a pipe, writing to the
            # write-end using os.write() fails with errno==EINVAL and
            # GetLastError()==ERROR_INVALID_NAME on Windows!?!  (Using
            # WriteFile() we get ERROR_BROKEN_PIPE as expected.)
            self.assertEqual(b'ERR:OSError', proto.data[2])
        transp.close()
        self.loop.run_until_complete(proto.completed)
        self.check_terminated(proto.returncode)

    @test_utils.skipUnless(hasattr(os, 'setsid'), "need os.setsid()")
    def test_subprocess_wait_no_same_group(self):
<<<<<<< HEAD
        non_local = {'proto': None}

        def start_new_session():
            os.setsid()

        @asyncio.coroutine
        def connect():
            # start the new process in a new session
            transp, non_local['proto'] = yield self.loop.subprocess_shell(
                functools.partial(MySubprocessProtocol, self.loop),
                'exit 7', stdin=None, stdout=None, stderr=None,
                preexec_fn=start_new_session)
            self.assertIsInstance(non_local['proto'], MySubprocessProtocol)

        self.loop.run_until_complete(connect())
        self.loop.run_until_complete(non_local['proto'].completed)
        self.assertEqual(7, non_local['proto'].returncode)
=======
        # start the new process in a new session
        connect = self.loop.subprocess_shell(
                        functools.partial(MySubprocessProtocol, self.loop),
                        'exit 7', stdin=None, stdout=None, stderr=None,
                        start_new_session=True)
        _, proto = yield self.loop.run_until_complete(connect)
        self.assertIsInstance(proto, MySubprocessProtocol)
        self.loop.run_until_complete(proto.completed)
        self.assertEqual(7, proto.returncode)

    def test_subprocess_exec_invalid_args(self):
        @asyncio.coroutine
        def connect(**kwds):
            yield From(self.loop.subprocess_exec(
                asyncio.SubprocessProtocol,
                'pwd', **kwds))

        with self.assertRaises(ValueError):
            self.loop.run_until_complete(connect(universal_newlines=True))
        with self.assertRaises(ValueError):
            self.loop.run_until_complete(connect(bufsize=4096))
        with self.assertRaises(ValueError):
            self.loop.run_until_complete(connect(shell=True))

    def test_subprocess_shell_invalid_args(self):
        @asyncio.coroutine
        def connect(cmd=None, **kwds):
            if not cmd:
                cmd = 'pwd'
            yield From(self.loop.subprocess_shell(
                asyncio.SubprocessProtocol,
                cmd, **kwds))

        with self.assertRaises(ValueError):
            self.loop.run_until_complete(connect(['ls', '-l']))
        with self.assertRaises(ValueError):
            self.loop.run_until_complete(connect(universal_newlines=True))
        with self.assertRaises(ValueError):
            self.loop.run_until_complete(connect(bufsize=4096))
        with self.assertRaises(ValueError):
            self.loop.run_until_complete(connect(shell=False))
>>>>>>> 0168da32

    def test_subprocess_exec_invalid_args(self):
        @asyncio.coroutine
        def connect(**kwds):
            yield self.loop.subprocess_exec(
                asyncio.SubprocessProtocol,
                'pwd', **kwds)

        with self.assertRaises(ValueError):
            self.loop.run_until_complete(connect(universal_newlines=True))
        with self.assertRaises(ValueError):
            self.loop.run_until_complete(connect(bufsize=4096))
        with self.assertRaises(ValueError):
            self.loop.run_until_complete(connect(shell=True))

    def test_subprocess_shell_invalid_args(self):
        @asyncio.coroutine
        def connect(cmd=None, **kwds):
            if not cmd:
                cmd = 'pwd'
            yield self.loop.subprocess_shell(
                asyncio.SubprocessProtocol,
                cmd, **kwds)

        with self.assertRaises(ValueError):
            self.loop.run_until_complete(connect(['ls', '-l']))
        with self.assertRaises(ValueError):
            self.loop.run_until_complete(connect(universal_newlines=True))
        with self.assertRaises(ValueError):
            self.loop.run_until_complete(connect(bufsize=4096))
        with self.assertRaises(ValueError):
            self.loop.run_until_complete(connect(shell=False))


if sys.platform == 'win32':

    class SelectEventLoopTests(EventLoopTestsMixin, test_utils.TestCase):

        def create_event_loop(self):
            return asyncio.SelectorEventLoop()

    class ProactorEventLoopTests(EventLoopTestsMixin,
                                 SubprocessTestsMixin,
                                 test_utils.TestCase):

        def create_event_loop(self):
            return asyncio.ProactorEventLoop()

        def test_create_ssl_connection(self):
            raise unittest.SkipTest("IocpEventLoop incompatible with SSL")

        def test_create_server_ssl(self):
            raise unittest.SkipTest("IocpEventLoop incompatible with SSL")

        def test_create_server_ssl_verify_failed(self):
            raise unittest.SkipTest("IocpEventLoop incompatible with SSL")

        def test_create_server_ssl_match_failed(self):
            raise unittest.SkipTest("IocpEventLoop incompatible with SSL")

        def test_create_server_ssl_verified(self):
            raise unittest.SkipTest("IocpEventLoop incompatible with SSL")

        def test_reader_callback(self):
            raise unittest.SkipTest("IocpEventLoop does not have add_reader()")

        def test_reader_callback_cancel(self):
            raise unittest.SkipTest("IocpEventLoop does not have add_reader()")

        def test_writer_callback(self):
            raise unittest.SkipTest("IocpEventLoop does not have add_writer()")

        def test_writer_callback_cancel(self):
            raise unittest.SkipTest("IocpEventLoop does not have add_writer()")

        def test_create_datagram_endpoint(self):
            raise unittest.SkipTest(
                "IocpEventLoop does not have create_datagram_endpoint()")

        def test_remove_fds_after_closing(self):
            raise unittest.SkipTest("IocpEventLoop does not have add_reader()")
else:
<<<<<<< HEAD
    from asyncio import selectors
=======
    from trollius import selectors
>>>>>>> 0168da32

    class UnixEventLoopTestsMixin(EventLoopTestsMixin):
        def setUp(self):
            super(UnixEventLoopTestsMixin, self).setUp()
            watcher = asyncio.SafeChildWatcher()
            watcher.attach_loop(self.loop)
            asyncio.set_child_watcher(watcher)

        def tearDown(self):
            asyncio.set_child_watcher(None)
            super(UnixEventLoopTestsMixin, self).tearDown()

    if hasattr(selectors, 'KqueueSelector'):
        class KqueueEventLoopTests(UnixEventLoopTestsMixin,
                                   SubprocessTestsMixin,
                                   test_utils.TestCase):

            def create_event_loop(self):
                return asyncio.SelectorEventLoop(
                    selectors.KqueueSelector())

            # kqueue doesn't support character devices (PTY) on Mac OS X older
            # than 10.9 (Maverick)
            @support.requires_mac_ver(10, 9)
<<<<<<< HEAD
=======
            # Issue #20667: KqueueEventLoopTests.test_read_pty_output()
            # hangs on OpenBSD 5.5
            @test_utils.skipIf(sys.platform.startswith('openbsd'),
                              'test hangs on OpenBSD')
>>>>>>> 0168da32
            def test_read_pty_output(self):
                super(KqueueEventLoopTests, self).test_read_pty_output()

            # kqueue doesn't support character devices (PTY) on Mac OS X older
            # than 10.9 (Maverick)
            @support.requires_mac_ver(10, 9)
            def test_write_pty(self):
                super(KqueueEventLoopTests, self).test_write_pty()

    if hasattr(selectors, 'EpollSelector'):
        class EPollEventLoopTests(UnixEventLoopTestsMixin,
                                  SubprocessTestsMixin,
                                  test_utils.TestCase):

            def create_event_loop(self):
                return asyncio.SelectorEventLoop(selectors.EpollSelector())

    if hasattr(selectors, 'PollSelector'):
        class PollEventLoopTests(UnixEventLoopTestsMixin,
                                 SubprocessTestsMixin,
                                 test_utils.TestCase):

            def create_event_loop(self):
                return asyncio.SelectorEventLoop(selectors.PollSelector())

    # Should always exist.
    class SelectEventLoopTests(UnixEventLoopTestsMixin,
                               SubprocessTestsMixin,
                               test_utils.TestCase):

        def create_event_loop(self):
            return asyncio.SelectorEventLoop(selectors.SelectSelector())
<<<<<<< HEAD
=======


def noop(*args):
    pass
>>>>>>> 0168da32


class HandleTests(test_utils.TestCase):

    def setUp(self):
        self.loop = mock.Mock()
        self.loop.get_debug.return_value = True

    def test_handle(self):
        def callback(*args):
            return args

        args = ()
<<<<<<< HEAD
        h = asyncio.Handle(callback, args)
=======
        h = asyncio.Handle(callback, args, self.loop)
>>>>>>> 0168da32
        self.assertIs(h._callback, callback)
        self.assertIs(h._args, args)
        self.assertFalse(h._cancelled)

        h.cancel()
        self.assertTrue(h._cancelled)

    def test_handle_from_handle(self):
        def callback(*args):
            return args
<<<<<<< HEAD
        h1 = asyncio.Handle(callback, ())
        self.assertRaises(
            AssertionError, asyncio.events.make_handle, h1, ())
=======
        h1 = asyncio.Handle(callback, (), loop=self.loop)
        self.assertRaises(
            AssertionError, asyncio.Handle, h1, (), self.loop)
>>>>>>> 0168da32

    def test_callback_with_exception(self):
        def callback():
            raise ValueError()

<<<<<<< HEAD
        h = asyncio.Handle(callback, ())
=======
        self.loop = mock.Mock()
        self.loop.call_exception_handler = mock.Mock()

        h = asyncio.Handle(callback, (), self.loop)
>>>>>>> 0168da32
        h._run()

        self.loop.call_exception_handler.assert_called_with({
            'message': test_utils.MockPattern('Exception in callback.*'),
            'exception': mock.ANY,
            'handle': h,
            'source_traceback': h._source_traceback,
        })

    def test_handle_weakref(self):
        wd = weakref.WeakValueDictionary()
        h = asyncio.Handle(lambda: None, (), self.loop)
        wd['h'] = h  # Would fail without __weakref__ slot.

    def test_handle_repr(self):
        self.loop.get_debug.return_value = False

        # simple function
        h = asyncio.Handle(noop, (1, 2), self.loop)
        filename, lineno = test_utils.get_function_source(noop)
        self.assertEqual(repr(h),
                        '<Handle noop(1, 2) at %s:%s>'
                        % (filename, lineno))

        # cancelled handle
        h.cancel()
        self.assertEqual(repr(h),
                        '<Handle cancelled>')

        # decorated function
        cb = asyncio.coroutine(noop)
        h = asyncio.Handle(cb, (), self.loop)
        self.assertEqual(repr(h),
                        '<Handle noop() at %s:%s>'
                        % (filename, lineno))

        # partial function
        cb = functools.partial(noop, 1, 2)
        h = asyncio.Handle(cb, (3,), self.loop)
        regex = (r'^<Handle noop\(1, 2\)\(3\) at %s:%s>$'
                 % (re.escape(filename), lineno))
        self.assertRegex(repr(h), regex)

        # partial method
        if sys.version_info >= (3, 4):
            method = HandleTests.test_handle_repr
            cb = functools.partialmethod(method)
            filename, lineno = test_utils.get_function_source(method)
            h = asyncio.Handle(cb, (), self.loop)

            cb_regex = r'<function HandleTests.test_handle_repr .*>'
            cb_regex = (r'functools.partialmethod\(%s, , \)\(\)' % cb_regex)
            regex = (r'^<Handle %s at %s:%s>$'
                     % (cb_regex, re.escape(filename), lineno))
            self.assertRegex(repr(h), regex)

    def test_handle_repr_debug(self):
        self.loop.get_debug.return_value = True

        # simple function
        create_filename = sys._getframe().f_code.co_filename
        create_lineno = sys._getframe().f_lineno + 1
        h = asyncio.Handle(noop, (1, 2), self.loop)
        filename, lineno = test_utils.get_function_source(noop)
        self.assertEqual(repr(h),
                        '<Handle noop(1, 2) at %s:%s created at %s:%s>'
                        % (filename, lineno, create_filename, create_lineno))

        # cancelled handle
        h.cancel()
        self.assertEqual(repr(h),
                        '<Handle cancelled created at %s:%s>'
                        % (create_filename, create_lineno))

    def test_handle_source_traceback(self):
        loop = asyncio.get_event_loop_policy().new_event_loop()
        loop.set_debug(True)
        self.set_event_loop(loop)

        # call_soon
        h = loop.call_soon(noop)
        self.check_soure_traceback(h._source_traceback, -1)

        # call_soon_threadsafe
        h = loop.call_soon_threadsafe(noop)
        self.check_soure_traceback(h._source_traceback, -1)

        # call_later
        h = loop.call_later(0, noop)
        self.check_soure_traceback(h._source_traceback, -1)

        # call_at
        h = loop.call_later(0, noop)
        self.check_soure_traceback(h._source_traceback, -1)


class TimerTests(test_utils.TestCase):

    def setUp(self):
        self.loop = mock.Mock()

    def test_hash(self):
        when = time_monotonic()
<<<<<<< HEAD
        h = asyncio.TimerHandle(when, lambda: False, ())
=======
        h = asyncio.TimerHandle(when, lambda: False, (),
                                mock.Mock())
>>>>>>> 0168da32
        self.assertEqual(hash(h), hash(when))

    def test_timer(self):
        def callback(*args):
            return args

        args = (1, 2, 3)
        when = time_monotonic()
<<<<<<< HEAD
        h = asyncio.TimerHandle(when, callback, args)
=======
        h = asyncio.TimerHandle(when, callback, args, mock.Mock())
>>>>>>> 0168da32
        self.assertIs(h._callback, callback)
        self.assertIs(h._args, args)
        self.assertFalse(h._cancelled)

        # cancel
        h.cancel()
        self.assertTrue(h._cancelled)
        self.assertIsNone(h._callback)
        self.assertIsNone(h._args)

        # when cannot be None
        self.assertRaises(AssertionError,
<<<<<<< HEAD
                          asyncio.TimerHandle, None, callback, args)
=======
                          asyncio.TimerHandle, None, callback, args,
                          self.loop)

    def test_timer_repr(self):
        self.loop.get_debug.return_value = False

        # simple function
        h = asyncio.TimerHandle(123, noop, (), self.loop)
        src = test_utils.get_function_source(noop)
        self.assertEqual(repr(h),
                        '<TimerHandle when=123 noop() at %s:%s>' % src)

        # cancelled handle
        h.cancel()
        self.assertEqual(repr(h),
                        '<TimerHandle cancelled when=123>')

    def test_timer_repr_debug(self):
        self.loop.get_debug.return_value = True

        # simple function
        create_filename = sys._getframe().f_code.co_filename
        create_lineno = sys._getframe().f_lineno + 1
        h = asyncio.TimerHandle(123, noop, (), self.loop)
        filename, lineno = test_utils.get_function_source(noop)
        self.assertEqual(repr(h),
                        '<TimerHandle when=123 noop() '
                        'at %s:%s created at %s:%s>'
                        % (filename, lineno, create_filename, create_lineno))

        # cancelled handle
        h.cancel()
        self.assertEqual(repr(h),
                        '<TimerHandle cancelled when=123 created at %s:%s>'
                        % (create_filename, create_lineno))

>>>>>>> 0168da32

    def test_timer_comparison(self):
        def callback(*args):
            return args

        when = time_monotonic()

<<<<<<< HEAD
        h1 = asyncio.TimerHandle(when, callback, ())
        h2 = asyncio.TimerHandle(when, callback, ())
=======
        h1 = asyncio.TimerHandle(when, callback, (), self.loop)
        h2 = asyncio.TimerHandle(when, callback, (), self.loop)
>>>>>>> 0168da32
        # TODO: Use assertLess etc.
        self.assertFalse(h1 < h2)
        self.assertFalse(h2 < h1)
        self.assertTrue(h1 <= h2)
        self.assertTrue(h2 <= h1)
        self.assertFalse(h1 > h2)
        self.assertFalse(h2 > h1)
        self.assertTrue(h1 >= h2)
        self.assertTrue(h2 >= h1)
        self.assertTrue(h1 == h2)
        self.assertFalse(h1 != h2)

        h2.cancel()
        self.assertFalse(h1 == h2)

<<<<<<< HEAD
        h1 = asyncio.TimerHandle(when, callback, ())
        h2 = asyncio.TimerHandle(when + 10.0, callback, ())
=======
        h1 = asyncio.TimerHandle(when, callback, (), self.loop)
        h2 = asyncio.TimerHandle(when + 10.0, callback, (), self.loop)
>>>>>>> 0168da32
        self.assertTrue(h1 < h2)
        self.assertFalse(h2 < h1)
        self.assertTrue(h1 <= h2)
        self.assertFalse(h2 <= h1)
        self.assertFalse(h1 > h2)
        self.assertTrue(h2 > h1)
        self.assertFalse(h1 >= h2)
        self.assertTrue(h2 >= h1)
        self.assertFalse(h1 == h2)
        self.assertTrue(h1 != h2)

<<<<<<< HEAD
        h3 = asyncio.Handle(callback, ())
=======
        h3 = asyncio.Handle(callback, (), self.loop)
>>>>>>> 0168da32
        self.assertIs(NotImplemented, h1.__eq__(h3))
        self.assertIs(NotImplemented, h1.__ne__(h3))


class AbstractEventLoopTests(test_utils.TestCase):

    def test_not_implemented(self):
        f = mock.Mock()
        loop = asyncio.AbstractEventLoop()
        self.assertRaises(
            NotImplementedError, loop.run_forever)
        self.assertRaises(
            NotImplementedError, loop.run_until_complete, None)
        self.assertRaises(
            NotImplementedError, loop.stop)
        self.assertRaises(
            NotImplementedError, loop.is_running)
        self.assertRaises(
            NotImplementedError, loop.is_closed)
        self.assertRaises(
            NotImplementedError, loop.close)
        self.assertRaises(
            NotImplementedError, loop.create_task, None)
        self.assertRaises(
            NotImplementedError, loop.call_later, None, None)
        self.assertRaises(
            NotImplementedError, loop.call_at, f, f)
        self.assertRaises(
            NotImplementedError, loop.call_soon, None)
        self.assertRaises(
            NotImplementedError, loop.time)
        self.assertRaises(
            NotImplementedError, loop.call_soon_threadsafe, None)
        self.assertRaises(
            NotImplementedError, loop.run_in_executor, f, f)
        self.assertRaises(
            NotImplementedError, loop.set_default_executor, f)
        self.assertRaises(
            NotImplementedError, loop.getaddrinfo, 'localhost', 8080)
        self.assertRaises(
            NotImplementedError, loop.getnameinfo, ('localhost', 8080))
        self.assertRaises(
            NotImplementedError, loop.create_connection, f)
        self.assertRaises(
            NotImplementedError, loop.create_server, f)
        self.assertRaises(
            NotImplementedError, loop.create_datagram_endpoint, f)
        self.assertRaises(
            NotImplementedError, loop.add_reader, 1, f)
        self.assertRaises(
            NotImplementedError, loop.remove_reader, 1)
        self.assertRaises(
            NotImplementedError, loop.add_writer, 1, f)
        self.assertRaises(
            NotImplementedError, loop.remove_writer, 1)
        self.assertRaises(
            NotImplementedError, loop.sock_recv, f, 10)
        self.assertRaises(
            NotImplementedError, loop.sock_sendall, f, 10)
        self.assertRaises(
            NotImplementedError, loop.sock_connect, f, f)
        self.assertRaises(
            NotImplementedError, loop.sock_accept, f)
        self.assertRaises(
            NotImplementedError, loop.add_signal_handler, 1, f)
        self.assertRaises(
            NotImplementedError, loop.remove_signal_handler, 1)
        self.assertRaises(
            NotImplementedError, loop.remove_signal_handler, 1)
        self.assertRaises(
            NotImplementedError, loop.connect_read_pipe, f,
            mock.sentinel.pipe)
        self.assertRaises(
            NotImplementedError, loop.connect_write_pipe, f,
            mock.sentinel.pipe)
        self.assertRaises(
            NotImplementedError, loop.subprocess_shell, f,
            mock.sentinel)
        self.assertRaises(
            NotImplementedError, loop.subprocess_exec, f)
        self.assertRaises(
            NotImplementedError, loop.set_exception_handler, f)
        self.assertRaises(
            NotImplementedError, loop.default_exception_handler, f)
        self.assertRaises(
            NotImplementedError, loop.call_exception_handler, f)
        self.assertRaises(
            NotImplementedError, loop.get_debug)
        self.assertRaises(
            NotImplementedError, loop.set_debug, f)


class ProtocolsAbsTests(test_utils.TestCase):

    def test_empty(self):
        f = mock.Mock()
        p = asyncio.Protocol()
        self.assertIsNone(p.connection_made(f))
        self.assertIsNone(p.connection_lost(f))
        self.assertIsNone(p.data_received(f))
        self.assertIsNone(p.eof_received())

        dp = asyncio.DatagramProtocol()
        self.assertIsNone(dp.connection_made(f))
        self.assertIsNone(dp.connection_lost(f))
        self.assertIsNone(dp.error_received(f))
        self.assertIsNone(dp.datagram_received(f, f))

        sp = asyncio.SubprocessProtocol()
        self.assertIsNone(sp.connection_made(f))
        self.assertIsNone(sp.connection_lost(f))
        self.assertIsNone(sp.pipe_data_received(1, f))
        self.assertIsNone(sp.pipe_connection_lost(1, f))
        self.assertIsNone(sp.process_exited())


class PolicyTests(test_utils.TestCase):

    def test_event_loop_policy(self):
        policy = asyncio.AbstractEventLoopPolicy()
        self.assertRaises(NotImplementedError, policy.get_event_loop)
        self.assertRaises(NotImplementedError, policy.set_event_loop, object())
        self.assertRaises(NotImplementedError, policy.new_event_loop)
        self.assertRaises(NotImplementedError, policy.get_child_watcher)
        self.assertRaises(NotImplementedError, policy.set_child_watcher,
                          object())

    def test_get_event_loop(self):
        policy = asyncio.DefaultEventLoopPolicy()
        self.assertIsNone(policy._local._loop)

        loop = policy.get_event_loop()
        self.assertIsInstance(loop, asyncio.AbstractEventLoop)

        self.assertIs(policy._local._loop, loop)
        self.assertIs(loop, policy.get_event_loop())
        loop.close()

    def test_get_event_loop_calls_set_event_loop(self):
        policy = asyncio.DefaultEventLoopPolicy()

        with mock.patch.object(
                policy, "set_event_loop",
                wraps=policy.set_event_loop) as m_set_event_loop:

            loop = policy.get_event_loop()

            # policy._local._loop must be set through .set_event_loop()
            # (the unix DefaultEventLoopPolicy needs this call to attach
            # the child watcher correctly)
            m_set_event_loop.assert_called_with(loop)

        loop.close()

    def test_get_event_loop_after_set_none(self):
        policy = asyncio.DefaultEventLoopPolicy()
        policy.set_event_loop(None)
        self.assertRaises(AssertionError, policy.get_event_loop)

    @mock.patch('trollius.events.threading.current_thread')
    def test_get_event_loop_thread(self, m_current_thread):

        def f():
            policy = asyncio.DefaultEventLoopPolicy()
            self.assertRaises(AssertionError, policy.get_event_loop)

        th = threading.Thread(target=f)
        th.start()
        th.join()

    def test_new_event_loop(self):
        policy = asyncio.DefaultEventLoopPolicy()

        loop = policy.new_event_loop()
        self.assertIsInstance(loop, asyncio.AbstractEventLoop)
        loop.close()

    def test_set_event_loop(self):
        policy = asyncio.DefaultEventLoopPolicy()
        old_loop = policy.get_event_loop()

        self.assertRaises(AssertionError, policy.set_event_loop, object())

        loop = policy.new_event_loop()
        policy.set_event_loop(loop)
        self.assertIs(loop, policy.get_event_loop())
        self.assertIsNot(old_loop, policy.get_event_loop())
        loop.close()
        old_loop.close()

    def test_get_event_loop_policy(self):
        policy = asyncio.get_event_loop_policy()
        self.assertIsInstance(policy, asyncio.AbstractEventLoopPolicy)
        self.assertIs(policy, asyncio.get_event_loop_policy())

    def test_set_event_loop_policy(self):
        self.assertRaises(
            AssertionError, asyncio.set_event_loop_policy, object())

        old_policy = asyncio.get_event_loop_policy()

        policy = asyncio.DefaultEventLoopPolicy()
        asyncio.set_event_loop_policy(policy)
        self.assertIs(policy, asyncio.get_event_loop_policy())
        self.assertIsNot(policy, old_policy)


if __name__ == '__main__':
    unittest.main()<|MERGE_RESOLUTION|>--- conflicted
+++ resolved
@@ -29,21 +29,6 @@
 except ImportError:
     concurrent = None
 
-<<<<<<< HEAD
-from asyncio import Return
-from asyncio import futures
-
-import asyncio
-from asyncio import events
-from asyncio import selector_events
-from asyncio import test_utils
-from asyncio.py33_exceptions import (wrap_error,
-    BlockingIOError, ConnectionRefusedError, ConnectionRefusedError,
-    FileNotFoundError)
-from asyncio.test_utils import mock
-from asyncio.time_monotonic import time_monotonic
-from asyncio import test_support as support  # find_unused_port, IPV6_ENABLED, TEST_HOME_DIR
-=======
 from trollius import Return, From
 from trollius import futures
 
@@ -56,7 +41,6 @@
 from trollius.test_utils import mock
 from trollius.time_monotonic import time_monotonic
 from trollius import test_support as support  # find_unused_port, IPV6_ENABLED, TEST_HOME_DIR
->>>>>>> 0168da32
 
 
 def data_file(filename):
@@ -85,12 +69,8 @@
 SIGNING_CA = data_file('pycacert.pem')
 
 
-<<<<<<< HEAD
-class MyProto(asyncio.Protocol):
-=======
 class MyBaseProto(asyncio.Protocol):
     connected = None
->>>>>>> 0168da32
     done = None
 
     def __init__(self, loop=None):
@@ -98,10 +78,7 @@
         self.state = 'INITIAL'
         self.nbytes = 0
         if loop is not None:
-<<<<<<< HEAD
-=======
             self.connected = asyncio.Future(loop=loop)
->>>>>>> 0168da32
             self.done = asyncio.Future(loop=loop)
 
     def connection_made(self, transport):
@@ -126,15 +103,12 @@
             self.done.set_result(None)
 
 
-<<<<<<< HEAD
-=======
 class MyProto(MyBaseProto):
     def connection_made(self, transport):
         super(MyProto, self).connection_made(transport)
         transport.write(b'GET / HTTP/1.0\r\nHost: example.com\r\n\r\n')
 
 
->>>>>>> 0168da32
 class MyDatagramProto(asyncio.DatagramProtocol):
     done = None
 
@@ -262,11 +236,7 @@
     def setUp(self):
         super(EventLoopTestsMixin, self).setUp()
         self.loop = self.create_event_loop()
-<<<<<<< HEAD
-        asyncio.set_event_loop(None)
-=======
         self.set_event_loop(self.loop)
->>>>>>> 0168da32
 
     def tearDown(self):
         # just in case if we have transport close callbacks
@@ -302,12 +272,8 @@
         @asyncio.coroutine
         def cb():
             self.loop.stop()
-<<<<<<< HEAD
-            yield asyncio.sleep(0.1, loop=self.loop)
-=======
             yield From(asyncio.sleep(0.1, loop=self.loop))
 
->>>>>>> 0168da32
         task = cb()
         self.assertRaises(RuntimeError,
                           self.loop.run_until_complete, task)
@@ -580,14 +546,6 @@
         with test_utils.run_test_server() as httpd:
             conn_fut = self.loop.create_connection(
                 lambda: MyProto(loop=self.loop), *httpd.address)
-<<<<<<< HEAD
-            tr, pr = self.loop.run_until_complete(f)
-            self.assertIsInstance(tr, asyncio.Transport)
-            self.assertIsInstance(pr, asyncio.Protocol)
-            self.loop.run_until_complete(pr.done)
-            self.assertGreater(pr.nbytes, 0)
-            tr.close()
-=======
             self._basetest_create_connection(conn_fut)
 
     @test_utils.skipUnless(hasattr(socket, 'AF_UNIX'), 'No UNIX Sockets')
@@ -600,7 +558,6 @@
             conn_fut = self.loop.create_unix_connection(
                 lambda: MyProto(loop=self.loop), httpd.address)
             self._basetest_create_connection(conn_fut, check_sockname)
->>>>>>> 0168da32
 
     def test_create_connection_sock(self):
         with test_utils.run_test_server() as httpd:
@@ -649,16 +606,6 @@
                 lambda: MyProto(loop=self.loop),
                 *httpd.address,
                 ssl=test_utils.dummy_ssl_context())
-<<<<<<< HEAD
-            tr, pr = self.loop.run_until_complete(f)
-            self.assertIsInstance(tr, asyncio.Transport)
-            self.assertIsInstance(pr, asyncio.Protocol)
-            self.assertTrue('ssl' in tr.__class__.__name__.lower())
-            self.assertIsNotNone(tr.get_extra_info('sockname'))
-            self.loop.run_until_complete(pr.done)
-            self.assertGreater(pr.nbytes, 0)
-            tr.close()
-=======
 
             self._basetest_create_ssl_connection(conn_fut)
 
@@ -677,7 +624,6 @@
                 server_hostname='127.0.0.1')
 
             self._basetest_create_ssl_connection(conn_fut, check_sockname)
->>>>>>> 0168da32
 
     def test_create_connection_local_addr(self):
         with test_utils.run_test_server() as httpd:
@@ -1209,11 +1155,8 @@
     # select, poll and kqueue don't support character devices (PTY) on Mac OS X
     # older than 10.6 (Snow Leopard)
     @support.requires_mac_ver(10, 6)
-<<<<<<< HEAD
-=======
     # Issue #20495: The test hangs on FreeBSD 7.2 but pass on FreeBSD 9
     @support.requires_freebsd_version(8)
->>>>>>> 0168da32
     def test_read_pty_output(self):
         proto = MyReadPipeProto(loop=self.loop)
 
@@ -1253,22 +1196,12 @@
         rpipe, wpipe = os.pipe()
         pipeobj = io.open(wpipe, 'wb', 1024)
 
-<<<<<<< HEAD
-        @asyncio.coroutine
-        def connect():
-            t, p = yield self.loop.connect_write_pipe(factory, pipeobj)
-            self.assertIs(p, non_local['proto'])
-            self.assertIs(t, non_local['proto'].transport)
-            self.assertEqual('CONNECTED', non_local['proto'].state)
-            non_local['transport'] = t
-=======
         proto = MyWritePipeProto(loop=self.loop)
         connect = self.loop.connect_write_pipe(lambda: proto, pipeobj)
         transport, p = self.loop.run_until_complete(connect)
         self.assertIs(p, proto)
         self.assertIs(transport, proto.transport)
         self.assertEqual('CONNECTED', proto.state)
->>>>>>> 0168da32
 
         transport.write(b'1')
 
@@ -1307,22 +1240,12 @@
             wsock_fd = wsock.fileno()
         pipeobj = io.open(wsock_fd, 'wb', 1024)
 
-<<<<<<< HEAD
-        @asyncio.coroutine
-        def connect():
-            t, p = yield self.loop.connect_write_pipe(factory, pipeobj)
-            self.assertIs(p, non_local['proto'])
-            self.assertIs(t, non_local['proto'].transport)
-            self.assertEqual('CONNECTED', non_local['proto'].state)
-            non_local['transport'] = t
-=======
         proto = MyWritePipeProto(loop=self.loop)
         connect = self.loop.connect_write_pipe(lambda: proto, pipeobj)
         transport, p = self.loop.run_until_complete(connect)
         self.assertIs(p, proto)
         self.assertIs(transport, proto.transport)
         self.assertEqual('CONNECTED', proto.state)
->>>>>>> 0168da32
 
         transport.write(b'1')
         data = self.loop.run_until_complete(self.loop.sock_recv(rsock, 1024))
@@ -1436,11 +1359,7 @@
         def main():
             try:
                 self.loop.call_soon(f.cancel)
-<<<<<<< HEAD
-                yield f
-=======
                 yield From(f)
->>>>>>> 0168da32
             except asyncio.CancelledError:
                 res = 'cancelled'
             else:
@@ -1476,17 +1395,6 @@
         @asyncio.coroutine
         def wait():
             loop = self.loop
-<<<<<<< HEAD
-            yield asyncio.sleep(1e-2, loop=loop)
-            yield asyncio.sleep(1e-4, loop=loop)
-
-        self.loop.run_until_complete(wait())
-        # The ideal number of call is 10, but on some platforms, the selector
-        # may sleep at little bit less than timeout depending on the resolution
-        # of the clock used by the kernel. Tolerate 2 useless calls on these
-        # platforms.
-        self.assertLessEqual(self.loop._run_once_counter, 12)
-=======
             yield From(asyncio.sleep(1e-2, loop=loop))
             yield From(asyncio.sleep(1e-4, loop=loop))
             yield From(asyncio.sleep(1e-6, loop=loop))
@@ -1553,7 +1461,6 @@
         coro = close_loop(self.loop)
         with self.assertRaises(RuntimeError):
             self.loop.run_until_complete(coro)
->>>>>>> 0168da32
 
 
 class SubprocessTestsMixin(object):
@@ -1575,18 +1482,6 @@
     def test_subprocess_exec(self):
         prog = os.path.join(os.path.dirname(__file__), 'echo.py')
 
-<<<<<<< HEAD
-        @asyncio.coroutine
-        def connect():
-            non_local['transp'], non_local['proto'] = yield self.loop.subprocess_exec(
-                functools.partial(MySubprocessProtocol, self.loop),
-                sys.executable, prog)
-            self.assertIsInstance(non_local['proto'], MySubprocessProtocol)
-
-        self.loop.run_until_complete(connect())
-        self.loop.run_until_complete(non_local['proto'].connected)
-        self.assertEqual('CONNECTED', non_local['proto'].state)
-=======
         connect = self.loop.subprocess_exec(
                         functools.partial(MySubprocessProtocol, self.loop),
                         sys.executable, prog)
@@ -1594,7 +1489,6 @@
         self.assertIsInstance(proto, MySubprocessProtocol)
         self.loop.run_until_complete(proto.connected)
         self.assertEqual('CONNECTED', proto.state)
->>>>>>> 0168da32
 
         stdin = transp.get_pipe_transport(0)
         stdin.write(b'Python The Winner')
@@ -1607,18 +1501,6 @@
     def test_subprocess_interactive(self):
         prog = os.path.join(os.path.dirname(__file__), 'echo.py')
 
-<<<<<<< HEAD
-        @asyncio.coroutine
-        def connect():
-            non_local['transp'], non_local['proto'] = yield self.loop.subprocess_exec(
-                functools.partial(MySubprocessProtocol, self.loop),
-                sys.executable, prog)
-            self.assertIsInstance(non_local['proto'], MySubprocessProtocol)
-
-        self.loop.run_until_complete(connect())
-        self.loop.run_until_complete(non_local['proto'].connected)
-        self.assertEqual('CONNECTED', non_local['proto'].state)
-=======
         connect = self.loop.subprocess_exec(
                         functools.partial(MySubprocessProtocol, self.loop),
                         sys.executable, prog)
@@ -1626,7 +1508,6 @@
         self.assertIsInstance(proto, MySubprocessProtocol)
         self.loop.run_until_complete(proto.connected)
         self.assertEqual('CONNECTED', proto.state)
->>>>>>> 0168da32
 
         try:
             stdin = transp.get_pipe_transport(0)
@@ -1645,58 +1526,6 @@
         self.check_terminated(proto.returncode)
 
     def test_subprocess_shell(self):
-<<<<<<< HEAD
-        non_local = {'proto': None, 'transp': None}
-
-        @asyncio.coroutine
-        def connect():
-            non_local['transp'], non_local['proto'] = yield self.loop.subprocess_shell(
-                functools.partial(MySubprocessProtocol, self.loop),
-                'echo Python')
-            self.assertIsInstance(non_local['proto'], MySubprocessProtocol)
-
-        self.loop.run_until_complete(connect())
-        self.loop.run_until_complete(non_local['proto'].connected)
-
-        non_local['transp'].get_pipe_transport(0).close()
-        self.loop.run_until_complete(non_local['proto'].completed)
-        self.assertEqual(0, non_local['proto'].returncode)
-        self.assertTrue(all(f.done() for f in non_local['proto'].disconnects.values()))
-        self.assertEqual(non_local['proto'].data[1].rstrip(b'\r\n'), b'Python')
-        self.assertEqual(non_local['proto'].data[2], b'')
-
-    def test_subprocess_exitcode(self):
-        non_local = {'proto': None}
-
-        @asyncio.coroutine
-        def connect():
-            transp, non_local['proto'] = yield self.loop.subprocess_shell(
-                functools.partial(MySubprocessProtocol, self.loop),
-                'exit 7', stdin=None, stdout=None, stderr=None)
-            self.assertIsInstance(non_local['proto'], MySubprocessProtocol)
-
-        self.loop.run_until_complete(connect())
-        self.loop.run_until_complete(non_local['proto'].completed)
-        self.assertEqual(7, non_local['proto'].returncode)
-
-    def test_subprocess_close_after_finish(self):
-        non_local = {'proto': None, 'transp': None}
-
-        @asyncio.coroutine
-        def connect():
-            non_local['transp'], non_local['proto'] = yield self.loop.subprocess_shell(
-                functools.partial(MySubprocessProtocol, self.loop),
-                'exit 7', stdin=None, stdout=None, stderr=None)
-            self.assertIsInstance(non_local['proto'], MySubprocessProtocol)
-
-        self.loop.run_until_complete(connect())
-        self.assertIsNone(non_local['transp'].get_pipe_transport(0))
-        self.assertIsNone(non_local['transp'].get_pipe_transport(1))
-        self.assertIsNone(non_local['transp'].get_pipe_transport(2))
-        self.loop.run_until_complete(non_local['proto'].completed)
-        self.assertEqual(7, non_local['proto'].returncode)
-        self.assertIsNone(non_local['transp'].close())
-=======
         connect = self.loop.subprocess_shell(
                         functools.partial(MySubprocessProtocol, self.loop),
                         'echo Python')
@@ -1732,26 +1561,16 @@
         self.loop.run_until_complete(proto.completed)
         self.assertEqual(7, proto.returncode)
         self.assertIsNone(transp.close())
->>>>>>> 0168da32
 
     def test_subprocess_kill(self):
         prog = os.path.join(os.path.dirname(__file__), 'echo.py')
 
-<<<<<<< HEAD
-        @asyncio.coroutine
-        def connect():
-            non_local['transp'], non_local['proto'] = yield self.loop.subprocess_exec(
-                functools.partial(MySubprocessProtocol, self.loop),
-                sys.executable, prog)
-            self.assertIsInstance(non_local['proto'], MySubprocessProtocol)
-=======
         connect = self.loop.subprocess_exec(
                         functools.partial(MySubprocessProtocol, self.loop),
                         sys.executable, prog)
         transp, proto = self.loop.run_until_complete(connect)
         self.assertIsInstance(proto, MySubprocessProtocol)
         self.loop.run_until_complete(proto.connected)
->>>>>>> 0168da32
 
         transp.kill()
         self.loop.run_until_complete(proto.completed)
@@ -1760,21 +1579,12 @@
     def test_subprocess_terminate(self):
         prog = os.path.join(os.path.dirname(__file__), 'echo.py')
 
-<<<<<<< HEAD
-        @asyncio.coroutine
-        def connect():
-            non_local['transp'], non_local['proto'] = yield self.loop.subprocess_exec(
-                functools.partial(MySubprocessProtocol, self.loop),
-                sys.executable, prog)
-            self.assertIsInstance(non_local['proto'], MySubprocessProtocol)
-=======
         connect = self.loop.subprocess_exec(
                         functools.partial(MySubprocessProtocol, self.loop),
                         sys.executable, prog)
         transp, proto = self.loop.run_until_complete(connect)
         self.assertIsInstance(proto, MySubprocessProtocol)
         self.loop.run_until_complete(proto.connected)
->>>>>>> 0168da32
 
         transp.terminate()
         self.loop.run_until_complete(proto.completed)
@@ -1784,24 +1594,12 @@
     def test_subprocess_send_signal(self):
         prog = os.path.join(os.path.dirname(__file__), 'echo.py')
 
-<<<<<<< HEAD
-        @asyncio.coroutine
-        def connect():
-            non_local['transp'], non_local['proto'] = yield self.loop.subprocess_exec(
-                functools.partial(MySubprocessProtocol, self.loop),
-                sys.executable, prog)
-            self.assertIsInstance(non_local['proto'], MySubprocessProtocol)
-
-        self.loop.run_until_complete(connect())
-        self.loop.run_until_complete(non_local['proto'].connected)
-=======
         connect = self.loop.subprocess_exec(
                         functools.partial(MySubprocessProtocol, self.loop),
                         sys.executable, prog)
         transp, proto = self.loop.run_until_complete(connect)
         self.assertIsInstance(proto, MySubprocessProtocol)
         self.loop.run_until_complete(proto.connected)
->>>>>>> 0168da32
 
         transp.send_signal(signal.SIGHUP)
         self.loop.run_until_complete(proto.completed)
@@ -1810,24 +1608,12 @@
     def test_subprocess_stderr(self):
         prog = os.path.join(os.path.dirname(__file__), 'echo2.py')
 
-<<<<<<< HEAD
-        @asyncio.coroutine
-        def connect():
-            non_local['transp'], non_local['proto'] = yield self.loop.subprocess_exec(
-                functools.partial(MySubprocessProtocol, self.loop),
-                sys.executable, prog)
-            self.assertIsInstance(non_local['proto'], MySubprocessProtocol)
-
-        self.loop.run_until_complete(connect())
-        self.loop.run_until_complete(non_local['proto'].connected)
-=======
         connect = self.loop.subprocess_exec(
                         functools.partial(MySubprocessProtocol, self.loop),
                         sys.executable, prog)
         transp, proto = self.loop.run_until_complete(connect)
         self.assertIsInstance(proto, MySubprocessProtocol)
         self.loop.run_until_complete(proto.connected)
->>>>>>> 0168da32
 
         stdin = transp.get_pipe_transport(0)
         stdin.write(b'test')
@@ -1842,21 +1628,12 @@
     def test_subprocess_stderr_redirect_to_stdout(self):
         prog = os.path.join(os.path.dirname(__file__), 'echo2.py')
 
-<<<<<<< HEAD
-        @asyncio.coroutine
-        def connect():
-            non_local['transp'], non_local['proto'] = yield self.loop.subprocess_exec(
-                functools.partial(MySubprocessProtocol, self.loop),
-                sys.executable, prog, stderr=subprocess.STDOUT)
-            self.assertIsInstance(non_local['proto'], MySubprocessProtocol)
-=======
         connect = self.loop.subprocess_exec(
                         functools.partial(MySubprocessProtocol, self.loop),
                         sys.executable, prog, stderr=subprocess.STDOUT)
         transp, proto = self.loop.run_until_complete(connect)
         self.assertIsInstance(proto, MySubprocessProtocol)
         self.loop.run_until_complete(proto.connected)
->>>>>>> 0168da32
 
         stdin = transp.get_pipe_transport(0)
         self.assertIsNotNone(transp.get_pipe_transport(1))
@@ -1874,24 +1651,12 @@
     def test_subprocess_close_client_stream(self):
         prog = os.path.join(os.path.dirname(__file__), 'echo3.py')
 
-<<<<<<< HEAD
-        @asyncio.coroutine
-        def connect():
-            non_local['transp'], non_local['proto'] = yield self.loop.subprocess_exec(
-                functools.partial(MySubprocessProtocol, self.loop),
-                sys.executable, prog)
-            self.assertIsInstance(non_local['proto'], MySubprocessProtocol)
-
-        self.loop.run_until_complete(connect())
-        self.loop.run_until_complete(non_local['proto'].connected)
-=======
         connect = self.loop.subprocess_exec(
                         functools.partial(MySubprocessProtocol, self.loop),
                         sys.executable, prog)
         transp, proto = self.loop.run_until_complete(connect)
         self.assertIsInstance(proto, MySubprocessProtocol)
         self.loop.run_until_complete(proto.connected)
->>>>>>> 0168da32
 
         stdin = transp.get_pipe_transport(0)
         stdout = transp.get_pipe_transport(1)
@@ -1917,25 +1682,6 @@
 
     @test_utils.skipUnless(hasattr(os, 'setsid'), "need os.setsid()")
     def test_subprocess_wait_no_same_group(self):
-<<<<<<< HEAD
-        non_local = {'proto': None}
-
-        def start_new_session():
-            os.setsid()
-
-        @asyncio.coroutine
-        def connect():
-            # start the new process in a new session
-            transp, non_local['proto'] = yield self.loop.subprocess_shell(
-                functools.partial(MySubprocessProtocol, self.loop),
-                'exit 7', stdin=None, stdout=None, stderr=None,
-                preexec_fn=start_new_session)
-            self.assertIsInstance(non_local['proto'], MySubprocessProtocol)
-
-        self.loop.run_until_complete(connect())
-        self.loop.run_until_complete(non_local['proto'].completed)
-        self.assertEqual(7, non_local['proto'].returncode)
-=======
         # start the new process in a new session
         connect = self.loop.subprocess_shell(
                         functools.partial(MySubprocessProtocol, self.loop),
@@ -1977,7 +1723,6 @@
             self.loop.run_until_complete(connect(bufsize=4096))
         with self.assertRaises(ValueError):
             self.loop.run_until_complete(connect(shell=False))
->>>>>>> 0168da32
 
     def test_subprocess_exec_invalid_args(self):
         @asyncio.coroutine
@@ -2060,11 +1805,7 @@
         def test_remove_fds_after_closing(self):
             raise unittest.SkipTest("IocpEventLoop does not have add_reader()")
 else:
-<<<<<<< HEAD
-    from asyncio import selectors
-=======
     from trollius import selectors
->>>>>>> 0168da32
 
     class UnixEventLoopTestsMixin(EventLoopTestsMixin):
         def setUp(self):
@@ -2089,13 +1830,10 @@
             # kqueue doesn't support character devices (PTY) on Mac OS X older
             # than 10.9 (Maverick)
             @support.requires_mac_ver(10, 9)
-<<<<<<< HEAD
-=======
             # Issue #20667: KqueueEventLoopTests.test_read_pty_output()
             # hangs on OpenBSD 5.5
             @test_utils.skipIf(sys.platform.startswith('openbsd'),
                               'test hangs on OpenBSD')
->>>>>>> 0168da32
             def test_read_pty_output(self):
                 super(KqueueEventLoopTests, self).test_read_pty_output()
 
@@ -2128,13 +1866,10 @@
 
         def create_event_loop(self):
             return asyncio.SelectorEventLoop(selectors.SelectSelector())
-<<<<<<< HEAD
-=======
 
 
 def noop(*args):
     pass
->>>>>>> 0168da32
 
 
 class HandleTests(test_utils.TestCase):
@@ -2148,11 +1883,7 @@
             return args
 
         args = ()
-<<<<<<< HEAD
-        h = asyncio.Handle(callback, args)
-=======
         h = asyncio.Handle(callback, args, self.loop)
->>>>>>> 0168da32
         self.assertIs(h._callback, callback)
         self.assertIs(h._args, args)
         self.assertFalse(h._cancelled)
@@ -2163,28 +1894,18 @@
     def test_handle_from_handle(self):
         def callback(*args):
             return args
-<<<<<<< HEAD
-        h1 = asyncio.Handle(callback, ())
-        self.assertRaises(
-            AssertionError, asyncio.events.make_handle, h1, ())
-=======
         h1 = asyncio.Handle(callback, (), loop=self.loop)
         self.assertRaises(
             AssertionError, asyncio.Handle, h1, (), self.loop)
->>>>>>> 0168da32
 
     def test_callback_with_exception(self):
         def callback():
             raise ValueError()
 
-<<<<<<< HEAD
-        h = asyncio.Handle(callback, ())
-=======
         self.loop = mock.Mock()
         self.loop.call_exception_handler = mock.Mock()
 
         h = asyncio.Handle(callback, (), self.loop)
->>>>>>> 0168da32
         h._run()
 
         self.loop.call_exception_handler.assert_called_with({
@@ -2288,12 +2009,8 @@
 
     def test_hash(self):
         when = time_monotonic()
-<<<<<<< HEAD
-        h = asyncio.TimerHandle(when, lambda: False, ())
-=======
         h = asyncio.TimerHandle(when, lambda: False, (),
                                 mock.Mock())
->>>>>>> 0168da32
         self.assertEqual(hash(h), hash(when))
 
     def test_timer(self):
@@ -2302,11 +2019,7 @@
 
         args = (1, 2, 3)
         when = time_monotonic()
-<<<<<<< HEAD
-        h = asyncio.TimerHandle(when, callback, args)
-=======
         h = asyncio.TimerHandle(when, callback, args, mock.Mock())
->>>>>>> 0168da32
         self.assertIs(h._callback, callback)
         self.assertIs(h._args, args)
         self.assertFalse(h._cancelled)
@@ -2319,9 +2032,6 @@
 
         # when cannot be None
         self.assertRaises(AssertionError,
-<<<<<<< HEAD
-                          asyncio.TimerHandle, None, callback, args)
-=======
                           asyncio.TimerHandle, None, callback, args,
                           self.loop)
 
@@ -2358,7 +2068,6 @@
                         '<TimerHandle cancelled when=123 created at %s:%s>'
                         % (create_filename, create_lineno))
 
->>>>>>> 0168da32
 
     def test_timer_comparison(self):
         def callback(*args):
@@ -2366,13 +2075,8 @@
 
         when = time_monotonic()
 
-<<<<<<< HEAD
-        h1 = asyncio.TimerHandle(when, callback, ())
-        h2 = asyncio.TimerHandle(when, callback, ())
-=======
         h1 = asyncio.TimerHandle(when, callback, (), self.loop)
         h2 = asyncio.TimerHandle(when, callback, (), self.loop)
->>>>>>> 0168da32
         # TODO: Use assertLess etc.
         self.assertFalse(h1 < h2)
         self.assertFalse(h2 < h1)
@@ -2388,13 +2092,8 @@
         h2.cancel()
         self.assertFalse(h1 == h2)
 
-<<<<<<< HEAD
-        h1 = asyncio.TimerHandle(when, callback, ())
-        h2 = asyncio.TimerHandle(when + 10.0, callback, ())
-=======
         h1 = asyncio.TimerHandle(when, callback, (), self.loop)
         h2 = asyncio.TimerHandle(when + 10.0, callback, (), self.loop)
->>>>>>> 0168da32
         self.assertTrue(h1 < h2)
         self.assertFalse(h2 < h1)
         self.assertTrue(h1 <= h2)
@@ -2406,11 +2105,7 @@
         self.assertFalse(h1 == h2)
         self.assertTrue(h1 != h2)
 
-<<<<<<< HEAD
-        h3 = asyncio.Handle(callback, ())
-=======
         h3 = asyncio.Handle(callback, (), self.loop)
->>>>>>> 0168da32
         self.assertIs(NotImplemented, h1.__eq__(h3))
         self.assertIs(NotImplemented, h1.__ne__(h3))
 
