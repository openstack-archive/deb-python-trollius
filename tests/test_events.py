--- conflicted
+++ resolved
@@ -486,13 +486,8 @@
         self.loop.add_signal_handler(signal.SIGINT, my_handler)
 
         os.kill(os.getpid(), signal.SIGINT)
-<<<<<<< HEAD
-        test_utils.run_briefly(self.loop)
-        self.assertEqual(non_local['caught'], 1)
-=======
-        test_utils.run_until(self.loop, lambda: caught)
-
->>>>>>> 18bfd7e6
+        test_utils.run_until(self.loop, lambda: non_local['caught'])
+
         # Removing it should restore the default handler.
         self.assertTrue(self.loop.remove_signal_handler(signal.SIGINT))
         self.assertEqual(signal.getsignal(signal.SIGINT),
