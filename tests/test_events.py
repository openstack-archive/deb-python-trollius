--- conflicted
+++ resolved
@@ -21,7 +21,6 @@
 except ImportError:
     ssl = None
 
-<<<<<<< HEAD
 try:
     import concurrent
 except ImportError:
@@ -35,23 +34,13 @@
 from trollius import events
 from trollius import proactor_events
 from trollius import selector_events
+from trollius import test_support as support
 from trollius import test_utils
 from trollius.py33_exceptions import (wrap_error,
     BlockingIOError, ConnectionRefusedError,
     FileNotFoundError)
 from trollius.test_utils import mock
 from trollius.time_monotonic import time_monotonic
-try:
-    from test import support  # find_unused_port, IPV6_ENABLED, TEST_HOME_DIR
-except ImportError:
-    from trollius import test_support as support
-=======
-import asyncio
-from asyncio import proactor_events
-from asyncio import selector_events
-from asyncio import test_support as support
-from asyncio import test_utils
->>>>>>> e296ce98
 
 
 def data_file(filename):
