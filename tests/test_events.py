--- conflicted
+++ resolved
@@ -1934,13 +1934,8 @@
         def callback(*args):
             return args
 
-<<<<<<< HEAD
-        args = ()
+        args = (1, 2, 3)
         when = time_monotonic()
-=======
-        args = (1, 2, 3)
-        when = time.monotonic()
->>>>>>> a4d574f5
         h = asyncio.TimerHandle(when, callback, args, mock.Mock())
         self.assertIs(h._callback, callback)
         self.assertIs(h._args, args)
