"""Tests for events.py."""

import contextlib
import functools
import gc
import io
import os
import platform
import re
import signal
import socket
import subprocess
import sys
import threading
import errno
import unittest
import weakref

try:
    import ssl
except ImportError:
    ssl = None
    HAS_SNI = False
else:
    HAS_SNI = getattr(ssl, 'HAS_SNI', False)

try:
    import concurrent
except ImportError:
    concurrent = None

from trollius import Return, From
from trollius import futures

import trollius as asyncio
from trollius import selector_events
from trollius import test_utils
from trollius.py33_exceptions import (wrap_error,
    BlockingIOError, ConnectionRefusedError,
    FileNotFoundError)
from trollius.test_utils import mock
from trollius.time_monotonic import time_monotonic
from trollius import test_support as support  # find_unused_port, IPV6_ENABLED, TEST_HOME_DIR


def data_file(filename):
    if hasattr(support, 'TEST_HOME_DIR'):
        fullname = os.path.join(support.TEST_HOME_DIR, filename)
        if os.path.isfile(fullname):
            return fullname
    fullname = os.path.join(os.path.dirname(__file__), filename)
    if os.path.isfile(fullname):
        return fullname
    raise FileNotFoundError(filename)


def osx_tiger():
    """Return True if the platform is Mac OS 10.4 or older."""
    if sys.platform != 'darwin':
        return False
    version = platform.mac_ver()[0]
    version = tuple(map(int, version.split('.')))
    return version < (10, 5)


ONLYCERT = data_file('ssl_cert.pem')
ONLYKEY = data_file('ssl_key.pem')
SIGNED_CERTFILE = data_file('keycert3.pem')
SIGNING_CA = data_file('pycacert.pem')


class MyBaseProto(asyncio.Protocol):
    connected = None
    done = None

    def __init__(self, loop=None):
        self.transport = None
        self.state = 'INITIAL'
        self.nbytes = 0
        if loop is not None:
            self.connected = asyncio.Future(loop=loop)
            self.done = asyncio.Future(loop=loop)

    def connection_made(self, transport):
        self.transport = transport
        assert self.state == 'INITIAL', self.state
        self.state = 'CONNECTED'
        if self.connected:
            self.connected.set_result(None)

    def data_received(self, data):
        assert self.state == 'CONNECTED', self.state
        self.nbytes += len(data)

    def eof_received(self):
        assert self.state == 'CONNECTED', self.state
        self.state = 'EOF'

    def connection_lost(self, exc):
        assert self.state in ('CONNECTED', 'EOF'), self.state
        self.state = 'CLOSED'
        if self.done:
            self.done.set_result(None)


class MyProto(MyBaseProto):
    def connection_made(self, transport):
        super(MyProto, self).connection_made(transport)
        transport.write(b'GET / HTTP/1.0\r\nHost: example.com\r\n\r\n')


class MyDatagramProto(asyncio.DatagramProtocol):
    done = None

    def __init__(self, loop=None):
        self.state = 'INITIAL'
        self.nbytes = 0
        if loop is not None:
            self.done = asyncio.Future(loop=loop)

    def connection_made(self, transport):
        self.transport = transport
        assert self.state == 'INITIAL', self.state
        self.state = 'INITIALIZED'

    def datagram_received(self, data, addr):
        assert self.state == 'INITIALIZED', self.state
        self.nbytes += len(data)

    def error_received(self, exc):
        assert self.state == 'INITIALIZED', self.state

    def connection_lost(self, exc):
        assert self.state == 'INITIALIZED', self.state
        self.state = 'CLOSED'
        if self.done:
            self.done.set_result(None)


class MyReadPipeProto(asyncio.Protocol):
    done = None

    def __init__(self, loop=None):
        self.state = ['INITIAL']
        self.nbytes = 0
        self.transport = None
        if loop is not None:
            self.done = asyncio.Future(loop=loop)

    def connection_made(self, transport):
        self.transport = transport
        assert self.state == ['INITIAL'], self.state
        self.state.append('CONNECTED')

    def data_received(self, data):
        assert self.state == ['INITIAL', 'CONNECTED'], self.state
        self.nbytes += len(data)

    def eof_received(self):
        assert self.state == ['INITIAL', 'CONNECTED'], self.state
        self.state.append('EOF')

    def connection_lost(self, exc):
        if 'EOF' not in self.state:
            self.state.append('EOF')  # It is okay if EOF is missed.
        assert self.state == ['INITIAL', 'CONNECTED', 'EOF'], self.state
        self.state.append('CLOSED')
        if self.done:
            self.done.set_result(None)


class MyWritePipeProto(asyncio.BaseProtocol):
    done = None

    def __init__(self, loop=None):
        self.state = 'INITIAL'
        self.transport = None
        if loop is not None:
            self.done = asyncio.Future(loop=loop)

    def connection_made(self, transport):
        self.transport = transport
        assert self.state == 'INITIAL', self.state
        self.state = 'CONNECTED'

    def connection_lost(self, exc):
        assert self.state == 'CONNECTED', self.state
        self.state = 'CLOSED'
        if self.done:
            self.done.set_result(None)


class MySubprocessProtocol(asyncio.SubprocessProtocol):

    def __init__(self, loop):
        self.state = 'INITIAL'
        self.transport = None
        self.connected = asyncio.Future(loop=loop)
        self.completed = asyncio.Future(loop=loop)
        self.disconnects = dict((fd, futures.Future(loop=loop)) for fd in range(3))
        self.data = {1: b'', 2: b''}
        self.returncode = None
        self.got_data = {1: asyncio.Event(loop=loop),
                         2: asyncio.Event(loop=loop)}

    def connection_made(self, transport):
        self.transport = transport
        assert self.state == 'INITIAL', self.state
        self.state = 'CONNECTED'
        self.connected.set_result(None)

    def connection_lost(self, exc):
        assert self.state == 'CONNECTED', self.state
        self.state = 'CLOSED'
        self.completed.set_result(None)

    def pipe_data_received(self, fd, data):
        assert self.state == 'CONNECTED', self.state
        self.data[fd] += data
        self.got_data[fd].set()

    def pipe_connection_lost(self, fd, exc):
        assert self.state == 'CONNECTED', self.state
        if exc:
            self.disconnects[fd].set_exception(exc)
        else:
            self.disconnects[fd].set_result(exc)

    def process_exited(self):
        assert self.state == 'CONNECTED', self.state
        self.returncode = self.transport.get_returncode()


class EventLoopTestsMixin(object):

    def setUp(self):
        super(EventLoopTestsMixin, self).setUp()
        self.loop = self.create_event_loop()
        self.set_event_loop(self.loop)

    def tearDown(self):
        # just in case if we have transport close callbacks
        test_utils.run_briefly(self.loop)

        self.loop.close()
        gc.collect()
        super(EventLoopTestsMixin, self).tearDown()

    def test_run_until_complete_nesting(self):
        @asyncio.coroutine
        def coro1():
            yield From(None)

        @asyncio.coroutine
        def coro2():
            self.assertTrue(self.loop.is_running())
            self.loop.run_until_complete(coro1())

        self.assertRaises(
            RuntimeError, self.loop.run_until_complete, coro2())

    # Note: because of the default Windows timing granularity of
    # 15.6 msec, we use fairly long sleep times here (~100 msec).

    def test_run_until_complete(self):
        t0 = self.loop.time()
        self.loop.run_until_complete(asyncio.sleep(0.1, loop=self.loop))
        t1 = self.loop.time()
        self.assertTrue(0.08 <= t1-t0 <= 0.8, t1-t0)

    def test_run_until_complete_stopped(self):
        @asyncio.coroutine
        def cb():
            self.loop.stop()
            yield From(asyncio.sleep(0.1, loop=self.loop))
        task = cb()
        self.assertRaises(RuntimeError,
                          self.loop.run_until_complete, task)

    def test_call_later(self):
        results = []

        def callback(arg):
            results.append(arg)
            self.loop.stop()

        self.loop.call_later(0.1, callback, 'hello world')
        t0 = time_monotonic()
        self.loop.run_forever()
        t1 = time_monotonic()
        self.assertEqual(results, ['hello world'])
        self.assertTrue(0.08 <= t1-t0 <= 0.8, t1-t0)

    def test_call_soon(self):
        results = []

        def callback(arg1, arg2):
            results.append((arg1, arg2))
            self.loop.stop()

        self.loop.call_soon(callback, 'hello', 'world')
        self.loop.run_forever()
        self.assertEqual(results, [('hello', 'world')])

    def test_call_soon_threadsafe(self):
        results = []
        lock = threading.Lock()

        def callback(arg):
            results.append(arg)
            if len(results) >= 2:
                self.loop.stop()

        def run_in_thread():
            self.loop.call_soon_threadsafe(callback, 'hello')
            lock.release()

        lock.acquire()
        t = threading.Thread(target=run_in_thread)
        t.start()

        with lock:
            self.loop.call_soon(callback, 'world')
            self.loop.run_forever()
        t.join()
        self.assertEqual(results, ['hello', 'world'])

    def test_call_soon_threadsafe_same_thread(self):
        results = []

        def callback(arg):
            results.append(arg)
            if len(results) >= 2:
                self.loop.stop()

        self.loop.call_soon_threadsafe(callback, 'hello')
        self.loop.call_soon(callback, 'world')
        self.loop.run_forever()
        self.assertEqual(results, ['hello', 'world'])

    @test_utils.skipIf(concurrent is None, 'need concurrent.futures')
    def test_run_in_executor(self):
        def run(arg):
            return (arg, threading.current_thread().ident)
        f2 = self.loop.run_in_executor(None, run, 'yo')
        res, thread_id = self.loop.run_until_complete(f2)
        self.assertEqual(res, 'yo')
        self.assertNotEqual(thread_id, threading.current_thread().ident)

    def test_reader_callback(self):
        r, w = test_utils.socketpair()
        r.setblocking(False)
        bytes_read = bytearray()

        def reader():
            try:
                data = r.recv(1024)
            except BlockingIOError:
                # Spurious readiness notifications are possible
                # at least on Linux -- see man select.
                return
            if data:
                bytes_read.extend(data)
            else:
                self.assertTrue(self.loop.remove_reader(r.fileno()))
                r.close()

        self.loop.add_reader(r.fileno(), reader)
        self.loop.call_soon(w.send, b'abc')
        test_utils.run_until(self.loop, lambda: len(bytes_read) >= 3)
        self.loop.call_soon(w.send, b'def')
        test_utils.run_until(self.loop, lambda: len(bytes_read) >= 6)
        self.loop.call_soon(w.close)
        self.loop.call_soon(self.loop.stop)
        self.loop.run_forever()
        self.assertEqual(bytes_read, b'abcdef')

    def test_writer_callback(self):
        r, w = test_utils.socketpair()
        w.setblocking(False)

        def writer(data):
            w.send(data)
            self.loop.stop()

        data = b'x' * 1024
        self.loop.add_writer(w.fileno(), writer, data)
        self.loop.run_forever()

        self.assertTrue(self.loop.remove_writer(w.fileno()))
        self.assertFalse(self.loop.remove_writer(w.fileno()))

        w.close()
        read = r.recv(len(data) * 2)
        r.close()
        self.assertEqual(read, data)

    def _basetest_sock_client_ops(self, httpd, sock):
        sock.setblocking(False)
        self.loop.run_until_complete(
            self.loop.sock_connect(sock, httpd.address))
        self.loop.run_until_complete(
            self.loop.sock_sendall(sock, b'GET / HTTP/1.0\r\n\r\n'))
        data = self.loop.run_until_complete(
            self.loop.sock_recv(sock, 1024))
        # consume data
        self.loop.run_until_complete(
            self.loop.sock_recv(sock, 1024))
        sock.close()
        self.assertTrue(data.startswith(b'HTTP/1.0 200 OK'))

    def test_sock_client_ops(self):
        with test_utils.run_test_server() as httpd:
            sock = socket.socket()
            self._basetest_sock_client_ops(httpd, sock)

    @test_utils.skipUnless(hasattr(socket, 'AF_UNIX'), 'No UNIX Sockets')
    def test_unix_sock_client_ops(self):
        with test_utils.run_test_unix_server() as httpd:
            sock = socket.socket(socket.AF_UNIX)
            self._basetest_sock_client_ops(httpd, sock)

    def test_sock_client_fail(self):
        # Make sure that we will get an unused port
        address = None
        try:
            s = socket.socket()
            s.bind(('127.0.0.1', 0))
            address = s.getsockname()
        finally:
            s.close()

        sock = socket.socket()
        sock.setblocking(False)
        with self.assertRaises(ConnectionRefusedError):
            self.loop.run_until_complete(
                self.loop.sock_connect(sock, address))
        sock.close()

    def test_sock_accept(self):
        listener = socket.socket()
        listener.setblocking(False)
        listener.bind(('127.0.0.1', 0))
        listener.listen(1)
        client = socket.socket()
        client.connect(listener.getsockname())

        f = self.loop.sock_accept(listener)
        conn, addr = self.loop.run_until_complete(f)
        self.assertEqual(conn.gettimeout(), 0)
        self.assertEqual(addr, client.getsockname())
        self.assertEqual(client.getpeername(), listener.getsockname())
        client.close()
        conn.close()
        listener.close()

    @test_utils.skipUnless(hasattr(signal, 'SIGKILL'), 'No SIGKILL')
    def test_add_signal_handler(self):
        non_local = {'caught': 0}

        def my_handler():
            non_local['caught'] += 1

        # Check error behavior first.
        self.assertRaises(
            TypeError, self.loop.add_signal_handler, 'boom', my_handler)
        self.assertRaises(
            TypeError, self.loop.remove_signal_handler, 'boom')
        self.assertRaises(
            ValueError, self.loop.add_signal_handler, signal.NSIG+1,
            my_handler)
        self.assertRaises(
            ValueError, self.loop.remove_signal_handler, signal.NSIG+1)
        self.assertRaises(
            ValueError, self.loop.add_signal_handler, 0, my_handler)
        self.assertRaises(
            ValueError, self.loop.remove_signal_handler, 0)
        self.assertRaises(
            ValueError, self.loop.add_signal_handler, -1, my_handler)
        self.assertRaises(
            ValueError, self.loop.remove_signal_handler, -1)
        self.assertRaises(
            RuntimeError, self.loop.add_signal_handler, signal.SIGKILL,
            my_handler)
        # Removing SIGKILL doesn't raise, since we don't call signal().
        self.assertFalse(self.loop.remove_signal_handler(signal.SIGKILL))
        # Now set a handler and handle it.
        self.loop.add_signal_handler(signal.SIGINT, my_handler)

        os.kill(os.getpid(), signal.SIGINT)
        test_utils.run_until(self.loop, lambda: non_local['caught'])

        # Removing it should restore the default handler.
        self.assertTrue(self.loop.remove_signal_handler(signal.SIGINT))
        self.assertEqual(signal.getsignal(signal.SIGINT),
                         signal.default_int_handler)
        # Removing again returns False.
        self.assertFalse(self.loop.remove_signal_handler(signal.SIGINT))

    @test_utils.skipUnless(hasattr(signal, 'SIGALRM'), 'No SIGALRM')
    def test_signal_handling_while_selecting(self):
        # Test with a signal actually arriving during a select() call.
        non_local = {'caught': 0}

        def my_handler():
            non_local['caught'] += 1
            self.loop.stop()

        self.loop.add_signal_handler(signal.SIGALRM, my_handler)

        signal.setitimer(signal.ITIMER_REAL, 0.01, 0)  # Send SIGALRM once.
        self.loop.run_forever()
        self.assertEqual(non_local['caught'], 1)

    @test_utils.skipUnless(hasattr(signal, 'SIGALRM'), 'No SIGALRM')
    def test_signal_handling_args(self):
        some_args = (42,)
        non_local = {'caught': 0}

        def my_handler(*args):
            non_local['caught'] += 1
            self.assertEqual(args, some_args)

        self.loop.add_signal_handler(signal.SIGALRM, my_handler, *some_args)

        signal.setitimer(signal.ITIMER_REAL, 0.1, 0)  # Send SIGALRM once.
        self.loop.call_later(0.5, self.loop.stop)
        self.loop.run_forever()
        self.assertEqual(non_local['caught'], 1)

    def _basetest_create_connection(self, connection_fut, check_sockname=True):
        tr, pr = self.loop.run_until_complete(connection_fut)
        self.assertIsInstance(tr, asyncio.Transport)
        self.assertIsInstance(pr, asyncio.Protocol)
        self.assertIs(pr.transport, tr)
        if check_sockname:
            self.assertIsNotNone(tr.get_extra_info('sockname'))
        self.loop.run_until_complete(pr.done)
        self.assertGreater(pr.nbytes, 0)
        tr.close()

    def test_create_connection(self):
        with test_utils.run_test_server() as httpd:
            conn_fut = self.loop.create_connection(
                lambda: MyProto(loop=self.loop), *httpd.address)
            self._basetest_create_connection(conn_fut)

    @test_utils.skipUnless(hasattr(socket, 'AF_UNIX'), 'No UNIX Sockets')
    def test_create_unix_connection(self):
        # Issue #20682: On Mac OS X Tiger, getsockname() returns a
        # zero-length address for UNIX socket.
        check_sockname = not osx_tiger()

        with test_utils.run_test_unix_server() as httpd:
            conn_fut = self.loop.create_unix_connection(
                lambda: MyProto(loop=self.loop), httpd.address)
            self._basetest_create_connection(conn_fut, check_sockname)

    def test_create_connection_sock(self):
        with test_utils.run_test_server() as httpd:
            sock = None
            infos = self.loop.run_until_complete(
                self.loop.getaddrinfo(
                    *httpd.address, type=socket.SOCK_STREAM))
            for family, type, proto, cname, address in infos:
                try:
                    sock = socket.socket(family=family, type=type, proto=proto)
                    sock.setblocking(False)
                    self.loop.run_until_complete(
                        self.loop.sock_connect(sock, address))
                except:
                    pass
                else:
                    break
            else:
                assert False, 'Can not create socket.'

            f = self.loop.create_connection(
                lambda: MyProto(loop=self.loop), sock=sock)
            tr, pr = self.loop.run_until_complete(f)
            self.assertIsInstance(tr, asyncio.Transport)
            self.assertIsInstance(pr, asyncio.Protocol)
            self.loop.run_until_complete(pr.done)
            self.assertGreater(pr.nbytes, 0)
            tr.close()

    def _basetest_create_ssl_connection(self, connection_fut,
                                        check_sockname=True):
        tr, pr = self.loop.run_until_complete(connection_fut)
        self.assertIsInstance(tr, asyncio.Transport)
        self.assertIsInstance(pr, asyncio.Protocol)
        self.assertTrue('ssl' in tr.__class__.__name__.lower())
        if check_sockname:
            self.assertIsNotNone(tr.get_extra_info('sockname'))
        self.loop.run_until_complete(pr.done)
        self.assertGreater(pr.nbytes, 0)
        tr.close()

    @test_utils.skipIf(ssl is None, 'No ssl module')
    def test_create_ssl_connection(self):
        with test_utils.run_test_server(use_ssl=True) as httpd:
            conn_fut = self.loop.create_connection(
                lambda: MyProto(loop=self.loop),
                *httpd.address,
                ssl=test_utils.dummy_ssl_context())

            self._basetest_create_ssl_connection(conn_fut)

    @test_utils.skipIf(ssl is None, 'No ssl module')
    @test_utils.skipUnless(hasattr(socket, 'AF_UNIX'), 'No UNIX Sockets')
    def test_create_ssl_unix_connection(self):
        # Issue #20682: On Mac OS X Tiger, getsockname() returns a
        # zero-length address for UNIX socket.
        check_sockname = not osx_tiger()

        with test_utils.run_test_unix_server(use_ssl=True) as httpd:
            conn_fut = self.loop.create_unix_connection(
                lambda: MyProto(loop=self.loop),
                httpd.address,
                ssl=test_utils.dummy_ssl_context(),
                server_hostname='127.0.0.1')

            self._basetest_create_ssl_connection(conn_fut, check_sockname)

    def test_create_connection_local_addr(self):
        with test_utils.run_test_server() as httpd:
            port = support.find_unused_port()
            f = self.loop.create_connection(
                lambda: MyProto(loop=self.loop),
                *httpd.address, local_addr=(httpd.address[0], port))
            tr, pr = self.loop.run_until_complete(f)
            expected = pr.transport.get_extra_info('sockname')[1]
            self.assertEqual(port, expected)
            tr.close()

    def test_create_connection_local_addr_in_use(self):
        with test_utils.run_test_server() as httpd:
            f = self.loop.create_connection(
                lambda: MyProto(loop=self.loop),
                *httpd.address, local_addr=httpd.address)
            with self.assertRaises(socket.error) as cm:
                self.loop.run_until_complete(f)
            self.assertEqual(cm.exception.errno, errno.EADDRINUSE)
            # FIXME: address missing from the message?
            #self.assertIn(str(httpd.address), cm.exception.strerror)

    def test_create_server(self):
        proto = MyProto(self.loop)
        f = self.loop.create_server(lambda: proto, '0.0.0.0', 0)
        server = self.loop.run_until_complete(f)
        self.assertEqual(len(server.sockets), 1)
        sock = server.sockets[0]
        host, port = sock.getsockname()
        self.assertEqual(host, '0.0.0.0')
        client = socket.socket()
        client.connect(('127.0.0.1', port))
        client.sendall(b'xxx')

        self.loop.run_until_complete(proto.connected)
        self.assertEqual('CONNECTED', proto.state)

        test_utils.run_until(self.loop, lambda: proto.nbytes > 0)
        self.assertEqual(3, proto.nbytes)

        # extra info is available
        self.assertIsNotNone(proto.transport.get_extra_info('sockname'))
        self.assertEqual('127.0.0.1',
                         proto.transport.get_extra_info('peername')[0])

        # close connection
        proto.transport.close()
        self.loop.run_until_complete(proto.done)

        self.assertEqual('CLOSED', proto.state)

        # the client socket must be closed after to avoid ECONNRESET upon
        # recv()/send() on the serving socket
        client.close()

        # close server
        server.close()

    def _make_unix_server(self, factory, **kwargs):
        path = test_utils.gen_unix_socket_path()
        self.addCleanup(lambda: os.path.exists(path) and os.unlink(path))

        f = self.loop.create_unix_server(factory, path, **kwargs)
        server = self.loop.run_until_complete(f)

        return server, path

    @test_utils.skipUnless(hasattr(socket, 'AF_UNIX'), 'No UNIX Sockets')
    def test_create_unix_server(self):
        proto = MyProto(loop=self.loop)
        server, path = self._make_unix_server(lambda: proto)
        self.assertEqual(len(server.sockets), 1)

        client = socket.socket(socket.AF_UNIX)
        client.connect(path)
        client.sendall(b'xxx')

        self.loop.run_until_complete(proto.connected)
        self.assertEqual('CONNECTED', proto.state)
        test_utils.run_until(self.loop, lambda: proto.nbytes > 0)
        self.assertEqual(3, proto.nbytes)

        # close connection
        proto.transport.close()
        self.loop.run_until_complete(proto.done)

        self.assertEqual('CLOSED', proto.state)

        # the client socket must be closed after to avoid ECONNRESET upon
        # recv()/send() on the serving socket
        client.close()

        # close server
        server.close()

    @test_utils.skipUnless(hasattr(socket, 'AF_UNIX'), 'No UNIX Sockets')
    def test_create_unix_server_path_socket_error(self):
        proto = MyProto(loop=self.loop)
        sock = socket.socket()
        try:
            f = self.loop.create_unix_server(lambda: proto, '/test', sock=sock)
            with self.assertRaisesRegex(ValueError,
                                        'path and sock can not be specified '
                                        'at the same time'):
                self.loop.run_until_complete(f)
        finally:
            sock.close()

    def _create_ssl_context(self, certfile, keyfile=None):
        sslcontext = asyncio.SSLContext(ssl.PROTOCOL_SSLv23)
        if not asyncio.BACKPORT_SSL_CONTEXT:
            sslcontext.options |= ssl.OP_NO_SSLv2
        sslcontext.load_cert_chain(certfile, keyfile)
        return sslcontext

    def _make_ssl_server(self, factory, certfile, keyfile=None):
        sslcontext = self._create_ssl_context(certfile, keyfile)

        f = self.loop.create_server(factory, '127.0.0.1', 0, ssl=sslcontext)
        server = self.loop.run_until_complete(f)

        sock = server.sockets[0]
        host, port = sock.getsockname()
        self.assertEqual(host, '127.0.0.1')
        return server, host, port

    def _make_ssl_unix_server(self, factory, certfile, keyfile=None):
        sslcontext = self._create_ssl_context(certfile, keyfile)
        return self._make_unix_server(factory, ssl=sslcontext)

    @test_utils.skipIf(ssl is None, 'No ssl module')
    def test_create_server_ssl(self):
        proto = MyProto(loop=self.loop)
        server, host, port = self._make_ssl_server(
            lambda: proto, ONLYCERT, ONLYKEY)

        f_c = self.loop.create_connection(MyBaseProto, host, port,
                                          ssl=test_utils.dummy_ssl_context())
        client, pr = self.loop.run_until_complete(f_c)

        client.write(b'xxx')
        self.loop.run_until_complete(proto.connected)
        self.assertEqual('CONNECTED', proto.state)

        test_utils.run_until(self.loop, lambda: proto.nbytes > 0)
        self.assertEqual(3, proto.nbytes)

        # extra info is available
        self.assertIsNotNone(proto.transport.get_extra_info('sockname'))
        self.assertEqual('127.0.0.1',
                         proto.transport.get_extra_info('peername')[0])

        # close connection
        proto.transport.close()
        self.loop.run_until_complete(proto.done)
        self.assertEqual('CLOSED', proto.state)

        # the client socket must be closed after to avoid ECONNRESET upon
        # recv()/send() on the serving socket
        client.close()

        # stop serving
        server.close()

    @test_utils.skipIf(ssl is None, 'No ssl module')
    @test_utils.skipUnless(hasattr(socket, 'AF_UNIX'), 'No UNIX Sockets')
    def test_create_unix_server_ssl(self):
        proto = MyProto(loop=self.loop)
        server, path = self._make_ssl_unix_server(
            lambda: proto, ONLYCERT, ONLYKEY)

        f_c = self.loop.create_unix_connection(
            MyBaseProto, path, ssl=test_utils.dummy_ssl_context(),
            server_hostname='')

        client, pr = self.loop.run_until_complete(f_c)

        client.write(b'xxx')
        self.loop.run_until_complete(proto.connected)
        self.assertEqual('CONNECTED', proto.state)
        test_utils.run_until(self.loop, lambda: proto.nbytes > 0)
        self.assertEqual(3, proto.nbytes)

        # close connection
        proto.transport.close()
        self.loop.run_until_complete(proto.done)
        self.assertEqual('CLOSED', proto.state)

        # the client socket must be closed after to avoid ECONNRESET upon
        # recv()/send() on the serving socket
        client.close()

        # stop serving
        server.close()

    @test_utils.skipIf(ssl is None, 'No ssl module')
    @test_utils.skipUnless(HAS_SNI, 'No SNI support in ssl module')
    def test_create_server_ssl_verify_failed(self):
        proto = MyProto(loop=self.loop)
        server, host, port = self._make_ssl_server(
            lambda: proto, SIGNED_CERTFILE)

        sslcontext_client = asyncio.SSLContext(ssl.PROTOCOL_SSLv23)
        if not asyncio.BACKPORT_SSL_CONTEXT:
            sslcontext_client.options |= ssl.OP_NO_SSLv2
        sslcontext_client.verify_mode = ssl.CERT_REQUIRED
        if hasattr(sslcontext_client, 'check_hostname'):
            sslcontext_client.check_hostname = True

        # no CA loaded
        f_c = self.loop.create_connection(MyProto, host, port,
                                          ssl=sslcontext_client)
<<<<<<< HEAD
        with self.assertRaisesRegex(ssl.SSLError,
                                    'certificate verify failed'):
            self.loop.run_until_complete(f_c)
=======
        with test_utils.disable_logger():
            with self.assertRaisesRegex(ssl.SSLError,
                                        'certificate verify failed '):
                self.loop.run_until_complete(f_c)
>>>>>>> d5229fca

        # close connection
        self.assertIsNone(proto.transport)
        server.close()

    @test_utils.skipIf(ssl is None, 'No ssl module')
    @test_utils.skipUnless(HAS_SNI, 'No SNI support in ssl module')
    @test_utils.skipUnless(hasattr(socket, 'AF_UNIX'), 'No UNIX Sockets')
    def test_create_unix_server_ssl_verify_failed(self):
        proto = MyProto(loop=self.loop)
        server, path = self._make_ssl_unix_server(
            lambda: proto, SIGNED_CERTFILE)

        sslcontext_client = asyncio.SSLContext(ssl.PROTOCOL_SSLv23)
        if not asyncio.BACKPORT_SSL_CONTEXT:
            sslcontext_client.options |= ssl.OP_NO_SSLv2
        sslcontext_client.verify_mode = ssl.CERT_REQUIRED
        if hasattr(sslcontext_client, 'check_hostname'):
            sslcontext_client.check_hostname = True

        # no CA loaded
        f_c = self.loop.create_unix_connection(MyProto, path,
                                               ssl=sslcontext_client,
                                               server_hostname='invalid')
<<<<<<< HEAD
        with self.assertRaisesRegex(ssl.SSLError,
                                    'certificate verify failed'):
            self.loop.run_until_complete(f_c)
=======
        with test_utils.disable_logger():
            with self.assertRaisesRegex(ssl.SSLError,
                                        'certificate verify failed '):
                self.loop.run_until_complete(f_c)
>>>>>>> d5229fca

        # close connection
        self.assertIsNone(proto.transport)
        server.close()

    @test_utils.skipIf(ssl is None, 'No ssl module')
    @test_utils.skipUnless(HAS_SNI, 'No SNI support in ssl module')
    def test_create_server_ssl_match_failed(self):
        proto = MyProto(loop=self.loop)
        server, host, port = self._make_ssl_server(
            lambda: proto, SIGNED_CERTFILE)

        sslcontext_client = asyncio.SSLContext(ssl.PROTOCOL_SSLv23)
        if not asyncio.BACKPORT_SSL_CONTEXT:
            sslcontext_client.options |= ssl.OP_NO_SSLv2
        sslcontext_client.verify_mode = ssl.CERT_REQUIRED
        sslcontext_client.load_verify_locations(
            cafile=SIGNING_CA)
        if hasattr(sslcontext_client, 'check_hostname'):
            sslcontext_client.check_hostname = True

        # incorrect server_hostname
        f_c = self.loop.create_connection(MyProto, host, port,
                                          ssl=sslcontext_client)
        with test_utils.disable_logger():
            with self.assertRaisesRegex(
                    ssl.CertificateError,
                    "hostname '127.0.0.1' doesn't match 'localhost'"):
                self.loop.run_until_complete(f_c)

        # close connection
        proto.transport.close()
        server.close()

    @test_utils.skipIf(ssl is None, 'No ssl module')
    @test_utils.skipUnless(HAS_SNI, 'No SNI support in ssl module')
    @test_utils.skipUnless(hasattr(socket, 'AF_UNIX'), 'No UNIX Sockets')
    def test_create_unix_server_ssl_verified(self):
        proto = MyProto(loop=self.loop)
        server, path = self._make_ssl_unix_server(
            lambda: proto, SIGNED_CERTFILE)

        sslcontext_client = asyncio.SSLContext(ssl.PROTOCOL_SSLv23)
        if not asyncio.BACKPORT_SSL_CONTEXT:
            sslcontext_client.options |= ssl.OP_NO_SSLv2
        sslcontext_client.verify_mode = ssl.CERT_REQUIRED
        sslcontext_client.load_verify_locations(cafile=SIGNING_CA)
        if hasattr(sslcontext_client, 'check_hostname'):
            sslcontext_client.check_hostname = True

        # Connection succeeds with correct CA and server hostname.
        f_c = self.loop.create_unix_connection(MyProto, path,
                                               ssl=sslcontext_client,
                                               server_hostname='localhost')
        client, pr = self.loop.run_until_complete(f_c)

        # close connection
        proto.transport.close()
        client.close()
        server.close()

    @test_utils.skipIf(ssl is None, 'No ssl module')
    @test_utils.skipUnless(HAS_SNI, 'No SNI support in ssl module')
    def test_create_server_ssl_verified(self):
        proto = MyProto(loop=self.loop)
        server, host, port = self._make_ssl_server(
            lambda: proto, SIGNED_CERTFILE)

        sslcontext_client = asyncio.SSLContext(ssl.PROTOCOL_SSLv23)
        if not asyncio.BACKPORT_SSL_CONTEXT:
            sslcontext_client.options |= ssl.OP_NO_SSLv2
        sslcontext_client.verify_mode = ssl.CERT_REQUIRED
        sslcontext_client.load_verify_locations(cafile=SIGNING_CA)
        if hasattr(sslcontext_client, 'check_hostname'):
            sslcontext_client.check_hostname = True

        # Connection succeeds with correct CA and server hostname.
        f_c = self.loop.create_connection(MyProto, host, port,
                                          ssl=sslcontext_client,
                                          server_hostname='localhost')
        client, pr = self.loop.run_until_complete(f_c)

        # close connection
        proto.transport.close()
        client.close()
        server.close()

    def test_create_server_sock(self):
        non_local = {'proto': asyncio.Future(loop=self.loop)}

        class TestMyProto(MyProto):
            def connection_made(self, transport):
                super(TestMyProto, self).connection_made(transport)
                non_local['proto'].set_result(self)

        sock_ob = socket.socket(type=socket.SOCK_STREAM)
        sock_ob.setsockopt(socket.SOL_SOCKET, socket.SO_REUSEADDR, 1)
        sock_ob.bind(('0.0.0.0', 0))

        f = self.loop.create_server(TestMyProto, sock=sock_ob)
        server = self.loop.run_until_complete(f)
        sock = server.sockets[0]
        self.assertIs(sock, sock_ob)

        host, port = sock.getsockname()
        self.assertEqual(host, '0.0.0.0')
        client = socket.socket()
        client.connect(('127.0.0.1', port))
        client.send(b'xxx')
        client.close()
        server.close()

    def test_create_server_addr_in_use(self):
        sock_ob = socket.socket(type=socket.SOCK_STREAM)
        sock_ob.setsockopt(socket.SOL_SOCKET, socket.SO_REUSEADDR, 1)
        sock_ob.bind(('0.0.0.0', 0))

        f = self.loop.create_server(MyProto, sock=sock_ob)
        server = self.loop.run_until_complete(f)
        sock = server.sockets[0]
        host, port = sock.getsockname()

        f = self.loop.create_server(MyProto, host=host, port=port)
        with self.assertRaises(socket.error) as cm:
            self.loop.run_until_complete(f)
        self.assertEqual(cm.exception.errno, errno.EADDRINUSE)

        server.close()

    @test_utils.skipUnless(support.IPV6_ENABLED, 'IPv6 not supported or enabled')
    def test_create_server_dual_stack(self):
        f_proto = asyncio.Future(loop=self.loop)

        class TestMyProto(MyProto):
            def connection_made(self, transport):
                super(TestMyProto, self).connection_made(transport)
                f_proto.set_result(self)

        try_count = 0
        while True:
            try:
                port = support.find_unused_port()
                f = self.loop.create_server(TestMyProto, host=None, port=port)
                server = self.loop.run_until_complete(f)
            except socket.error as ex:
                if ex.errno == errno.EADDRINUSE:
                    try_count += 1
                    self.assertGreaterEqual(5, try_count)
                    continue
                else:
                    raise
            else:
                break
        client = socket.socket()
        client.connect(('127.0.0.1', port))
        client.send(b'xxx')
        proto = self.loop.run_until_complete(f_proto)
        proto.transport.close()
        client.close()

        f_proto = asyncio.Future(loop=self.loop)
        client = socket.socket(socket.AF_INET6)
        client.connect(('::1', port))
        client.send(b'xxx')
        proto = self.loop.run_until_complete(f_proto)
        proto.transport.close()
        client.close()

        server.close()

    def test_server_close(self):
        f = self.loop.create_server(MyProto, '0.0.0.0', 0)
        server = self.loop.run_until_complete(f)
        sock = server.sockets[0]
        host, port = sock.getsockname()

        client = socket.socket()
        client.connect(('127.0.0.1', port))
        client.send(b'xxx')
        client.close()
        server.close()

        client = socket.socket()
        self.assertRaises(
            ConnectionRefusedError, wrap_error, client.connect,
            ('127.0.0.1', port))
        client.close()

    def test_create_datagram_endpoint(self):
        class TestMyDatagramProto(MyDatagramProto):
            def __init__(inner_self):
                super(TestMyDatagramProto, inner_self).__init__(loop=self.loop)

            def datagram_received(self, data, addr):
                super(TestMyDatagramProto, self).datagram_received(data, addr)
                self.transport.sendto(b'resp:'+data, addr)

        coro = self.loop.create_datagram_endpoint(
            TestMyDatagramProto, local_addr=('127.0.0.1', 0))
        s_transport, server = self.loop.run_until_complete(coro)
        host, port = s_transport.get_extra_info('sockname')

        self.assertIsInstance(s_transport, asyncio.Transport)
        self.assertIsInstance(server, TestMyDatagramProto)
        self.assertEqual('INITIALIZED', server.state)
        self.assertIs(server.transport, s_transport)

        coro = self.loop.create_datagram_endpoint(
            lambda: MyDatagramProto(loop=self.loop),
            remote_addr=(host, port))
        transport, client = self.loop.run_until_complete(coro)

        self.assertIsInstance(transport, asyncio.Transport)
        self.assertIsInstance(client, MyDatagramProto)
        self.assertEqual('INITIALIZED', client.state)
        self.assertIs(client.transport, transport)

        transport.sendto(b'xxx')
        test_utils.run_until(self.loop, lambda: server.nbytes)
        self.assertEqual(3, server.nbytes)
        test_utils.run_until(self.loop, lambda: client.nbytes)

        # received
        self.assertEqual(8, client.nbytes)

        # extra info is available
        self.assertIsNotNone(transport.get_extra_info('sockname'))

        # close connection
        transport.close()
        self.loop.run_until_complete(client.done)
        self.assertEqual('CLOSED', client.state)
        server.transport.close()

    def test_internal_fds(self):
        loop = self.create_event_loop()
        if not isinstance(loop, selector_events.BaseSelectorEventLoop):
            loop.close()
            self.skipTest('loop is not a BaseSelectorEventLoop')

        self.assertEqual(1, loop._internal_fds)
        loop.close()
        self.assertEqual(0, loop._internal_fds)
        self.assertIsNone(loop._csock)
        self.assertIsNone(loop._ssock)

    @test_utils.skipUnless(sys.platform != 'win32',
                         "Don't support pipes for Windows")
    def test_read_pipe(self):
        proto = MyReadPipeProto(loop=self.loop)

        rpipe, wpipe = os.pipe()
        pipeobj = io.open(rpipe, 'rb', 1024)

        @asyncio.coroutine
        def connect():
            t, p = yield From(self.loop.connect_read_pipe(
                lambda: proto, pipeobj))
            self.assertIs(p, proto)
            self.assertIs(t, proto.transport)
            self.assertEqual(['INITIAL', 'CONNECTED'], proto.state)
            self.assertEqual(0, proto.nbytes)

        self.loop.run_until_complete(connect())

        os.write(wpipe, b'1')
        test_utils.run_until(self.loop, lambda: proto.nbytes >= 1)
        self.assertEqual(1, proto.nbytes)

        os.write(wpipe, b'2345')
        test_utils.run_until(self.loop, lambda: proto.nbytes >= 5)
        self.assertEqual(['INITIAL', 'CONNECTED'], proto.state)
        self.assertEqual(5, proto.nbytes)

        os.close(wpipe)
        self.loop.run_until_complete(proto.done)
        self.assertEqual(
            ['INITIAL', 'CONNECTED', 'EOF', 'CLOSED'], proto.state)
        # extra info is available
        self.assertIsNotNone(proto.transport.get_extra_info('pipe'))

    @test_utils.skipUnless(sys.platform != 'win32',
                         "Don't support pipes for Windows")
    # select, poll and kqueue don't support character devices (PTY) on Mac OS X
    # older than 10.6 (Snow Leopard)
    @support.requires_mac_ver(10, 6)
    # Issue #20495: The test hangs on FreeBSD 7.2 but pass on FreeBSD 9
    @support.requires_freebsd_version(8)
    def test_read_pty_output(self):
        proto = MyReadPipeProto(loop=self.loop)

        master, slave = os.openpty()
        master_read_obj = io.open(master, 'rb', 0)

        @asyncio.coroutine
        def connect():
            t, p = yield From(self.loop.connect_read_pipe(lambda: proto,
                                                          master_read_obj))
            self.assertIs(p, proto)
            self.assertIs(t, proto.transport)
            self.assertEqual(['INITIAL', 'CONNECTED'], proto.state)
            self.assertEqual(0, proto.nbytes)

        self.loop.run_until_complete(connect())

        os.write(slave, b'1')
        test_utils.run_until(self.loop, lambda: proto.nbytes)
        self.assertEqual(1, proto.nbytes)

        os.write(slave, b'2345')
        test_utils.run_until(self.loop, lambda: proto.nbytes >= 5)
        self.assertEqual(['INITIAL', 'CONNECTED'], proto.state)
        self.assertEqual(5, proto.nbytes)

        os.close(slave)
        self.loop.run_until_complete(proto.done)
        self.assertEqual(
            ['INITIAL', 'CONNECTED', 'EOF', 'CLOSED'], proto.state)
        # extra info is available
        self.assertIsNotNone(proto.transport.get_extra_info('pipe'))

    @test_utils.skipUnless(sys.platform != 'win32',
                           "Don't support pipes for Windows")
    def test_write_pipe(self):
        rpipe, wpipe = os.pipe()
        pipeobj = io.open(wpipe, 'wb', 1024)

        proto = MyWritePipeProto(loop=self.loop)
        connect = self.loop.connect_write_pipe(lambda: proto, pipeobj)
        transport, p = self.loop.run_until_complete(connect)
        self.assertIs(p, proto)
        self.assertIs(transport, proto.transport)
        self.assertEqual('CONNECTED', proto.state)

        transport.write(b'1')

        data = bytearray()
        def reader(data):
            chunk = os.read(rpipe, 1024)
            data += chunk
            return len(data)

        test_utils.run_until(self.loop, lambda: reader(data) >= 1)
        self.assertEqual(b'1', data)

        transport.write(b'2345')
        test_utils.run_until(self.loop, lambda: reader(data) >= 5)
        self.assertEqual(b'12345', data)
        self.assertEqual('CONNECTED', proto.state)

        os.close(rpipe)

        # extra info is available
        self.assertIsNotNone(proto.transport.get_extra_info('pipe'))

        # close connection
        proto.transport.close()
        self.loop.run_until_complete(proto.done)
        self.assertEqual('CLOSED', proto.state)

    @test_utils.skipUnless(sys.platform != 'win32',
                         "Don't support pipes for Windows")
    def test_write_pipe_disconnect_on_close(self):
        rsock, wsock = test_utils.socketpair()
        if hasattr(wsock, 'detach'):
            wsock_fd = wsock.detach()
        else:
            # Python 2
            wsock_fd = wsock.fileno()
        pipeobj = io.open(wsock_fd, 'wb', 1024)

        proto = MyWritePipeProto(loop=self.loop)
        connect = self.loop.connect_write_pipe(lambda: proto, pipeobj)
        transport, p = self.loop.run_until_complete(connect)
        self.assertIs(p, proto)
        self.assertIs(transport, proto.transport)
        self.assertEqual('CONNECTED', proto.state)

        transport.write(b'1')
        data = self.loop.run_until_complete(self.loop.sock_recv(rsock, 1024))
        self.assertEqual(b'1', data)

        rsock.close()

        self.loop.run_until_complete(proto.done)
        self.assertEqual('CLOSED', proto.state)

    @test_utils.skipUnless(sys.platform != 'win32',
                           "Don't support pipes for Windows")
    # select, poll and kqueue don't support character devices (PTY) on Mac OS X
    # older than 10.6 (Snow Leopard)
    @support.requires_mac_ver(10, 6)
    def test_write_pty(self):
        master, slave = os.openpty()
        slave_write_obj = io.open(slave, 'wb', 0)

        proto = MyWritePipeProto(loop=self.loop)
        connect = self.loop.connect_write_pipe(lambda: proto, slave_write_obj)
        transport, p = self.loop.run_until_complete(connect)
        self.assertIs(p, proto)
        self.assertIs(transport, proto.transport)
        self.assertEqual('CONNECTED', proto.state)

        transport.write(b'1')

        data = bytearray()
        def reader(data):
            chunk = os.read(master, 1024)
            data += chunk
            return len(data)

        test_utils.run_until(self.loop, lambda: reader(data) >= 1,
                             timeout=10)
        self.assertEqual(b'1', data)

        transport.write(b'2345')
        test_utils.run_until(self.loop, lambda: reader(data) >= 5,
                             timeout=10)
        self.assertEqual(b'12345', data)
        self.assertEqual('CONNECTED', proto.state)

        os.close(master)

        # extra info is available
        self.assertIsNotNone(proto.transport.get_extra_info('pipe'))

        # close connection
        proto.transport.close()
        self.loop.run_until_complete(proto.done)
        self.assertEqual('CLOSED', proto.state)

    def test_prompt_cancellation(self):
        r, w = test_utils.socketpair()
        r.setblocking(False)
        f = self.loop.sock_recv(r, 1)
        ov = getattr(f, 'ov', None)
        if ov is not None:
            self.assertTrue(ov.pending)

        @asyncio.coroutine
        def main():
            try:
                self.loop.call_soon(f.cancel)
                yield From(f)
            except asyncio.CancelledError:
                res = 'cancelled'
            else:
                res = None
            finally:
                self.loop.stop()
            raise Return(res)

        start = time_monotonic()
        t = asyncio.Task(main(), loop=self.loop)
        self.loop.run_forever()
        elapsed = time_monotonic() - start

        self.assertLess(elapsed, 0.1)
        self.assertEqual(t.result(), 'cancelled')
        self.assertRaises(asyncio.CancelledError, f.result)
        if ov is not None:
            self.assertFalse(ov.pending)
        self.loop._stop_serving(r)

        r.close()
        w.close()

    def test_timeout_rounding(self):
        def _run_once():
            self.loop._run_once_counter += 1
            orig_run_once()

        orig_run_once = self.loop._run_once
        self.loop._run_once_counter = 0
        self.loop._run_once = _run_once

        @asyncio.coroutine
        def wait():
            loop = self.loop
            yield From(asyncio.sleep(1e-2, loop=loop))
            yield From(asyncio.sleep(1e-4, loop=loop))
            yield From(asyncio.sleep(1e-6, loop=loop))
            yield From(asyncio.sleep(1e-8, loop=loop))
            yield From(asyncio.sleep(1e-10, loop=loop))

        self.loop.run_until_complete(wait())
        # The ideal number of call is 22, but on some platforms, the selector
        # may sleep at little bit less than timeout depending on the resolution
        # of the clock used by the kernel. Tolerate a few useless calls on
        # these platforms.
        self.assertLessEqual(self.loop._run_once_counter, 30,
            {'calls': self.loop._run_once_counter,
             'clock_resolution': self.loop._clock_resolution,
             'selector': self.loop._selector.__class__.__name__})

    def test_sock_connect_address(self):
        addresses = [(socket.AF_INET, ('www.python.org', 80))]
        if support.IPV6_ENABLED:
            addresses.extend((
                (socket.AF_INET6, ('www.python.org', 80)),
                (socket.AF_INET6, ('www.python.org', 80, 0, 0)),
            ))

        for family, address in addresses:
            for sock_type in (socket.SOCK_STREAM, socket.SOCK_DGRAM):
                sock = socket.socket(family, sock_type)
                with contextlib.closing(sock):
                    connect = self.loop.sock_connect(sock, address)
                    with self.assertRaises(ValueError) as cm:
                        self.loop.run_until_complete(connect)
                    self.assertIn('address must be resolved',
                                  str(cm.exception))

    def test_remove_fds_after_closing(self):
        loop = self.create_event_loop()
        callback = lambda: None
        r, w = test_utils.socketpair()
        self.addCleanup(r.close)
        self.addCleanup(w.close)
        loop.add_reader(r, callback)
        loop.add_writer(w, callback)
        loop.close()
        self.assertFalse(loop.remove_reader(r))
        self.assertFalse(loop.remove_writer(w))

    def test_add_fds_after_closing(self):
        loop = self.create_event_loop()
        callback = lambda: None
        r, w = test_utils.socketpair()
        self.addCleanup(r.close)
        self.addCleanup(w.close)
        loop.close()
        with self.assertRaises(RuntimeError):
            loop.add_reader(r, callback)
        with self.assertRaises(RuntimeError):
            loop.add_writer(w, callback)

    def test_close_running_event_loop(self):
        @asyncio.coroutine
        def close_loop(loop):
            self.loop.close()

        coro = close_loop(self.loop)
        with self.assertRaises(RuntimeError):
            self.loop.run_until_complete(coro)


class SubprocessTestsMixin(object):

    def check_terminated(self, returncode):
        if sys.platform == 'win32':
            self.assertIsInstance(returncode, int)
            # expect 1 but sometimes get 0
        else:
            self.assertEqual(-signal.SIGTERM, returncode)

    def check_killed(self, returncode):
        if sys.platform == 'win32':
            self.assertIsInstance(returncode, int)
            # expect 1 but sometimes get 0
        else:
            self.assertEqual(-signal.SIGKILL, returncode)

    def test_subprocess_exec(self):
        non_local = {'proto': None, 'transp': None}

        prog = os.path.join(os.path.dirname(__file__), 'echo.py')

        connect = self.loop.subprocess_exec(
                        functools.partial(MySubprocessProtocol, self.loop),
                        sys.executable, prog)
        transp, proto = self.loop.run_until_complete(connect)
        self.assertIsInstance(proto, MySubprocessProtocol)
        self.loop.run_until_complete(proto.connected)
        self.assertEqual('CONNECTED', proto.state)

        stdin = transp.get_pipe_transport(0)
        stdin.write(b'Python The Winner')
        self.loop.run_until_complete(proto.got_data[1].wait())
        transp.close()
        self.loop.run_until_complete(proto.completed)
        self.check_terminated(proto.returncode)
        self.assertEqual(b'Python The Winner', proto.data[1])

    def test_subprocess_interactive(self):
        prog = os.path.join(os.path.dirname(__file__), 'echo.py')

        connect = self.loop.subprocess_exec(
                        functools.partial(MySubprocessProtocol, self.loop),
                        sys.executable, prog)
        transp, proto = self.loop.run_until_complete(connect)
        self.assertIsInstance(proto, MySubprocessProtocol)
        self.loop.run_until_complete(proto.connected)
        self.assertEqual('CONNECTED', proto.state)

        try:
            stdin = transp.get_pipe_transport(0)
            stdin.write(b'Python ')
            self.loop.run_until_complete(proto.got_data[1].wait())
            proto.got_data[1].clear()
            self.assertEqual(b'Python ', proto.data[1])

            stdin.write(b'The Winner')
            self.loop.run_until_complete(proto.got_data[1].wait())
            self.assertEqual(b'Python The Winner', proto.data[1])
        finally:
            transp.close()

        self.loop.run_until_complete(proto.completed)
        self.check_terminated(proto.returncode)

    def test_subprocess_shell(self):
        connect = self.loop.subprocess_shell(
                        functools.partial(MySubprocessProtocol, self.loop),
                        'echo Python')
        transp, proto = self.loop.run_until_complete(connect)
        self.assertIsInstance(proto, MySubprocessProtocol)
        self.loop.run_until_complete(proto.connected)

        transp.get_pipe_transport(0).close()
        self.loop.run_until_complete(proto.completed)
        self.assertEqual(0, proto.returncode)
        self.assertTrue(all(f.done() for f in proto.disconnects.values()))
        self.assertEqual(proto.data[1].rstrip(b'\r\n'), b'Python')
        self.assertEqual(proto.data[2], b'')

    def test_subprocess_exitcode(self):
        connect = self.loop.subprocess_shell(
                        functools.partial(MySubprocessProtocol, self.loop),
                        'exit 7', stdin=None, stdout=None, stderr=None)
        transp, proto = self.loop.run_until_complete(connect)
        self.assertIsInstance(proto, MySubprocessProtocol)
        self.loop.run_until_complete(proto.completed)
        self.assertEqual(7, proto.returncode)

    def test_subprocess_close_after_finish(self):
        connect = self.loop.subprocess_shell(
                        functools.partial(MySubprocessProtocol, self.loop),
                        'exit 7', stdin=None, stdout=None, stderr=None)
        transp, proto = self.loop.run_until_complete(connect)
        self.assertIsInstance(proto, MySubprocessProtocol)
        self.assertIsNone(transp.get_pipe_transport(0))
        self.assertIsNone(transp.get_pipe_transport(1))
        self.assertIsNone(transp.get_pipe_transport(2))
        self.loop.run_until_complete(proto.completed)
        self.assertEqual(7, proto.returncode)
        self.assertIsNone(transp.close())

    def test_subprocess_kill(self):
        prog = os.path.join(os.path.dirname(__file__), 'echo.py')

        connect = self.loop.subprocess_exec(
                        functools.partial(MySubprocessProtocol, self.loop),
                        sys.executable, prog)
        transp, proto = self.loop.run_until_complete(connect)
        self.assertIsInstance(proto, MySubprocessProtocol)
        self.loop.run_until_complete(proto.connected)

        transp.kill()
        self.loop.run_until_complete(proto.completed)
        self.check_killed(proto.returncode)

    def test_subprocess_terminate(self):
        prog = os.path.join(os.path.dirname(__file__), 'echo.py')

        connect = self.loop.subprocess_exec(
                        functools.partial(MySubprocessProtocol, self.loop),
                        sys.executable, prog)
        transp, proto = self.loop.run_until_complete(connect)
        self.assertIsInstance(proto, MySubprocessProtocol)
        self.loop.run_until_complete(proto.connected)

        transp.terminate()
        self.loop.run_until_complete(proto.completed)
        self.check_terminated(proto.returncode)

    @test_utils.skipIf(sys.platform == 'win32', "Don't have SIGHUP")
    def test_subprocess_send_signal(self):
        prog = os.path.join(os.path.dirname(__file__), 'echo.py')

        connect = self.loop.subprocess_exec(
                        functools.partial(MySubprocessProtocol, self.loop),
                        sys.executable, prog)
        transp, proto = self.loop.run_until_complete(connect)
        self.assertIsInstance(proto, MySubprocessProtocol)
        self.loop.run_until_complete(proto.connected)

        transp.send_signal(signal.SIGHUP)
        self.loop.run_until_complete(proto.completed)
        self.assertEqual(-signal.SIGHUP, proto.returncode)

    def test_subprocess_stderr(self):
        prog = os.path.join(os.path.dirname(__file__), 'echo2.py')

        connect = self.loop.subprocess_exec(
                        functools.partial(MySubprocessProtocol, self.loop),
                        sys.executable, prog)
        transp, proto = self.loop.run_until_complete(connect)
        self.assertIsInstance(proto, MySubprocessProtocol)
        self.loop.run_until_complete(proto.connected)

        stdin = transp.get_pipe_transport(0)
        stdin.write(b'test')

        self.loop.run_until_complete(proto.completed)

        transp.close()
        self.assertEqual(b'OUT:test', proto.data[1])
        self.assertTrue(proto.data[2].startswith(b'ERR:test'), proto.data[2])
        self.assertEqual(0, proto.returncode)

    def test_subprocess_stderr_redirect_to_stdout(self):
        prog = os.path.join(os.path.dirname(__file__), 'echo2.py')

        connect = self.loop.subprocess_exec(
                        functools.partial(MySubprocessProtocol, self.loop),
                        sys.executable, prog, stderr=subprocess.STDOUT)
        transp, proto = self.loop.run_until_complete(connect)
        self.assertIsInstance(proto, MySubprocessProtocol)
        self.loop.run_until_complete(proto.connected)

        stdin = transp.get_pipe_transport(0)
        self.assertIsNotNone(transp.get_pipe_transport(1))
        self.assertIsNone(transp.get_pipe_transport(2))

        stdin.write(b'test')
        self.loop.run_until_complete(proto.completed)
        self.assertTrue(proto.data[1].startswith(b'OUT:testERR:test'),
                        proto.data[1])
        self.assertEqual(b'', proto.data[2])

        transp.close()
        self.assertEqual(0, proto.returncode)

    def test_subprocess_close_client_stream(self):
        prog = os.path.join(os.path.dirname(__file__), 'echo3.py')

        connect = self.loop.subprocess_exec(
                        functools.partial(MySubprocessProtocol, self.loop),
                        sys.executable, prog)
        transp, proto = self.loop.run_until_complete(connect)
        self.assertIsInstance(proto, MySubprocessProtocol)
        self.loop.run_until_complete(proto.connected)

        stdin = transp.get_pipe_transport(0)
        stdout = transp.get_pipe_transport(1)
        stdin.write(b'test')
        self.loop.run_until_complete(proto.got_data[1].wait())
        self.assertEqual(b'OUT:test', proto.data[1])

        stdout.close()
        self.loop.run_until_complete(proto.disconnects[1])
        stdin.write(b'xxx')
        self.loop.run_until_complete(proto.got_data[2].wait())
        if sys.platform != 'win32':
            self.assertEqual(b'ERR:BrokenPipeError', proto.data[2])
        else:
            # After closing the read-end of a pipe, writing to the
            # write-end using os.write() fails with errno==EINVAL and
            # GetLastError()==ERROR_INVALID_NAME on Windows!?!  (Using
            # WriteFile() we get ERROR_BROKEN_PIPE as expected.)
            self.assertEqual(b'ERR:OSError', proto.data[2])
        transp.close()
        self.loop.run_until_complete(proto.completed)
        self.check_terminated(proto.returncode)

    @test_utils.skipUnless(hasattr(os, 'setsid'), "need os.setsid()")
    def test_subprocess_wait_no_same_group(self):
        # start the new process in a new session
        connect = self.loop.subprocess_shell(
                        functools.partial(MySubprocessProtocol, self.loop),
                        'exit 7', stdin=None, stdout=None, stderr=None,
                        start_new_session=True)
        _, proto = yield self.loop.run_until_complete(connect)
        self.assertIsInstance(proto, MySubprocessProtocol)
        self.loop.run_until_complete(proto.completed)
        self.assertEqual(7, proto.returncode)

    def test_subprocess_exec_invalid_args(self):
        @asyncio.coroutine
        def connect(**kwds):
            yield From(self.loop.subprocess_exec(
                asyncio.SubprocessProtocol,
                'pwd', **kwds))

        with self.assertRaises(ValueError):
            self.loop.run_until_complete(connect(universal_newlines=True))
        with self.assertRaises(ValueError):
            self.loop.run_until_complete(connect(bufsize=4096))
        with self.assertRaises(ValueError):
            self.loop.run_until_complete(connect(shell=True))

    def test_subprocess_shell_invalid_args(self):
        @asyncio.coroutine
        def connect(cmd=None, **kwds):
            if not cmd:
                cmd = 'pwd'
            yield From(self.loop.subprocess_shell(
                asyncio.SubprocessProtocol,
                cmd, **kwds))

        with self.assertRaises(ValueError):
            self.loop.run_until_complete(connect(['ls', '-l']))
        with self.assertRaises(ValueError):
            self.loop.run_until_complete(connect(universal_newlines=True))
        with self.assertRaises(ValueError):
            self.loop.run_until_complete(connect(bufsize=4096))
        with self.assertRaises(ValueError):
            self.loop.run_until_complete(connect(shell=False))


if sys.platform == 'win32':

    class SelectEventLoopTests(EventLoopTestsMixin, test_utils.TestCase):

        def create_event_loop(self):
            return asyncio.SelectorEventLoop()

    class ProactorEventLoopTests(EventLoopTestsMixin,
                                 SubprocessTestsMixin,
                                 test_utils.TestCase):

        def create_event_loop(self):
            return asyncio.ProactorEventLoop()

        def test_create_ssl_connection(self):
            raise unittest.SkipTest("IocpEventLoop incompatible with SSL")

        def test_create_server_ssl(self):
            raise unittest.SkipTest("IocpEventLoop incompatible with SSL")

        def test_create_server_ssl_verify_failed(self):
            raise unittest.SkipTest("IocpEventLoop incompatible with SSL")

        def test_create_server_ssl_match_failed(self):
            raise unittest.SkipTest("IocpEventLoop incompatible with SSL")

        def test_create_server_ssl_verified(self):
            raise unittest.SkipTest("IocpEventLoop incompatible with SSL")

        def test_reader_callback(self):
            raise unittest.SkipTest("IocpEventLoop does not have add_reader()")

        def test_reader_callback_cancel(self):
            raise unittest.SkipTest("IocpEventLoop does not have add_reader()")

        def test_writer_callback(self):
            raise unittest.SkipTest("IocpEventLoop does not have add_writer()")

        def test_writer_callback_cancel(self):
            raise unittest.SkipTest("IocpEventLoop does not have add_writer()")

        def test_create_datagram_endpoint(self):
            raise unittest.SkipTest(
                "IocpEventLoop does not have create_datagram_endpoint()")

        def test_remove_fds_after_closing(self):
            raise unittest.SkipTest("IocpEventLoop does not have add_reader()")
else:
    from trollius import selectors

    class UnixEventLoopTestsMixin(EventLoopTestsMixin):
        def setUp(self):
            super(UnixEventLoopTestsMixin, self).setUp()
            watcher = asyncio.SafeChildWatcher()
            watcher.attach_loop(self.loop)
            asyncio.set_child_watcher(watcher)

        def tearDown(self):
            asyncio.set_child_watcher(None)
            super(UnixEventLoopTestsMixin, self).tearDown()

    if hasattr(selectors, 'KqueueSelector'):
        class KqueueEventLoopTests(UnixEventLoopTestsMixin,
                                   SubprocessTestsMixin,
                                   test_utils.TestCase):

            def create_event_loop(self):
                return asyncio.SelectorEventLoop(
                    selectors.KqueueSelector())

            # kqueue doesn't support character devices (PTY) on Mac OS X older
            # than 10.9 (Maverick)
            @support.requires_mac_ver(10, 9)
            # Issue #20667: KqueueEventLoopTests.test_read_pty_output()
            # hangs on OpenBSD 5.5
            @test_utils.skipIf(sys.platform.startswith('openbsd'),
                              'test hangs on OpenBSD')
            def test_read_pty_output(self):
                super(KqueueEventLoopTests, self).test_read_pty_output()

            # kqueue doesn't support character devices (PTY) on Mac OS X older
            # than 10.9 (Maverick)
            @support.requires_mac_ver(10, 9)
            def test_write_pty(self):
                super(KqueueEventLoopTests, self).test_write_pty()

    if hasattr(selectors, 'EpollSelector'):
        class EPollEventLoopTests(UnixEventLoopTestsMixin,
                                  SubprocessTestsMixin,
                                  test_utils.TestCase):

            def create_event_loop(self):
                return asyncio.SelectorEventLoop(selectors.EpollSelector())

    if hasattr(selectors, 'PollSelector'):
        class PollEventLoopTests(UnixEventLoopTestsMixin,
                                 SubprocessTestsMixin,
                                 test_utils.TestCase):

            def create_event_loop(self):
                return asyncio.SelectorEventLoop(selectors.PollSelector())

    # Should always exist.
    class SelectEventLoopTests(UnixEventLoopTestsMixin,
                               SubprocessTestsMixin,
                               test_utils.TestCase):

        def create_event_loop(self):
            return asyncio.SelectorEventLoop(selectors.SelectSelector())


def noop(*args):
    pass


class HandleTests(test_utils.TestCase):

    def setUp(self):
        self.loop = mock.Mock()
        self.loop.get_debug.return_value = True

    def test_handle(self):
        def callback(*args):
            return args

        args = ()
        h = asyncio.Handle(callback, args, self.loop)
        self.assertIs(h._callback, callback)
        self.assertIs(h._args, args)
        self.assertFalse(h._cancelled)

        h.cancel()
        self.assertTrue(h._cancelled)

    def test_handle_from_handle(self):
        def callback(*args):
            return args
        h1 = asyncio.Handle(callback, (), loop=self.loop)
        self.assertRaises(
            AssertionError, asyncio.Handle, h1, (), self.loop)

    def test_callback_with_exception(self):
        def callback():
            raise ValueError()

        self.loop = mock.Mock()
        self.loop.call_exception_handler = mock.Mock()

        h = asyncio.Handle(callback, (), self.loop)
        h._run()

        self.loop.call_exception_handler.assert_called_with({
            'message': test_utils.MockPattern('Exception in callback.*'),
            'exception': mock.ANY,
            'handle': h,
            'source_traceback': h._source_traceback,
        })

    def test_handle_weakref(self):
        wd = weakref.WeakValueDictionary()
        h = asyncio.Handle(lambda: None, (), self.loop)
        wd['h'] = h  # Would fail without __weakref__ slot.

    def test_handle_repr(self):
        self.loop.get_debug.return_value = False

        # simple function
        h = asyncio.Handle(noop, (1, 2), self.loop)
        filename, lineno = test_utils.get_function_source(noop)
        self.assertEqual(repr(h),
                        '<Handle noop(1, 2) at %s:%s>'
                        % (filename, lineno))

        # cancelled handle
        h.cancel()
        self.assertEqual(repr(h),
                        '<Handle cancelled>')

        # decorated function
        cb = asyncio.coroutine(noop)
        h = asyncio.Handle(cb, (), self.loop)
        self.assertEqual(repr(h),
                        '<Handle noop() at %s:%s>'
                        % (filename, lineno))

        # partial function
        cb = functools.partial(noop, 1, 2)
        h = asyncio.Handle(cb, (3,), self.loop)
        regex = (r'^<Handle noop\(1, 2\)\(3\) at %s:%s>$'
                 % (re.escape(filename), lineno))
        self.assertRegex(repr(h), regex)

        # partial method
        if sys.version_info >= (3, 4):
            method = HandleTests.test_handle_repr
            cb = functools.partialmethod(method)
            filename, lineno = test_utils.get_function_source(method)
            h = asyncio.Handle(cb, (), self.loop)

            cb_regex = r'<function HandleTests.test_handle_repr .*>'
            cb_regex = (r'functools.partialmethod\(%s, , \)\(\)' % cb_regex)
            regex = (r'^<Handle %s at %s:%s>$'
                     % (cb_regex, re.escape(filename), lineno))
            self.assertRegex(repr(h), regex)

    def test_handle_repr_debug(self):
        self.loop.get_debug.return_value = True

        # simple function
        create_filename = sys._getframe().f_code.co_filename
        create_lineno = sys._getframe().f_lineno + 1
        h = asyncio.Handle(noop, (1, 2), self.loop)
        filename, lineno = test_utils.get_function_source(noop)
        self.assertEqual(repr(h),
                        '<Handle noop(1, 2) at %s:%s created at %s:%s>'
                        % (filename, lineno, create_filename, create_lineno))

        # cancelled handle
        h.cancel()
        self.assertEqual(repr(h),
                        '<Handle cancelled created at %s:%s>'
                        % (create_filename, create_lineno))

    def test_handle_source_traceback(self):
        loop = asyncio.get_event_loop_policy().new_event_loop()
        loop.set_debug(True)
        self.set_event_loop(loop)

        # call_soon
        h = loop.call_soon(noop)
        self.check_soure_traceback(h._source_traceback, -1)

        # call_soon_threadsafe
        h = loop.call_soon_threadsafe(noop)
        self.check_soure_traceback(h._source_traceback, -1)

        # call_later
        h = loop.call_later(0, noop)
        self.check_soure_traceback(h._source_traceback, -1)

        # call_at
        h = loop.call_later(0, noop)
        self.check_soure_traceback(h._source_traceback, -1)


class TimerTests(test_utils.TestCase):

    def setUp(self):
        self.loop = mock.Mock()

    def test_hash(self):
        when = time_monotonic()
        h = asyncio.TimerHandle(when, lambda: False, (),
                                mock.Mock())
        self.assertEqual(hash(h), hash(when))

    def test_timer(self):
        def callback(*args):
            return args

        args = (1, 2, 3)
        when = time_monotonic()
        h = asyncio.TimerHandle(when, callback, args, mock.Mock())
        self.assertIs(h._callback, callback)
        self.assertIs(h._args, args)
        self.assertFalse(h._cancelled)

        # cancel
        h.cancel()
        self.assertTrue(h._cancelled)
        self.assertIsNone(h._callback)
        self.assertIsNone(h._args)

        # when cannot be None
        self.assertRaises(AssertionError,
                          asyncio.TimerHandle, None, callback, args,
                          self.loop)

    def test_timer_repr(self):
        self.loop.get_debug.return_value = False

        # simple function
        h = asyncio.TimerHandle(123, noop, (), self.loop)
        src = test_utils.get_function_source(noop)
        self.assertEqual(repr(h),
                        '<TimerHandle when=123 noop() at %s:%s>' % src)

        # cancelled handle
        h.cancel()
        self.assertEqual(repr(h),
                        '<TimerHandle cancelled when=123>')

    def test_timer_repr_debug(self):
        self.loop.get_debug.return_value = True

        # simple function
        create_filename = sys._getframe().f_code.co_filename
        create_lineno = sys._getframe().f_lineno + 1
        h = asyncio.TimerHandle(123, noop, (), self.loop)
        filename, lineno = test_utils.get_function_source(noop)
        self.assertEqual(repr(h),
                        '<TimerHandle when=123 noop() '
                        'at %s:%s created at %s:%s>'
                        % (filename, lineno, create_filename, create_lineno))

        # cancelled handle
        h.cancel()
        self.assertEqual(repr(h),
                        '<TimerHandle cancelled when=123 created at %s:%s>'
                        % (create_filename, create_lineno))


    def test_timer_comparison(self):
        def callback(*args):
            return args

        when = time_monotonic()

        h1 = asyncio.TimerHandle(when, callback, (), self.loop)
        h2 = asyncio.TimerHandle(when, callback, (), self.loop)
        # TODO: Use assertLess etc.
        self.assertFalse(h1 < h2)
        self.assertFalse(h2 < h1)
        self.assertTrue(h1 <= h2)
        self.assertTrue(h2 <= h1)
        self.assertFalse(h1 > h2)
        self.assertFalse(h2 > h1)
        self.assertTrue(h1 >= h2)
        self.assertTrue(h2 >= h1)
        self.assertTrue(h1 == h2)
        self.assertFalse(h1 != h2)

        h2.cancel()
        self.assertFalse(h1 == h2)

        h1 = asyncio.TimerHandle(when, callback, (), self.loop)
        h2 = asyncio.TimerHandle(when + 10.0, callback, (), self.loop)
        self.assertTrue(h1 < h2)
        self.assertFalse(h2 < h1)
        self.assertTrue(h1 <= h2)
        self.assertFalse(h2 <= h1)
        self.assertFalse(h1 > h2)
        self.assertTrue(h2 > h1)
        self.assertFalse(h1 >= h2)
        self.assertTrue(h2 >= h1)
        self.assertFalse(h1 == h2)
        self.assertTrue(h1 != h2)

        h3 = asyncio.Handle(callback, (), self.loop)
        self.assertIs(NotImplemented, h1.__eq__(h3))
        self.assertIs(NotImplemented, h1.__ne__(h3))


class AbstractEventLoopTests(test_utils.TestCase):

    def test_not_implemented(self):
        f = mock.Mock()
        loop = asyncio.AbstractEventLoop()
        self.assertRaises(
            NotImplementedError, loop.run_forever)
        self.assertRaises(
            NotImplementedError, loop.run_until_complete, None)
        self.assertRaises(
            NotImplementedError, loop.stop)
        self.assertRaises(
            NotImplementedError, loop.is_running)
        self.assertRaises(
            NotImplementedError, loop.is_closed)
        self.assertRaises(
            NotImplementedError, loop.close)
        self.assertRaises(
            NotImplementedError, loop.create_task, None)
        self.assertRaises(
            NotImplementedError, loop.call_later, None, None)
        self.assertRaises(
            NotImplementedError, loop.call_at, f, f)
        self.assertRaises(
            NotImplementedError, loop.call_soon, None)
        self.assertRaises(
            NotImplementedError, loop.time)
        self.assertRaises(
            NotImplementedError, loop.call_soon_threadsafe, None)
        self.assertRaises(
            NotImplementedError, loop.run_in_executor, f, f)
        self.assertRaises(
            NotImplementedError, loop.set_default_executor, f)
        self.assertRaises(
            NotImplementedError, loop.getaddrinfo, 'localhost', 8080)
        self.assertRaises(
            NotImplementedError, loop.getnameinfo, ('localhost', 8080))
        self.assertRaises(
            NotImplementedError, loop.create_connection, f)
        self.assertRaises(
            NotImplementedError, loop.create_server, f)
        self.assertRaises(
            NotImplementedError, loop.create_datagram_endpoint, f)
        self.assertRaises(
            NotImplementedError, loop.add_reader, 1, f)
        self.assertRaises(
            NotImplementedError, loop.remove_reader, 1)
        self.assertRaises(
            NotImplementedError, loop.add_writer, 1, f)
        self.assertRaises(
            NotImplementedError, loop.remove_writer, 1)
        self.assertRaises(
            NotImplementedError, loop.sock_recv, f, 10)
        self.assertRaises(
            NotImplementedError, loop.sock_sendall, f, 10)
        self.assertRaises(
            NotImplementedError, loop.sock_connect, f, f)
        self.assertRaises(
            NotImplementedError, loop.sock_accept, f)
        self.assertRaises(
            NotImplementedError, loop.add_signal_handler, 1, f)
        self.assertRaises(
            NotImplementedError, loop.remove_signal_handler, 1)
        self.assertRaises(
            NotImplementedError, loop.remove_signal_handler, 1)
        self.assertRaises(
            NotImplementedError, loop.connect_read_pipe, f,
            mock.sentinel.pipe)
        self.assertRaises(
            NotImplementedError, loop.connect_write_pipe, f,
            mock.sentinel.pipe)
        self.assertRaises(
            NotImplementedError, loop.subprocess_shell, f,
            mock.sentinel)
        self.assertRaises(
            NotImplementedError, loop.subprocess_exec, f)
        self.assertRaises(
            NotImplementedError, loop.set_exception_handler, f)
        self.assertRaises(
            NotImplementedError, loop.default_exception_handler, f)
        self.assertRaises(
            NotImplementedError, loop.call_exception_handler, f)
        self.assertRaises(
            NotImplementedError, loop.get_debug)
        self.assertRaises(
            NotImplementedError, loop.set_debug, f)


class ProtocolsAbsTests(test_utils.TestCase):

    def test_empty(self):
        f = mock.Mock()
        p = asyncio.Protocol()
        self.assertIsNone(p.connection_made(f))
        self.assertIsNone(p.connection_lost(f))
        self.assertIsNone(p.data_received(f))
        self.assertIsNone(p.eof_received())

        dp = asyncio.DatagramProtocol()
        self.assertIsNone(dp.connection_made(f))
        self.assertIsNone(dp.connection_lost(f))
        self.assertIsNone(dp.error_received(f))
        self.assertIsNone(dp.datagram_received(f, f))

        sp = asyncio.SubprocessProtocol()
        self.assertIsNone(sp.connection_made(f))
        self.assertIsNone(sp.connection_lost(f))
        self.assertIsNone(sp.pipe_data_received(1, f))
        self.assertIsNone(sp.pipe_connection_lost(1, f))
        self.assertIsNone(sp.process_exited())


class PolicyTests(test_utils.TestCase):

    def test_event_loop_policy(self):
        policy = asyncio.AbstractEventLoopPolicy()
        self.assertRaises(NotImplementedError, policy.get_event_loop)
        self.assertRaises(NotImplementedError, policy.set_event_loop, object())
        self.assertRaises(NotImplementedError, policy.new_event_loop)
        self.assertRaises(NotImplementedError, policy.get_child_watcher)
        self.assertRaises(NotImplementedError, policy.set_child_watcher,
                          object())

    def test_get_event_loop(self):
        policy = asyncio.DefaultEventLoopPolicy()
        self.assertIsNone(policy._local._loop)

        loop = policy.get_event_loop()
        self.assertIsInstance(loop, asyncio.AbstractEventLoop)

        self.assertIs(policy._local._loop, loop)
        self.assertIs(loop, policy.get_event_loop())
        loop.close()

    def test_get_event_loop_calls_set_event_loop(self):
        policy = asyncio.DefaultEventLoopPolicy()

        with mock.patch.object(
                policy, "set_event_loop",
                wraps=policy.set_event_loop) as m_set_event_loop:

            loop = policy.get_event_loop()

            # policy._local._loop must be set through .set_event_loop()
            # (the unix DefaultEventLoopPolicy needs this call to attach
            # the child watcher correctly)
            m_set_event_loop.assert_called_with(loop)

        loop.close()

    def test_get_event_loop_after_set_none(self):
        policy = asyncio.DefaultEventLoopPolicy()
        policy.set_event_loop(None)
        self.assertRaises(AssertionError, policy.get_event_loop)

    @mock.patch('trollius.events.threading.current_thread')
    def test_get_event_loop_thread(self, m_current_thread):

        def f():
            policy = asyncio.DefaultEventLoopPolicy()
            self.assertRaises(AssertionError, policy.get_event_loop)

        th = threading.Thread(target=f)
        th.start()
        th.join()

    def test_new_event_loop(self):
        policy = asyncio.DefaultEventLoopPolicy()

        loop = policy.new_event_loop()
        self.assertIsInstance(loop, asyncio.AbstractEventLoop)
        loop.close()

    def test_set_event_loop(self):
        policy = asyncio.DefaultEventLoopPolicy()
        old_loop = policy.get_event_loop()

        self.assertRaises(AssertionError, policy.set_event_loop, object())

        loop = policy.new_event_loop()
        policy.set_event_loop(loop)
        self.assertIs(loop, policy.get_event_loop())
        self.assertIsNot(old_loop, policy.get_event_loop())
        loop.close()
        old_loop.close()

    def test_get_event_loop_policy(self):
        policy = asyncio.get_event_loop_policy()
        self.assertIsInstance(policy, asyncio.AbstractEventLoopPolicy)
        self.assertIs(policy, asyncio.get_event_loop_policy())

    def test_set_event_loop_policy(self):
        self.assertRaises(
            AssertionError, asyncio.set_event_loop_policy, object())

        old_policy = asyncio.get_event_loop_policy()

        policy = asyncio.DefaultEventLoopPolicy()
        asyncio.set_event_loop_policy(policy)
        self.assertIs(policy, asyncio.get_event_loop_policy())
        self.assertIsNot(policy, old_policy)


if __name__ == '__main__':
    unittest.main()<|MERGE_RESOLUTION|>--- conflicted
+++ resolved
@@ -834,16 +834,10 @@
         # no CA loaded
         f_c = self.loop.create_connection(MyProto, host, port,
                                           ssl=sslcontext_client)
-<<<<<<< HEAD
-        with self.assertRaisesRegex(ssl.SSLError,
-                                    'certificate verify failed'):
-            self.loop.run_until_complete(f_c)
-=======
         with test_utils.disable_logger():
             with self.assertRaisesRegex(ssl.SSLError,
                                         'certificate verify failed '):
                 self.loop.run_until_complete(f_c)
->>>>>>> d5229fca
 
         # close connection
         self.assertIsNone(proto.transport)
@@ -868,16 +862,10 @@
         f_c = self.loop.create_unix_connection(MyProto, path,
                                                ssl=sslcontext_client,
                                                server_hostname='invalid')
-<<<<<<< HEAD
-        with self.assertRaisesRegex(ssl.SSLError,
-                                    'certificate verify failed'):
-            self.loop.run_until_complete(f_c)
-=======
         with test_utils.disable_logger():
             with self.assertRaisesRegex(ssl.SSLError,
                                         'certificate verify failed '):
                 self.loop.run_until_complete(f_c)
->>>>>>> d5229fca
 
         # close connection
         self.assertIsNone(proto.transport)
