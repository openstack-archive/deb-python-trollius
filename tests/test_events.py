--- conflicted
+++ resolved
@@ -29,7 +29,6 @@
 from trollius import Return, From
 from trollius import futures
 
-<<<<<<< HEAD
 import trollius as asyncio
 from trollius import compat
 from trollius import events
@@ -41,17 +40,10 @@
     FileNotFoundError)
 from trollius.test_utils import mock
 from trollius.time_monotonic import time_monotonic
-from trollius import test_support as support  # find_unused_port, IPV6_ENABLED, TEST_HOME_DIR
-=======
-import asyncio
-from asyncio import proactor_events
-from asyncio import selector_events
-from asyncio import test_utils
 try:
     from test import support  # find_unused_port, IPV6_ENABLED, TEST_HOME_DIR
 except ImportError:
-    from asyncio import test_support as support
->>>>>>> 9baa14b2
+    from trollius import test_support as support
 
 
 def data_file(filename):
