--- conflicted
+++ resolved
@@ -20,13 +20,9 @@
 from . import events
 from . import transports
 from . import protocols
-from . import selectors
-<<<<<<< HEAD
 from . import selector_events
-=======
 from . import test_utils
 from . import unix_events
->>>>>>> 8a1941bb
 
 
 class MyProto(protocols.Protocol):
@@ -58,13 +54,8 @@
 class EventLoopTestsMixin:
 
     def setUp(self):
-<<<<<<< HEAD
+        super().setUp()
         self.event_loop = self.create_event_loop()
-=======
-        super().setUp()
-        self.selector = self.SELECTOR_CLASS()
-        self.event_loop = unix_events.UnixEventLoop(self.selector)
->>>>>>> 8a1941bb
         events.set_event_loop(self.event_loop)
 
     def tearDown(self):
@@ -175,12 +166,7 @@
         self.assertEqual(res, 'yo')
 
     def test_reader_callback(self):
-<<<<<<< HEAD
-        el = events.get_event_loop()
-        r, w = el._socketpair()
-=======
-        r, w = unix_events.socketpair()
->>>>>>> 8a1941bb
+        r, w = self.event_loop._socketpair()
         bytes_read = []
         def reader():
             try:
@@ -202,12 +188,7 @@
         self.assertEqual(b''.join(bytes_read), b'abcdef')
 
     def test_reader_callback_with_handler(self):
-<<<<<<< HEAD
-        el = events.get_event_loop()
-        r, w = el._socketpair()
-=======
-        r, w = unix_events.socketpair()
->>>>>>> 8a1941bb
+        r, w = self.event_loop._socketpair()
         bytes_read = []
         def reader():
             try:
@@ -232,12 +213,7 @@
         self.assertEqual(b''.join(bytes_read), b'abcdef')
 
     def test_reader_callback_cancel(self):
-<<<<<<< HEAD
-        el = events.get_event_loop()
-        r, w = el._socketpair()
-=======
-        r, w = unix_events.socketpair()
->>>>>>> 8a1941bb
+        r, w = self.event_loop._socketpair()
         bytes_read = []
         def reader():
             try:
@@ -258,12 +234,7 @@
         self.assertEqual(b''.join(bytes_read), b'abcdef')
 
     def test_writer_callback(self):
-<<<<<<< HEAD
-        el = events.get_event_loop()
-        r, w = el._socketpair()
-=======
-        r, w = unix_events.socketpair()
->>>>>>> 8a1941bb
+        r, w = self.event_loop._socketpair()
         w.setblocking(False)
         self.event_loop.add_writer(w.fileno(), w.send, b'x'*(256*1024))
         def remove_writer():
@@ -276,12 +247,7 @@
         self.assertTrue(len(data) >= 200)
 
     def test_writer_callback_with_handler(self):
-<<<<<<< HEAD
-        el = events.get_event_loop()
-        r, w = el._socketpair()
-=======
-        r, w = unix_events.socketpair()
->>>>>>> 8a1941bb
+        r, w = self.event_loop._socketpair()
         w.setblocking(False)
         handler = events.Handler(None, w.send, (b'x'*(256*1024),))
         self.assertIs(self.event_loop.add_writer(w.fileno(), handler), handler)
@@ -295,12 +261,7 @@
         self.assertTrue(len(data) >= 200)
 
     def test_writer_callback_cancel(self):
-<<<<<<< HEAD
-        el = events.get_event_loop()
-        r, w = el._socketpair()
-=======
-        r, w = unix_events.socketpair()
->>>>>>> 8a1941bb
+        r, w = self.event_loop._socketpair()
         w.setblocking(False)
         def sender():
             w.send(b'x'*256)
@@ -316,19 +277,13 @@
         sock = socket.socket()
         sock.setblocking(False)
         # TODO: This depends on python.org behavior!
-<<<<<<< HEAD
         address = socket.getaddrinfo('python.org', 80, socket.AF_INET)[0][4]
-        el.run_until_complete(el.sock_connect(sock, address))
-        el.run_until_complete(el.sock_sendall(sock, b'GET / HTTP/1.0\r\n\r\n'))
-        data = el.run_until_complete(el.sock_recv(sock, 1024))
-=======
         self.event_loop.run_until_complete(
-            self.event_loop.sock_connect(sock, ('python.org', 80)))
+            self.event_loop.sock_connect(sock, address))
         self.event_loop.run_until_complete(
             self.event_loop.sock_sendall(sock, b'GET / HTTP/1.0\r\n\r\n'))
         data = self.event_loop.run_until_complete(
             self.event_loop.sock_recv(sock, 1024))
->>>>>>> 8a1941bb
         sock.close()
         self.assertTrue(data.startswith(b'HTTP/1.1 302 Found\r\n'))
 
@@ -338,12 +293,8 @@
         # TODO: This depends on python.org behavior!
         address = socket.getaddrinfo('python.org', 12345, socket.AF_INET)[0][4]
         with self.assertRaises(ConnectionRefusedError):
-<<<<<<< HEAD
-            el.run_until_complete(el.sock_connect(sock, address))
-=======
             self.event_loop.run_until_complete(
-                self.event_loop.sock_connect(sock, ('python.org', 12345)))
->>>>>>> 8a1941bb
+                self.event_loop.sock_connect(sock, address))
         sock.close()
 
     def test_sock_accept(self):
@@ -354,14 +305,9 @@
         listener.listen(1)
         client = socket.socket()
         client.connect(listener.getsockname())
-<<<<<<< HEAD
-        f = el.sock_accept(listener)
-        conn, addr = el.run_until_complete(f)
-=======
 
         f = self.event_loop.sock_accept(listener)
         conn, addr = self.event_loop.run_until_complete(f)
->>>>>>> 8a1941bb
         self.assertEqual(conn.gettimeout(), 0)
         self.assertEqual(addr, client.getsockname())
         self.assertEqual(client.getpeername(), listener.getsockname())
@@ -538,7 +484,7 @@
         self.assertRaises(
             socket.error, self.event_loop.run_until_complete, f)
 
-    @unittest.mock.patch('tulip.unix_events.socket')
+    @unittest.mock.patch('tulip.base_events.socket')
     def test_start_serving_cant_bind(self, m_socket):
         class Err(socket.error):
             pass
@@ -572,15 +518,16 @@
         self.assertTrue(sock.close.called)
 
 
-<<<<<<< HEAD
 if sys.platform == 'win32':
     from . import windows_events
 
-    class SelectEventLoopTests(EventLoopTestsMixin, unittest.TestCase):
+    class SelectEventLoopTests(EventLoopTestsMixin,
+                               test_utils.LogTrackingTestCase):
         def create_event_loop(self):
             return windows_events.SelectorEventLoop()
 
-    class ProactorEventLoopTests(EventLoopTestsMixin, unittest.TestCase):
+    class ProactorEventLoopTests(EventLoopTestsMixin,
+                                 test_utils.LogTrackingTestCase):
         def create_event_loop(self):
             return windows_events.ProactorEventLoop()
         def test_create_ssl_transport(self):
@@ -599,51 +546,32 @@
             raise unittest.SkipTest("IocpEventLoop does not have add_writer()")
 
 else:
+    from . import selectors
     from . import unix_events
 
     if hasattr(selectors, 'KqueueSelector'):
-        class KqueueEventLoopTests(EventLoopTestsMixin, unittest.TestCase):
+        class KqueueEventLoopTests(EventLoopTestsMixin,
+                                   test_utils.LogTrackingTestCase):
             def create_event_loop(self):
                 return unix_events.SelectorEventLoop(selectors.KqueueSelector())
 
     if hasattr(selectors, 'EpollSelector'):
-        class EPollEventLoopTests(EventLoopTestsMixin, unittest.TestCase):
+        class EPollEventLoopTests(EventLoopTestsMixin,
+                                  test_utils.LogTrackingTestCase):
             def create_event_loop(self):
                 return unix_events.SelectorEventLoop(selectors.EpollSelector())
 
     if hasattr(selectors, 'PollSelector'):
-        class PollEventLoopTests(EventLoopTestsMixin, unittest.TestCase):
+        class PollEventLoopTests(EventLoopTestsMixin,
+                                 test_utils.LogTrackingTestCase):
             def create_event_loop(self):
                 return unix_events.SelectorEventLoop(selectors.PollSelector())
 
     # Should always exist.
-    class SelectEventLoopTests(EventLoopTestsMixin, unittest.TestCase):
+    class SelectEventLoopTests(EventLoopTestsMixin,
+                               test_utils.LogTrackingTestCase):
         def create_event_loop(self):
             return unix_events.SelectorEventLoop(selectors.SelectSelector())
-=======
-if hasattr(selectors, 'KqueueSelector'):
-    class KqueueEventLoopTests(EventLoopTestsMixin,
-                               test_utils.LogTrackingTestCase):
-        SELECTOR_CLASS = selectors.KqueueSelector
-
-
-if hasattr(selectors, 'EpollSelector'):
-    class EPollEventLoopTests(EventLoopTestsMixin,
-                              test_utils.LogTrackingTestCase):
-        SELECTOR_CLASS = selectors.EpollSelector
-
-
-if hasattr(selectors, 'PollSelector'):
-    class PollEventLoopTests(EventLoopTestsMixin,
-                             test_utils.LogTrackingTestCase):
-        SELECTOR_CLASS = selectors.PollSelector
-
-
-# Should always exist.
-class SelectEventLoopTests(EventLoopTestsMixin,
-                           test_utils.LogTrackingTestCase):
-    SELECTOR_CLASS = selectors.SelectSelector
->>>>>>> 8a1941bb
 
 
 class HandlerTests(unittest.TestCase):
