--- conflicted
+++ resolved
@@ -1,13 +1,7 @@
 Unsorted "TODO" tasks:
 
-<<<<<<< HEAD
-* test_internal_fds() of test_events.py emits two ResourceWarning on Windows
-* tests/test_events.py -v KqueueEventLoopTests.test_read_pty_output failed on Mac OS X:
-  OSError: [Errno 22] Invalid argument
-=======
 * Replace logger with warning in monotonic clock and synchronous executor
 * Windows: use _overlapped in py33_winapi?
->>>>>>> 0168da32
 * Fix tests failing with PyPy:
 
   - sys.getrefcount()
